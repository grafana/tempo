--- conflicted
+++ resolved
@@ -15,11 +15,7 @@
 
 Distributed tracing helps teams quickly pinpoint performance issues and understand the flow of requests across services. The Explore Traces UI simplifies this process by offering a user-friendly interface to view and analyze trace data, making it easier to identify and resolve issues without needing to write complex queries.
 
-<<<<<<< HEAD
-Refer to [Use traces to find solutions](https://grafana.com/docs/tempo/latest/introduction/solutions-with-traces/)t o learn more about how you can use distributed tracing to investigate and solve issues. 
-=======
 Refer to [Use traces to find solutions](https://grafana.com/docs/tempo/latest/introduction/solutions-with-traces/) to learn more about how you can use distributed tracing to investigate and solve issues. 
->>>>>>> e50f5d96
 
 ## Explore Traces UI: A better way to get value from your tracing data
 We are excited to introduce the [Explore Traces app](https://github.com/grafana/explore-traces) as part of the Grafana Explore suite. This app provides a queryless and intuitive experience for analyzing tracing data, allowing teams to quickly identify performance issues, latency bottlenecks, and errors without needing to write complex queries or use TraceQL.
