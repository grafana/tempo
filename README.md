<p align="center"><img src="docs/sources/logo_and_name.png" alt="Tempo Logo"></p>
<p align="center">
  <a href="https://github.com/grafana/tempo/releases"><img src="https://img.shields.io/github/v/release/grafana/tempo?display_name=tag&sort=semver" alt="Latest Release"/></a>
  <img src="https://img.shields.io/github/license/grafana/tempo" alt="License" />
  <a href="https://hub.docker.com/r/grafana/tempo/tags"><image src="https://img.shields.io/docker/pulls/grafana/tempo" alt="Docker Pulls"/></a>
  <a href="https://grafana.slack.com/archives/C01D981PEE5"><img src="https://img.shields.io/badge/join%20slack-%23tempo-brightgreen.svg" alt="Slack" /></a>
  <a href="https://community.grafana.com/c/grafana-tempo/40"><img src="https://img.shields.io/badge/discuss-tempo%20forum-orange.svg" alt="Community Forum" /></a>
  <a href="https://goreportcard.com/report/github.com/grafana/tempo"><img src="https://goreportcard.com/badge/github.com/grafana/tempo" alt="Go Report Card" /></a>
  <a href="https://github.com/grafana/tempo/search?q=blerg"><img src="https://img.shields.io/github/search/grafana/tempo/blerg" alt="Blerg Counter" /></a>
</p>


Grafana Tempo is an open source, easy-to-use and high-scale distributed tracing backend. Tempo is cost-efficient, requiring only object storage to operate, and is deeply integrated with Grafana, Prometheus, and Loki. Tempo can be used with any of the open source tracing protocols, including Jaeger, Zipkin, OpenCensus, Kafka, and OpenTelemetry.  It supports key/value lookup only and is designed to work in concert with logs and metrics (exemplars) for discovery.

Tempo is Jaeger, Zipkin, Kafka, OpenCensus and OpenTelemetry compatible.  It ingests batches in any of the mentioned formats, buffers them and then writes them to Azure, GCS, S3 or local disk.  As such it is robust, cheap and easy to operate!

<<<<<<< HEAD
<p align="center"><img src="docs/sources/getting-started/grafana-query.png" alt="Tempo Screenshot"></p>
=======
<p align="center"><img src="docs/tempo/website/getting-started/assets/grafana-query.png" alt="Tempo Screenshot"></p>
>>>>>>> a7e123f0


## Getting Started

- [Documentation](https://grafana.com/docs/tempo/latest/)
- [Deployment Examples](./example)
  - Deployment and log discovery Examples
- [What is Distributed Tracing?](https://opentracing.io/docs/overview/what-is-tracing/)

## Further Reading

To learn more about Tempo, consult the following documents & talks:

- October 2020 Launch blog post: "[Announcing Grafana Tempo, a massively scalable distributed tracing system][tempo-launch-post]"
- October 2020 Motivations and tradeoffs blog post: "[Tempo: A game of trade-offs][tempo-tradeoffs-post]"
- October 2020 Grafana ObservabilityCON Keynote Tempo announcement: "[Keynote: What is observability?][tempo-o11ycon-keynote]"
- October 2020 Grafana ObservabilityCON Tempo Deep Dive: "[Tracing made simple with Grafana][tempo-o11ycon-deep-dive]"

[tempo-launch-post]: https://grafana.com/blog/2020/10/27/announcing-grafana-tempo-a-massively-scalable-distributed-tracing-system/
[tempo-tradeoffs-post]: https://gouthamve.dev/tempo-a-game-of-trade-offs/
[tempo-o11ycon-keynote]: https://grafana.com/go/observabilitycon/keynote-what-is-observability/
[tempo-o11ycon-deep-dive]: https://grafana.com/go/observabilitycon/tracing-made-simple-with-grafana/

## Getting Help

If you have any questions or feedback regarding Tempo:

- Search existing thread in the Grafana Labs community forum for Tempo: [https://community.grafana.com](https://community.grafana.com/c/grafana-tempo/40)
- Ask a question on the Tempo Slack channel. To invite yourself to the Grafana Slack, visit [https://slack.grafana.com/](https://slack.grafana.com/) and join the #tempo channel.
- [File an issue](https://github.com/grafana/tempo/issues/new/choose) for bugs, issues and feature suggestions.
- UI issues should be filed with [Grafana](https://github.com/grafana/grafana/issues/new/choose).

## OpenTelemetry

Tempo's receiver layer, wire format and storage format are all based directly on [standards](https://github.com/open-telemetry/opentelemetry-proto) and [code](https://github.com/open-telemetry/opentelemetry-collector) established by [OpenTelemetry](https://opentelemetry.io/).  We support open standards at Grafana!

Check out the [Integration Guides](https://grafana.com/docs/tempo/latest/guides/instrumentation/) to see examples of OpenTelemetry instrumentation with Tempo.

## Other Components

### tempo-vulture
tempo-vulture is tempo's bird themed consistency checking tool.  It pushes traces and queries Tempo.  It metrics 404s and traces with missing spans.

### tempo-cli
tempo-cli is the place to put any utility functionality related to tempo.  See [Documentation](https://grafana.com/docs/tempo/latest/operations/tempo_cli/) for more info.


## TempoDB

[TempoDB](https://github.com/grafana/tempo/tree/main/tempodb) is included in the this repository but is meant to be a stand alone key value database built on top of cloud object storage (azure/gcs/s3).  It is a natively multitenant, supports a WAL and is the storage engine for Tempo.

## License

Grafana Tempo is distributed under [AGPL-3.0-only](LICENSE). For Apache-2.0 exceptions, see [LICENSING.md](LICENSING.md).<|MERGE_RESOLUTION|>--- conflicted
+++ resolved
@@ -14,11 +14,7 @@
 
 Tempo is Jaeger, Zipkin, Kafka, OpenCensus and OpenTelemetry compatible.  It ingests batches in any of the mentioned formats, buffers them and then writes them to Azure, GCS, S3 or local disk.  As such it is robust, cheap and easy to operate!
 
-<<<<<<< HEAD
-<p align="center"><img src="docs/sources/getting-started/grafana-query.png" alt="Tempo Screenshot"></p>
-=======
-<p align="center"><img src="docs/tempo/website/getting-started/assets/grafana-query.png" alt="Tempo Screenshot"></p>
->>>>>>> a7e123f0
+<p align="center"><img src="docs/sources/getting-started/assets/grafana-query.png" alt="Tempo Screenshot"></p>
 
 
 ## Getting Started
