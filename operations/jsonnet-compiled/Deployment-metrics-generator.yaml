--- conflicted
+++ resolved
@@ -19,11 +19,7 @@
   template:
     metadata:
       annotations:
-<<<<<<< HEAD
-        config_hash: 9f0ff205d0e7ce6454ec5466d028bffa
-=======
-        config_hash: 264025c7ed58d6666fe3c7278e8993f2
->>>>>>> 3fae2078
+        config_hash: cbae9a5f8bd48b973cb9d4c6e503ca4d
       labels:
         app: metrics-generator
         name: metrics-generator
