{
  "version": 1,
  "dependencies": [
    {
      "source": {
        "git": {
          "remote": "https://github.com/grafana/jsonnet-libs.git",
          "subdir": "ksonnet-util"
        }
      },
<<<<<<< HEAD
      "version": "1821eeb8c3524bad16b0427ba63c3c3f84c7897b",
=======
      "version": "da81b340bbb149e56bef63103d4b59de76590ce3",
>>>>>>> c34cf3ae
      "sum": "0y3AFX9LQSpfWTxWKSwoLgbt0Wc9nnCwhMH2szKzHv0="
    },
    {
      "source": {
        "git": {
          "remote": "https://github.com/grafana/jsonnet-libs.git",
          "subdir": "memcached"
        }
      },
<<<<<<< HEAD
      "version": "1821eeb8c3524bad16b0427ba63c3c3f84c7897b",
=======
      "version": "da81b340bbb149e56bef63103d4b59de76590ce3",
>>>>>>> c34cf3ae
      "sum": "Cc715Y3rgTuimgDFIw+FaKzXSJGRYwt1pFTMbdrNBD8="
    },
    {
      "source": {
        "git": {
          "remote": "https://github.com/jsonnet-libs/k8s-libsonnet.git",
          "subdir": "1.29"
        }
      },
      "version": "6ecbb7709baf27f44b2e48f3529741ae6754ae6a",
      "sum": "i2w3hGbgQmaB73t5LJHSioPOVdYv8ZBvivHiDwZJVyI="
    },
    {
      "source": {
        "git": {
          "remote": "https://github.com/ksonnet/ksonnet-lib.git",
          "subdir": "ksonnet.beta.4"
        }
      },
      "version": "0d2f82676817bbf9e4acf6495b2090205f323b9f",
      "sum": "ur22hPQq0JAPBxm8hNMcwjumj4MkozDwOKiGZvVMYh4="
    },
    {
      "source": {
        "local": {
          "directory": "../../jsonnet/microservices"
        }
      },
      "version": ""
    }
  ],
  "legacyImports": false
}<|MERGE_RESOLUTION|>--- conflicted
+++ resolved
@@ -8,11 +8,7 @@
           "subdir": "ksonnet-util"
         }
       },
-<<<<<<< HEAD
-      "version": "1821eeb8c3524bad16b0427ba63c3c3f84c7897b",
-=======
-      "version": "da81b340bbb149e56bef63103d4b59de76590ce3",
->>>>>>> c34cf3ae
+      "version": "748f8a97f55b2575692d1990138da84c270704fa",
       "sum": "0y3AFX9LQSpfWTxWKSwoLgbt0Wc9nnCwhMH2szKzHv0="
     },
     {
@@ -22,11 +18,7 @@
           "subdir": "memcached"
         }
       },
-<<<<<<< HEAD
-      "version": "1821eeb8c3524bad16b0427ba63c3c3f84c7897b",
-=======
-      "version": "da81b340bbb149e56bef63103d4b59de76590ce3",
->>>>>>> c34cf3ae
+      "version": "748f8a97f55b2575692d1990138da84c270704fa",
       "sum": "Cc715Y3rgTuimgDFIw+FaKzXSJGRYwt1pFTMbdrNBD8="
     },
     {
