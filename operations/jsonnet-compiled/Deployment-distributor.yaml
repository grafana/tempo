apiVersion: apps/v1
kind: Deployment
metadata:
  name: distributor
  namespace: tracing
spec:
  minReadySeconds: 10
  replicas: 5
  revisionHistoryLimit: 10
  selector:
    matchLabels:
      app: distributor
      name: distributor
      tempo-gossip-member: "true"
  strategy:
    rollingUpdate:
      maxSurge: 3
      maxUnavailable: 1
  template:
    metadata:
      annotations:
<<<<<<< HEAD
        config_hash: 23071c0e6116396d4cdfb7cba68713a4
=======
        config_hash: b18e8715d189e60852d11f32653473a9
>>>>>>> 3fae2078
      labels:
        app: distributor
        name: distributor
        tempo-gossip-member: "true"
    spec:
      containers:
      - args:
        - -target=distributor
        - -config.file=/conf/tempo.yaml
        - -mem-ballast-size-mbs=1024
        image: grafana/tempo:latest
        imagePullPolicy: IfNotPresent
        name: distributor
        ports:
        - containerPort: 3200
          name: prom-metrics
        readinessProbe:
          httpGet:
            path: /ready
            port: 3200
          initialDelaySeconds: 15
          timeoutSeconds: 1
        resources:
          limits:
            cpu: "5"
            memory: 5Gi
          requests:
            cpu: "3"
            memory: 3Gi
        volumeMounts:
        - mountPath: /conf
          name: tempo-conf
        - mountPath: /overrides
          name: overrides
      terminationGracePeriodSeconds: 60
      volumes:
      - configMap:
          name: tempo-distributor
        name: tempo-conf
      - configMap:
          name: tempo-overrides
        name: overrides<|MERGE_RESOLUTION|>--- conflicted
+++ resolved
@@ -19,11 +19,7 @@
   template:
     metadata:
       annotations:
-<<<<<<< HEAD
-        config_hash: 23071c0e6116396d4cdfb7cba68713a4
-=======
-        config_hash: b18e8715d189e60852d11f32653473a9
->>>>>>> 3fae2078
+        config_hash: 9d3993a9069794df8b913e49e115880a
       labels:
         app: distributor
         name: distributor
