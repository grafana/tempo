{
 "annotations": {
  "list": [

  ]
 },
 "editable": true,
 "gnetId": null,
 "graphTooltip": 0,
 "hideControls": false,
 "links": [
  {
   "asDropdown": true,
   "icon": "external link",
   "includeVars": true,
   "keepTime": true,
   "tags": [
    "tempo"
   ],
   "targetBlank": false,
   "title": "Tempo Dashboards",
   "type": "dashboards"
  }
 ],
 "refresh": "",
 "rows": [
  {
   "collapse": false,
   "height": "250px",
   "panels": [
    {
     "datasource": "$datasource",
     "fieldConfig": {
      "defaults": {
       "custom": {
        "drawStyle": "line",
        "fillOpacity": 1,
        "lineWidth": 1,
        "pointSize": 5,
        "showPoints": "never",
        "spanNulls": false,
        "stacking": {
         "group": "A",
         "mode": "none"
        }
       },
       "thresholds": {
        "mode": "absolute",
        "steps": [

        ]
       },
       "unit": "s"
      },
      "overrides": [

      ]
     },
     "id": 1,
     "links": [

     ],
     "options": {
      "legend": {
       "showLegend": true
      },
      "tooltip": {
       "mode": "single",
       "sort": "none"
      }
     },
     "seriesOverrides": [
      {
       "alias": "limit",
       "color": "#E02F44",
       "fill": 0
      },
      {
       "alias": "request",
       "color": "#FCE300",
       "fill": 0
      }
     ],
     "span": 4,
     "targets": [
      {
       "expr": "sum by(pod) (rate(container_cpu_usage_seconds_total{cluster=~\"$cluster\", namespace=~\"$namespace\",container=~\"cortex-gw(-internal)?\"}[$__rate_interval]))",
       "format": "time_series",
       "interval": "1m",
       "legendFormat": "{{pod}}",
       "legendLink": null
      },
      {
       "expr": "min(container_spec_cpu_quota{cluster=~\"$cluster\", namespace=~\"$namespace\",container=~\"cortex-gw(-internal)?\"} / container_spec_cpu_period{cluster=~\"$cluster\", namespace=~\"$namespace\",container=~\"cortex-gw(-internal)?\"})",
       "format": "time_series",
       "interval": "1m",
       "legendFormat": "limit",
       "legendLink": null
      },
      {
       "expr": "min(kube_pod_container_resource_requests{cluster=~\"$cluster\", namespace=~\"$namespace\",container=~\"cortex-gw(-internal)?\", resource=\"cpu\"} > 0)",
       "format": "time_series",
       "interval": "1m",
       "legendFormat": "request",
       "legendLink": null
      }
     ],
     "title": "CPU",
     "type": "timeseries"
    },
    {
     "datasource": "$datasource",
     "fieldConfig": {
      "defaults": {
       "custom": {
        "drawStyle": "line",
        "fillOpacity": 1,
        "lineWidth": 1,
        "pointSize": 5,
        "showPoints": "never",
        "spanNulls": false,
        "stacking": {
         "group": "A",
         "mode": "none"
        }
       },
       "thresholds": {
        "mode": "absolute",
        "steps": [

        ]
       },
       "unit": "s"
      },
      "overrides": [

      ]
     },
     "id": 2,
     "links": [

     ],
     "options": {
      "legend": {
       "showLegend": true
      },
      "tooltip": {
       "mode": "single",
       "sort": "none"
      }
     },
     "seriesOverrides": [
      {
       "alias": "limit",
       "color": "#E02F44",
       "fill": 0
      },
      {
       "alias": "request",
       "color": "#FCE300",
       "fill": 0
      }
     ],
     "span": 4,
     "targets": [
      {
       "expr": "sum by(pod) (container_memory_working_set_bytes{cluster=~\"$cluster\", namespace=~\"$namespace\",container=~\"cortex-gw(-internal)?\"})",
       "format": "time_series",
       "interval": "1m",
       "legendFormat": "{{pod}}",
       "legendLink": null
      },
      {
       "expr": "min(container_spec_memory_limit_bytes{cluster=~\"$cluster\", namespace=~\"$namespace\",container=~\"cortex-gw(-internal)?\"} > 0)",
       "format": "time_series",
       "interval": "1m",
       "legendFormat": "limit",
       "legendLink": null
      },
      {
       "expr": "min(kube_pod_container_resource_requests{cluster=~\"$cluster\", namespace=~\"$namespace\",container=~\"cortex-gw(-internal)?\", resource=\"memory\"} > 0)",
       "format": "time_series",
       "interval": "1m",
       "legendFormat": "request",
       "legendLink": null
      }
     ],
     "title": "Memory (workingset)",
     "type": "timeseries",
     "yaxes": [
      {
       "format": "bytes",
       "label": null,
       "logBase": 1,
       "max": null,
       "min": 0,
       "show": true
      },
      {
       "format": "short",
       "label": null,
       "logBase": 1,
       "max": null,
       "min": null,
       "show": false
      }
     ]
    },
    {
     "datasource": "$datasource",
     "fieldConfig": {
      "defaults": {
       "custom": {
        "drawStyle": "line",
        "fillOpacity": 1,
        "lineWidth": 1,
        "pointSize": 5,
        "showPoints": "never",
        "spanNulls": false,
        "stacking": {
         "group": "A",
         "mode": "none"
        }
       },
       "thresholds": {
        "mode": "absolute",
        "steps": [

        ]
       },
       "unit": "s"
      },
      "overrides": [

      ]
     },
     "id": 3,
     "links": [

     ],
     "options": {
      "legend": {
       "showLegend": true
      },
      "tooltip": {
       "mode": "single",
       "sort": "none"
      }
     },
     "span": 4,
     "targets": [
      {
       "expr": "sum by(instance) (go_memstats_heap_inuse_bytes{cluster=~\"$cluster\", job=~\"($namespace)/cortex-gw(-internal)?\"})",
       "format": "time_series",
       "interval": "1m",
       "legendFormat": "{{instance}}",
       "legendLink": null
      }
     ],
     "title": "Memory (go heap inuse)",
     "type": "timeseries",
     "yaxes": [
      {
       "format": "bytes",
       "label": null,
       "logBase": 1,
       "max": null,
       "min": 0,
       "show": true
      },
      {
       "format": "short",
       "label": null,
       "logBase": 1,
       "max": null,
       "min": null,
       "show": false
      }
     ]
    }
   ],
   "repeat": null,
   "repeatIteration": null,
   "repeatRowId": null,
   "showTitle": true,
   "title": "Gateway",
   "titleSize": "h6"
  },
  {
   "collapse": false,
   "height": "250px",
   "panels": [
    {
     "datasource": "$datasource",
     "fieldConfig": {
      "defaults": {
       "custom": {
        "drawStyle": "line",
        "fillOpacity": 1,
        "lineWidth": 1,
        "pointSize": 5,
        "showPoints": "never",
        "spanNulls": false,
        "stacking": {
         "group": "A",
         "mode": "none"
        }
       },
       "thresholds": {
        "mode": "absolute",
        "steps": [

        ]
       },
       "unit": "s"
      },
      "overrides": [

      ]
     },
     "id": 4,
     "links": [

     ],
     "options": {
      "legend": {
       "showLegend": true
      },
      "tooltip": {
       "mode": "single",
       "sort": "none"
      }
     },
     "seriesOverrides": [
      {
       "alias": "limit",
       "color": "#E02F44",
       "fill": 0
      },
      {
       "alias": "request",
       "color": "#FCE300",
       "fill": 0
      }
     ],
     "span": 4,
     "targets": [
      {
       "expr": "sum by(pod) (rate(container_cpu_usage_seconds_total{cluster=~\"$cluster\", namespace=~\"$namespace\",container=~\"distributor\"}[$__rate_interval]))",
       "format": "time_series",
       "interval": "1m",
       "legendFormat": "{{pod}}",
       "legendLink": null
      },
      {
       "expr": "min(container_spec_cpu_quota{cluster=~\"$cluster\", namespace=~\"$namespace\",container=~\"distributor\"} / container_spec_cpu_period{cluster=~\"$cluster\", namespace=~\"$namespace\",container=~\"distributor\"})",
       "format": "time_series",
       "interval": "1m",
       "legendFormat": "limit",
       "legendLink": null
      },
      {
       "expr": "min(kube_pod_container_resource_requests{cluster=~\"$cluster\", namespace=~\"$namespace\",container=~\"distributor\", resource=\"cpu\"} > 0)",
       "format": "time_series",
       "interval": "1m",
       "legendFormat": "request",
       "legendLink": null
      }
     ],
     "title": "CPU",
     "type": "timeseries"
    },
    {
     "datasource": "$datasource",
     "fieldConfig": {
      "defaults": {
       "custom": {
        "drawStyle": "line",
        "fillOpacity": 1,
        "lineWidth": 1,
        "pointSize": 5,
        "showPoints": "never",
        "spanNulls": false,
        "stacking": {
         "group": "A",
         "mode": "none"
        }
       },
       "thresholds": {
        "mode": "absolute",
        "steps": [

        ]
       },
       "unit": "s"
      },
      "overrides": [

      ]
     },
     "id": 5,
     "links": [

     ],
     "options": {
      "legend": {
       "showLegend": true
      },
      "tooltip": {
       "mode": "single",
       "sort": "none"
      }
     },
     "seriesOverrides": [
      {
       "alias": "limit",
       "color": "#E02F44",
       "fill": 0
      },
      {
       "alias": "request",
       "color": "#FCE300",
       "fill": 0
      }
     ],
     "span": 4,
     "targets": [
      {
       "expr": "sum by(pod) (container_memory_working_set_bytes{cluster=~\"$cluster\", namespace=~\"$namespace\",container=~\"distributor\"})",
       "format": "time_series",
       "interval": "1m",
       "legendFormat": "{{pod}}",
       "legendLink": null
      },
      {
       "expr": "min(container_spec_memory_limit_bytes{cluster=~\"$cluster\", namespace=~\"$namespace\",container=~\"distributor\"} > 0)",
       "format": "time_series",
       "interval": "1m",
       "legendFormat": "limit",
       "legendLink": null
      },
      {
       "expr": "min(kube_pod_container_resource_requests{cluster=~\"$cluster\", namespace=~\"$namespace\",container=~\"distributor\", resource=\"memory\"} > 0)",
       "format": "time_series",
       "interval": "1m",
       "legendFormat": "request",
       "legendLink": null
      }
     ],
     "title": "Memory (workingset)",
     "type": "timeseries",
     "yaxes": [
      {
       "format": "bytes",
       "label": null,
       "logBase": 1,
       "max": null,
       "min": 0,
       "show": true
      },
      {
       "format": "short",
       "label": null,
       "logBase": 1,
       "max": null,
       "min": null,
       "show": false
      }
     ]
    },
    {
     "datasource": "$datasource",
     "fieldConfig": {
      "defaults": {
       "custom": {
        "drawStyle": "line",
        "fillOpacity": 1,
        "lineWidth": 1,
        "pointSize": 5,
        "showPoints": "never",
        "spanNulls": false,
        "stacking": {
         "group": "A",
         "mode": "none"
        }
       },
       "thresholds": {
        "mode": "absolute",
        "steps": [

        ]
       },
       "unit": "s"
      },
      "overrides": [

      ]
     },
     "id": 6,
     "links": [

     ],
     "options": {
      "legend": {
       "showLegend": true
      },
      "tooltip": {
       "mode": "single",
       "sort": "none"
      }
     },
     "span": 4,
     "targets": [
      {
       "expr": "sum by(instance) (go_memstats_heap_inuse_bytes{cluster=~\"$cluster\", job=~\"($namespace)/distributor\"})",
       "format": "time_series",
       "interval": "1m",
       "legendFormat": "{{instance}}",
       "legendLink": null
      }
     ],
     "title": "Memory (go heap inuse)",
     "type": "timeseries",
     "yaxes": [
      {
       "format": "bytes",
       "label": null,
       "logBase": 1,
       "max": null,
       "min": 0,
       "show": true
      },
      {
       "format": "short",
       "label": null,
       "logBase": 1,
       "max": null,
       "min": null,
       "show": false
      }
     ]
    }
   ],
   "repeat": null,
   "repeatIteration": null,
   "repeatRowId": null,
   "showTitle": true,
   "title": "Distributor",
   "titleSize": "h6"
  },
  {
   "collapse": false,
   "height": "250px",
   "panels": [
    {
     "datasource": "$datasource",
     "fieldConfig": {
      "defaults": {
       "custom": {
        "drawStyle": "line",
        "fillOpacity": 1,
        "lineWidth": 1,
        "pointSize": 5,
        "showPoints": "never",
        "spanNulls": false,
        "stacking": {
         "group": "A",
         "mode": "none"
        }
       },
       "thresholds": {
        "mode": "absolute",
        "steps": [

        ]
       },
       "unit": "s"
      },
      "overrides": [

      ]
     },
     "id": 7,
     "links": [

     ],
     "options": {
      "legend": {
       "showLegend": true
      },
      "tooltip": {
       "mode": "single",
       "sort": "none"
      }
     },
     "seriesOverrides": [
      {
       "alias": "limit",
       "color": "#E02F44",
       "fill": 0
      },
      {
       "alias": "request",
       "color": "#FCE300",
       "fill": 0
      }
     ],
     "span": 4,
     "targets": [
      {
       "expr": "sum by(pod) (rate(container_cpu_usage_seconds_total{cluster=~\"$cluster\", namespace=~\"$namespace\",container=~\"ingester\"}[$__rate_interval]))",
       "format": "time_series",
       "interval": "1m",
       "legendFormat": "{{pod}}",
       "legendLink": null
      },
      {
       "expr": "min(container_spec_cpu_quota{cluster=~\"$cluster\", namespace=~\"$namespace\",container=~\"ingester\"} / container_spec_cpu_period{cluster=~\"$cluster\", namespace=~\"$namespace\",container=~\"ingester\"})",
       "format": "time_series",
       "interval": "1m",
       "legendFormat": "limit",
       "legendLink": null
      },
      {
       "expr": "min(kube_pod_container_resource_requests{cluster=~\"$cluster\", namespace=~\"$namespace\",container=~\"ingester\", resource=\"cpu\"} > 0)",
       "format": "time_series",
       "interval": "1m",
       "legendFormat": "request",
       "legendLink": null
      }
     ],
     "title": "CPU",
     "type": "timeseries"
    },
    {
     "datasource": "$datasource",
     "fieldConfig": {
      "defaults": {
       "custom": {
        "drawStyle": "line",
        "fillOpacity": 1,
        "lineWidth": 1,
        "pointSize": 5,
        "showPoints": "never",
        "spanNulls": false,
        "stacking": {
         "group": "A",
         "mode": "none"
        }
       },
       "thresholds": {
        "mode": "absolute",
        "steps": [

        ]
       },
       "unit": "s"
      },
      "overrides": [

      ]
     },
     "id": 8,
     "links": [

     ],
     "options": {
      "legend": {
       "showLegend": true
      },
      "tooltip": {
       "mode": "single",
       "sort": "none"
      }
     },
     "seriesOverrides": [
      {
       "alias": "limit",
       "color": "#E02F44",
       "fill": 0
      },
      {
       "alias": "request",
       "color": "#FCE300",
       "fill": 0
      }
     ],
     "span": 4,
     "targets": [
      {
       "expr": "sum by(pod) (container_memory_working_set_bytes{cluster=~\"$cluster\", namespace=~\"$namespace\",container=~\"ingester\"})",
       "format": "time_series",
       "interval": "1m",
       "legendFormat": "{{pod}}",
       "legendLink": null
      },
      {
       "expr": "min(container_spec_memory_limit_bytes{cluster=~\"$cluster\", namespace=~\"$namespace\",container=~\"ingester\"} > 0)",
       "format": "time_series",
       "interval": "1m",
       "legendFormat": "limit",
       "legendLink": null
      },
      {
       "expr": "min(kube_pod_container_resource_requests{cluster=~\"$cluster\", namespace=~\"$namespace\",container=~\"ingester\", resource=\"memory\"} > 0)",
       "format": "time_series",
       "interval": "1m",
       "legendFormat": "request",
       "legendLink": null
      }
     ],
     "title": "Memory (workingset)",
     "type": "timeseries",
     "yaxes": [
      {
       "format": "bytes",
       "label": null,
       "logBase": 1,
       "max": null,
       "min": 0,
       "show": true
      },
      {
       "format": "short",
       "label": null,
       "logBase": 1,
       "max": null,
       "min": null,
       "show": false
      }
     ]
    },
    {
     "datasource": "$datasource",
     "fieldConfig": {
      "defaults": {
       "custom": {
        "drawStyle": "line",
        "fillOpacity": 1,
        "lineWidth": 1,
        "pointSize": 5,
        "showPoints": "never",
        "spanNulls": false,
        "stacking": {
         "group": "A",
         "mode": "none"
        }
       },
       "thresholds": {
        "mode": "absolute",
        "steps": [

        ]
       },
       "unit": "s"
      },
      "overrides": [

      ]
     },
     "id": 9,
     "links": [

     ],
     "options": {
      "legend": {
       "showLegend": true
      },
      "tooltip": {
       "mode": "single",
       "sort": "none"
      }
     },
     "span": 4,
     "targets": [
      {
       "expr": "sum by(instance) (go_memstats_heap_inuse_bytes{cluster=~\"$cluster\", job=~\"($namespace)/ingester\"})",
       "format": "time_series",
       "interval": "1m",
       "legendFormat": "{{instance}}",
       "legendLink": null
      }
     ],
     "title": "Memory (go heap inuse)",
     "type": "timeseries",
     "yaxes": [
      {
       "format": "bytes",
       "label": null,
       "logBase": 1,
       "max": null,
       "min": 0,
       "show": true
      },
      {
       "format": "short",
       "label": null,
       "logBase": 1,
       "max": null,
       "min": null,
       "show": false
      }
     ]
    }
   ],
   "repeat": null,
   "repeatIteration": null,
   "repeatRowId": null,
   "showTitle": true,
   "title": "Ingester",
   "titleSize": "h6"
  },
  {
   "collapse": false,
   "height": "250px",
   "panels": [
    {
     "datasource": "$datasource",
     "fieldConfig": {
      "defaults": {
       "custom": {
        "drawStyle": "line",
        "fillOpacity": 1,
        "lineWidth": 1,
        "pointSize": 5,
        "showPoints": "never",
        "spanNulls": false,
        "stacking": {
         "group": "A",
         "mode": "none"
        }
       },
       "thresholds": {
        "mode": "absolute",
        "steps": [

        ]
       },
       "unit": "s"
      },
      "overrides": [

      ]
     },
     "id": 10,
     "links": [

     ],
     "options": {
      "legend": {
       "showLegend": true
      },
      "tooltip": {
       "mode": "single",
       "sort": "none"
      }
     },
     "seriesOverrides": [
      {
       "alias": "limit",
       "color": "#E02F44",
       "fill": 0
      },
      {
       "alias": "request",
       "color": "#FCE300",
       "fill": 0
      }
     ],
     "span": 4,
     "targets": [
      {
       "expr": "sum by(pod) (rate(container_cpu_usage_seconds_total{cluster=~\"$cluster\", namespace=~\"$namespace\",container=~\"live-store\"}[$__rate_interval]))",
       "format": "time_series",
       "interval": "1m",
       "legendFormat": "{{pod}}",
       "legendLink": null
      },
      {
       "expr": "min(container_spec_cpu_quota{cluster=~\"$cluster\", namespace=~\"$namespace\",container=~\"live-store\"} / container_spec_cpu_period{cluster=~\"$cluster\", namespace=~\"$namespace\",container=~\"live-store\"})",
       "format": "time_series",
       "interval": "1m",
       "legendFormat": "limit",
       "legendLink": null
      },
      {
       "expr": "min(kube_pod_container_resource_requests{cluster=~\"$cluster\", namespace=~\"$namespace\",container=~\"live-store\", resource=\"cpu\"} > 0)",
       "format": "time_series",
       "interval": "1m",
       "legendFormat": "request",
       "legendLink": null
      }
     ],
     "title": "CPU",
     "type": "timeseries"
    },
    {
     "datasource": "$datasource",
     "fieldConfig": {
      "defaults": {
       "custom": {
        "drawStyle": "line",
        "fillOpacity": 1,
        "lineWidth": 1,
        "pointSize": 5,
        "showPoints": "never",
        "spanNulls": false,
        "stacking": {
         "group": "A",
         "mode": "none"
        }
       },
       "thresholds": {
        "mode": "absolute",
        "steps": [

        ]
       },
       "unit": "s"
      },
      "overrides": [

      ]
     },
     "id": 11,
     "links": [

     ],
     "options": {
      "legend": {
       "showLegend": true
      },
      "tooltip": {
       "mode": "single",
       "sort": "none"
      }
     },
     "seriesOverrides": [
      {
       "alias": "limit",
       "color": "#E02F44",
       "fill": 0
      },
      {
       "alias": "request",
       "color": "#FCE300",
       "fill": 0
      }
     ],
     "span": 4,
     "targets": [
      {
       "expr": "sum by(pod) (container_memory_working_set_bytes{cluster=~\"$cluster\", namespace=~\"$namespace\",container=~\"live-store\"})",
       "format": "time_series",
       "interval": "1m",
       "legendFormat": "{{pod}}",
       "legendLink": null
      },
      {
       "expr": "min(container_spec_memory_limit_bytes{cluster=~\"$cluster\", namespace=~\"$namespace\",container=~\"live-store\"} > 0)",
       "format": "time_series",
       "interval": "1m",
       "legendFormat": "limit",
       "legendLink": null
      },
      {
       "expr": "min(kube_pod_container_resource_requests{cluster=~\"$cluster\", namespace=~\"$namespace\",container=~\"live-store\", resource=\"memory\"} > 0)",
       "format": "time_series",
       "interval": "1m",
       "legendFormat": "request",
       "legendLink": null
      }
     ],
     "title": "Memory (workingset)",
     "type": "timeseries",
     "yaxes": [
      {
       "format": "bytes",
       "label": null,
       "logBase": 1,
       "max": null,
       "min": 0,
       "show": true
      },
      {
       "format": "short",
       "label": null,
       "logBase": 1,
       "max": null,
       "min": null,
       "show": false
      }
     ]
    },
    {
     "datasource": "$datasource",
     "fieldConfig": {
      "defaults": {
       "custom": {
        "drawStyle": "line",
        "fillOpacity": 1,
        "lineWidth": 1,
        "pointSize": 5,
        "showPoints": "never",
        "spanNulls": false,
        "stacking": {
         "group": "A",
         "mode": "none"
        }
       },
       "thresholds": {
        "mode": "absolute",
        "steps": [

        ]
       },
       "unit": "s"
      },
      "overrides": [

      ]
     },
     "id": 12,
     "links": [

     ],
     "options": {
      "legend": {
       "showLegend": true
      },
      "tooltip": {
       "mode": "single",
       "sort": "none"
      }
     },
     "span": 4,
     "targets": [
      {
       "expr": "sum by(instance) (go_memstats_heap_inuse_bytes{cluster=~\"$cluster\", container=\"live-store\"})",
       "format": "time_series",
       "interval": "1m",
       "legendFormat": "{{instance}}",
       "legendLink": null
      }
     ],
     "title": "Memory (go heap inuse)",
     "type": "timeseries",
     "yaxes": [
      {
       "format": "bytes",
       "label": null,
       "logBase": 1,
       "max": null,
       "min": 0,
       "show": true
      },
      {
       "format": "short",
       "label": null,
       "logBase": 1,
       "max": null,
       "min": null,
       "show": false
      }
     ]
    }
   ],
   "repeat": null,
   "repeatIteration": null,
   "repeatRowId": null,
   "showTitle": true,
   "title": "Livestore",
   "titleSize": "h6"
  },
  {
   "collapse": false,
   "height": "250px",
   "panels": [
    {
     "datasource": "$datasource",
     "fieldConfig": {
      "defaults": {
       "custom": {
        "drawStyle": "line",
        "fillOpacity": 1,
        "lineWidth": 1,
        "pointSize": 5,
        "showPoints": "never",
        "spanNulls": false,
        "stacking": {
         "group": "A",
         "mode": "none"
        }
       },
       "thresholds": {
        "mode": "absolute",
        "steps": [

        ]
       },
       "unit": "s"
      },
      "overrides": [

      ]
     },
     "id": 13,
     "links": [

     ],
     "options": {
      "legend": {
       "showLegend": true
      },
      "tooltip": {
       "mode": "single",
       "sort": "none"
      }
     },
     "seriesOverrides": [
      {
       "alias": "limit",
       "color": "#E02F44",
       "fill": 0
      },
      {
       "alias": "request",
       "color": "#FCE300",
       "fill": 0
      }
     ],
     "span": 4,
     "targets": [
      {
       "expr": "sum by(pod) (rate(container_cpu_usage_seconds_total{cluster=~\"$cluster\", namespace=~\"$namespace\",container=~\"metrics-generator\"}[$__rate_interval]))",
       "format": "time_series",
       "interval": "1m",
       "legendFormat": "{{pod}}",
       "legendLink": null
      },
      {
       "expr": "min(container_spec_cpu_quota{cluster=~\"$cluster\", namespace=~\"$namespace\",container=~\"metrics-generator\"} / container_spec_cpu_period{cluster=~\"$cluster\", namespace=~\"$namespace\",container=~\"metrics-generator\"})",
       "format": "time_series",
       "interval": "1m",
       "legendFormat": "limit",
       "legendLink": null
      },
      {
       "expr": "min(kube_pod_container_resource_requests{cluster=~\"$cluster\", namespace=~\"$namespace\",container=~\"metrics-generator\", resource=\"cpu\"} > 0)",
       "format": "time_series",
       "interval": "1m",
       "legendFormat": "request",
       "legendLink": null
      }
     ],
     "title": "CPU",
     "type": "timeseries"
    },
    {
     "datasource": "$datasource",
     "fieldConfig": {
      "defaults": {
       "custom": {
        "drawStyle": "line",
        "fillOpacity": 1,
        "lineWidth": 1,
        "pointSize": 5,
        "showPoints": "never",
        "spanNulls": false,
        "stacking": {
         "group": "A",
         "mode": "none"
        }
       },
       "thresholds": {
        "mode": "absolute",
        "steps": [

        ]
       },
       "unit": "s"
      },
      "overrides": [

      ]
     },
     "id": 14,
     "links": [

     ],
     "options": {
      "legend": {
       "showLegend": true
      },
      "tooltip": {
       "mode": "single",
       "sort": "none"
      }
     },
     "seriesOverrides": [
      {
       "alias": "limit",
       "color": "#E02F44",
       "fill": 0
      },
      {
       "alias": "request",
       "color": "#FCE300",
       "fill": 0
      }
     ],
     "span": 4,
     "targets": [
      {
       "expr": "sum by(pod) (container_memory_working_set_bytes{cluster=~\"$cluster\", namespace=~\"$namespace\",container=~\"metrics-generator\"})",
       "format": "time_series",
       "interval": "1m",
       "legendFormat": "{{pod}}",
       "legendLink": null
      },
      {
       "expr": "min(container_spec_memory_limit_bytes{cluster=~\"$cluster\", namespace=~\"$namespace\",container=~\"metrics-generator\"} > 0)",
       "format": "time_series",
       "interval": "1m",
       "legendFormat": "limit",
       "legendLink": null
      },
      {
       "expr": "min(kube_pod_container_resource_requests{cluster=~\"$cluster\", namespace=~\"$namespace\",container=~\"metrics-generator\", resource=\"memory\"} > 0)",
       "format": "time_series",
       "interval": "1m",
       "legendFormat": "request",
       "legendLink": null
      }
     ],
     "title": "Memory (workingset)",
     "type": "timeseries",
     "yaxes": [
      {
       "format": "bytes",
       "label": null,
       "logBase": 1,
       "max": null,
       "min": 0,
       "show": true
      },
      {
       "format": "short",
       "label": null,
       "logBase": 1,
       "max": null,
       "min": null,
       "show": false
      }
     ]
    },
    {
     "datasource": "$datasource",
     "fieldConfig": {
      "defaults": {
       "custom": {
        "drawStyle": "line",
        "fillOpacity": 1,
        "lineWidth": 1,
        "pointSize": 5,
        "showPoints": "never",
        "spanNulls": false,
        "stacking": {
         "group": "A",
         "mode": "none"
        }
       },
       "thresholds": {
        "mode": "absolute",
        "steps": [

        ]
       },
       "unit": "s"
      },
      "overrides": [

      ]
     },
     "id": 15,
     "links": [

     ],
     "options": {
      "legend": {
       "showLegend": true
      },
      "tooltip": {
       "mode": "single",
       "sort": "none"
      }
     },
     "span": 4,
     "targets": [
      {
       "expr": "sum by(instance) (go_memstats_heap_inuse_bytes{cluster=~\"$cluster\", job=~\"($namespace)/metrics-generator\"})",
       "format": "time_series",
       "interval": "1m",
       "legendFormat": "{{instance}}",
       "legendLink": null
      }
     ],
     "title": "Memory (go heap inuse)",
     "type": "timeseries",
     "yaxes": [
      {
       "format": "bytes",
       "label": null,
       "logBase": 1,
       "max": null,
       "min": 0,
       "show": true
      },
      {
       "format": "short",
       "label": null,
       "logBase": 1,
       "max": null,
       "min": null,
       "show": false
      }
     ]
    }
   ],
   "repeat": null,
   "repeatIteration": null,
   "repeatRowId": null,
   "showTitle": true,
   "title": "Metrics-generator",
   "titleSize": "h6"
  },
  {
   "collapse": false,
   "height": "250px",
   "panels": [
    {
     "datasource": "$datasource",
     "fieldConfig": {
      "defaults": {
       "custom": {
        "drawStyle": "line",
        "fillOpacity": 1,
        "lineWidth": 1,
        "pointSize": 5,
        "showPoints": "never",
        "spanNulls": false,
        "stacking": {
         "group": "A",
         "mode": "none"
        }
       },
       "thresholds": {
        "mode": "absolute",
        "steps": [

        ]
       },
       "unit": "s"
      },
      "overrides": [

      ]
     },
     "id": 16,
     "links": [

     ],
     "options": {
      "legend": {
       "showLegend": true
      },
      "tooltip": {
       "mode": "single",
       "sort": "none"
      }
     },
     "seriesOverrides": [
      {
       "alias": "limit",
       "color": "#E02F44",
       "fill": 0
      },
      {
       "alias": "request",
       "color": "#FCE300",
       "fill": 0
      }
     ],
     "span": 4,
     "targets": [
      {
       "expr": "sum by(pod) (rate(container_cpu_usage_seconds_total{cluster=~\"$cluster\", namespace=~\"$namespace\",container=~\"query-frontend\"}[$__rate_interval]))",
       "format": "time_series",
       "interval": "1m",
       "legendFormat": "{{pod}}",
       "legendLink": null
      },
      {
       "expr": "min(container_spec_cpu_quota{cluster=~\"$cluster\", namespace=~\"$namespace\",container=~\"query-frontend\"} / container_spec_cpu_period{cluster=~\"$cluster\", namespace=~\"$namespace\",container=~\"query-frontend\"})",
       "format": "time_series",
       "interval": "1m",
       "legendFormat": "limit",
       "legendLink": null
      },
      {
       "expr": "min(kube_pod_container_resource_requests{cluster=~\"$cluster\", namespace=~\"$namespace\",container=~\"query-frontend\", resource=\"cpu\"} > 0)",
       "format": "time_series",
       "interval": "1m",
       "legendFormat": "request",
       "legendLink": null
      }
     ],
     "title": "CPU",
     "type": "timeseries"
    },
    {
     "datasource": "$datasource",
     "fieldConfig": {
      "defaults": {
       "custom": {
        "drawStyle": "line",
        "fillOpacity": 1,
        "lineWidth": 1,
        "pointSize": 5,
        "showPoints": "never",
        "spanNulls": false,
        "stacking": {
         "group": "A",
         "mode": "none"
        }
       },
       "thresholds": {
        "mode": "absolute",
        "steps": [

        ]
       },
       "unit": "s"
      },
      "overrides": [

      ]
     },
     "id": 17,
     "links": [

     ],
     "options": {
      "legend": {
       "showLegend": true
      },
      "tooltip": {
       "mode": "single",
       "sort": "none"
      }
     },
     "seriesOverrides": [
      {
       "alias": "limit",
       "color": "#E02F44",
       "fill": 0
      },
      {
       "alias": "request",
       "color": "#FCE300",
       "fill": 0
      }
     ],
     "span": 4,
     "targets": [
      {
       "expr": "sum by(pod) (container_memory_working_set_bytes{cluster=~\"$cluster\", namespace=~\"$namespace\",container=~\"query-frontend\"})",
       "format": "time_series",
       "interval": "1m",
       "legendFormat": "{{pod}}",
       "legendLink": null
      },
      {
       "expr": "min(container_spec_memory_limit_bytes{cluster=~\"$cluster\", namespace=~\"$namespace\",container=~\"query-frontend\"} > 0)",
       "format": "time_series",
       "interval": "1m",
       "legendFormat": "limit",
       "legendLink": null
      },
      {
       "expr": "min(kube_pod_container_resource_requests{cluster=~\"$cluster\", namespace=~\"$namespace\",container=~\"query-frontend\", resource=\"memory\"} > 0)",
       "format": "time_series",
       "interval": "1m",
       "legendFormat": "request",
       "legendLink": null
      }
     ],
     "title": "Memory (workingset)",
     "type": "timeseries",
     "yaxes": [
      {
       "format": "bytes",
       "label": null,
       "logBase": 1,
       "max": null,
       "min": 0,
       "show": true
      },
      {
       "format": "short",
       "label": null,
       "logBase": 1,
       "max": null,
       "min": null,
       "show": false
      }
     ]
    },
    {
     "datasource": "$datasource",
     "fieldConfig": {
      "defaults": {
       "custom": {
        "drawStyle": "line",
        "fillOpacity": 1,
        "lineWidth": 1,
        "pointSize": 5,
        "showPoints": "never",
        "spanNulls": false,
        "stacking": {
         "group": "A",
         "mode": "none"
        }
       },
       "thresholds": {
        "mode": "absolute",
        "steps": [

        ]
       },
       "unit": "s"
      },
      "overrides": [

      ]
     },
     "id": 18,
     "links": [

     ],
     "options": {
      "legend": {
       "showLegend": true
      },
      "tooltip": {
       "mode": "single",
       "sort": "none"
      }
     },
     "span": 4,
     "targets": [
      {
       "expr": "sum by(instance) (go_memstats_heap_inuse_bytes{cluster=~\"$cluster\", job=~\"($namespace)/query-frontend\"})",
       "format": "time_series",
       "interval": "1m",
       "legendFormat": "{{instance}}",
       "legendLink": null
      }
     ],
     "title": "Memory (go heap inuse)",
     "type": "timeseries",
     "yaxes": [
      {
       "format": "bytes",
       "label": null,
       "logBase": 1,
       "max": null,
       "min": 0,
       "show": true
      },
      {
       "format": "short",
       "label": null,
       "logBase": 1,
       "max": null,
       "min": null,
       "show": false
      }
     ]
    }
   ],
   "repeat": null,
   "repeatIteration": null,
   "repeatRowId": null,
   "showTitle": true,
   "title": "Query Frontend",
   "titleSize": "h6"
  },
  {
   "collapse": false,
   "height": "250px",
   "panels": [
    {
     "datasource": "$datasource",
     "fieldConfig": {
      "defaults": {
       "custom": {
        "drawStyle": "line",
        "fillOpacity": 1,
        "lineWidth": 1,
        "pointSize": 5,
        "showPoints": "never",
        "spanNulls": false,
        "stacking": {
         "group": "A",
         "mode": "none"
        }
       },
       "thresholds": {
        "mode": "absolute",
        "steps": [

        ]
       },
       "unit": "s"
      },
      "overrides": [

      ]
     },
     "id": 19,
     "links": [

     ],
     "options": {
      "legend": {
       "showLegend": true
      },
      "tooltip": {
       "mode": "single",
       "sort": "none"
      }
     },
     "seriesOverrides": [
      {
       "alias": "limit",
       "color": "#E02F44",
       "fill": 0
      },
      {
       "alias": "request",
       "color": "#FCE300",
       "fill": 0
      }
     ],
     "span": 4,
     "targets": [
      {
       "expr": "sum by(pod) (rate(container_cpu_usage_seconds_total{cluster=~\"$cluster\", namespace=~\"$namespace\",container=~\"querier\"}[$__rate_interval]))",
       "format": "time_series",
       "interval": "1m",
       "legendFormat": "{{pod}}",
       "legendLink": null
      },
      {
       "expr": "min(container_spec_cpu_quota{cluster=~\"$cluster\", namespace=~\"$namespace\",container=~\"querier\"} / container_spec_cpu_period{cluster=~\"$cluster\", namespace=~\"$namespace\",container=~\"querier\"})",
       "format": "time_series",
       "interval": "1m",
       "legendFormat": "limit",
       "legendLink": null
      },
      {
       "expr": "min(kube_pod_container_resource_requests{cluster=~\"$cluster\", namespace=~\"$namespace\",container=~\"querier\", resource=\"cpu\"} > 0)",
       "format": "time_series",
       "interval": "1m",
       "legendFormat": "request",
       "legendLink": null
      }
     ],
     "title": "CPU",
     "type": "timeseries"
    },
    {
     "datasource": "$datasource",
     "fieldConfig": {
      "defaults": {
       "custom": {
        "drawStyle": "line",
        "fillOpacity": 1,
        "lineWidth": 1,
        "pointSize": 5,
        "showPoints": "never",
        "spanNulls": false,
        "stacking": {
         "group": "A",
         "mode": "none"
        }
       },
       "thresholds": {
        "mode": "absolute",
        "steps": [

        ]
       },
       "unit": "s"
      },
      "overrides": [

      ]
     },
     "id": 20,
     "links": [

     ],
     "options": {
      "legend": {
       "showLegend": true
      },
      "tooltip": {
       "mode": "single",
       "sort": "none"
      }
     },
     "seriesOverrides": [
      {
       "alias": "limit",
       "color": "#E02F44",
       "fill": 0
      },
      {
       "alias": "request",
       "color": "#FCE300",
       "fill": 0
      }
     ],
     "span": 4,
     "targets": [
      {
       "expr": "sum by(pod) (container_memory_working_set_bytes{cluster=~\"$cluster\", namespace=~\"$namespace\",container=~\"querier\"})",
       "format": "time_series",
       "interval": "1m",
       "legendFormat": "{{pod}}",
       "legendLink": null
      },
      {
       "expr": "min(container_spec_memory_limit_bytes{cluster=~\"$cluster\", namespace=~\"$namespace\",container=~\"querier\"} > 0)",
       "format": "time_series",
       "interval": "1m",
       "legendFormat": "limit",
       "legendLink": null
      },
      {
       "expr": "min(kube_pod_container_resource_requests{cluster=~\"$cluster\", namespace=~\"$namespace\",container=~\"querier\", resource=\"memory\"} > 0)",
       "format": "time_series",
       "interval": "1m",
       "legendFormat": "request",
       "legendLink": null
      }
     ],
     "title": "Memory (workingset)",
     "type": "timeseries",
     "yaxes": [
      {
       "format": "bytes",
       "label": null,
       "logBase": 1,
       "max": null,
       "min": 0,
       "show": true
      },
      {
       "format": "short",
       "label": null,
       "logBase": 1,
       "max": null,
       "min": null,
       "show": false
      }
     ]
    },
    {
     "datasource": "$datasource",
     "fieldConfig": {
      "defaults": {
       "custom": {
        "drawStyle": "line",
        "fillOpacity": 1,
        "lineWidth": 1,
        "pointSize": 5,
        "showPoints": "never",
        "spanNulls": false,
        "stacking": {
         "group": "A",
         "mode": "none"
        }
       },
       "thresholds": {
        "mode": "absolute",
        "steps": [

        ]
       },
       "unit": "s"
      },
      "overrides": [

      ]
     },
     "id": 21,
     "links": [

     ],
     "options": {
      "legend": {
       "showLegend": true
      },
      "tooltip": {
       "mode": "single",
       "sort": "none"
      }
     },
     "span": 4,
     "targets": [
      {
       "expr": "sum by(instance) (go_memstats_heap_inuse_bytes{cluster=~\"$cluster\", job=~\"($namespace)/querier\"})",
       "format": "time_series",
       "interval": "1m",
       "legendFormat": "{{instance}}",
       "legendLink": null
      }
     ],
     "title": "Memory (go heap inuse)",
     "type": "timeseries",
     "yaxes": [
      {
       "format": "bytes",
       "label": null,
       "logBase": 1,
       "max": null,
       "min": 0,
       "show": true
      },
      {
       "format": "short",
       "label": null,
       "logBase": 1,
       "max": null,
       "min": null,
       "show": false
      }
     ]
    }
   ],
   "repeat": null,
   "repeatIteration": null,
   "repeatRowId": null,
   "showTitle": true,
   "title": "Querier",
   "titleSize": "h6"
  },
  {
   "collapse": false,
   "height": "250px",
   "panels": [
    {
     "datasource": "$datasource",
     "fieldConfig": {
      "defaults": {
       "custom": {
        "drawStyle": "line",
        "fillOpacity": 1,
        "lineWidth": 1,
        "pointSize": 5,
        "showPoints": "never",
        "spanNulls": false,
        "stacking": {
         "group": "A",
         "mode": "none"
        }
       },
       "thresholds": {
        "mode": "absolute",
        "steps": [

        ]
       },
       "unit": "s"
      },
      "overrides": [

      ]
     },
     "id": 22,
     "links": [

     ],
     "options": {
      "legend": {
       "showLegend": true
      },
      "tooltip": {
       "mode": "single",
       "sort": "none"
      }
     },
     "seriesOverrides": [
      {
       "alias": "limit",
       "color": "#E02F44",
       "fill": 0
      },
      {
       "alias": "request",
       "color": "#FCE300",
       "fill": 0
      }
     ],
<<<<<<< HEAD
     "span": 6,
=======
     "spaceLength": 10,
     "span": 4,
     "stack": false,
     "steppedLine": false,
>>>>>>> 969c6c1d
     "targets": [
      {
       "expr": "sum by(pod) (rate(container_cpu_usage_seconds_total{cluster=~\"$cluster\", namespace=~\"$namespace\",container=~\"compactor\"}[$__rate_interval]))",
       "format": "time_series",
       "interval": "1m",
       "legendFormat": "{{pod}}",
       "legendLink": null
      },
      {
       "expr": "min(container_spec_cpu_quota{cluster=~\"$cluster\", namespace=~\"$namespace\",container=~\"compactor\"} / container_spec_cpu_period{cluster=~\"$cluster\", namespace=~\"$namespace\",container=~\"compactor\"})",
       "format": "time_series",
       "interval": "1m",
       "legendFormat": "limit",
       "legendLink": null
      },
      {
       "expr": "min(kube_pod_container_resource_requests{cluster=~\"$cluster\", namespace=~\"$namespace\",container=~\"compactor\", resource=\"cpu\"} > 0)",
       "format": "time_series",
       "interval": "1m",
       "legendFormat": "request",
       "legendLink": null
      }
     ],
     "title": "CPU",
     "type": "timeseries"
    },
    {
     "datasource": "$datasource",
     "fieldConfig": {
      "defaults": {
       "custom": {
        "drawStyle": "line",
        "fillOpacity": 1,
        "lineWidth": 1,
        "pointSize": 5,
        "showPoints": "never",
        "spanNulls": false,
        "stacking": {
         "group": "A",
         "mode": "none"
        }
       },
       "thresholds": {
        "mode": "absolute",
        "steps": [

        ]
       },
       "unit": "s"
      },
      "overrides": [

      ]
     },
     "id": 23,
     "links": [

     ],
     "options": {
      "legend": {
       "showLegend": true
      },
      "tooltip": {
       "mode": "single",
       "sort": "none"
      }
     },
     "seriesOverrides": [
      {
       "alias": "limit",
       "color": "#E02F44",
       "fill": 0
      },
      {
       "alias": "request",
       "color": "#FCE300",
       "fill": 0
      }
     ],
<<<<<<< HEAD
     "span": 6,
=======
     "spaceLength": 10,
     "span": 4,
     "stack": false,
     "steppedLine": false,
>>>>>>> 969c6c1d
     "targets": [
      {
       "expr": "sum by(pod) (container_memory_working_set_bytes{cluster=~\"$cluster\", namespace=~\"$namespace\",container=~\"compactor\"})",
       "format": "time_series",
       "interval": "1m",
       "legendFormat": "{{pod}}",
       "legendLink": null
      },
      {
       "expr": "min(container_spec_memory_limit_bytes{cluster=~\"$cluster\", namespace=~\"$namespace\",container=~\"compactor\"} > 0)",
       "format": "time_series",
       "interval": "1m",
       "legendFormat": "limit",
       "legendLink": null
      },
      {
       "expr": "min(kube_pod_container_resource_requests{cluster=~\"$cluster\", namespace=~\"$namespace\",container=~\"compactor\", resource=\"memory\"} > 0)",
       "format": "time_series",
       "interval": "1m",
       "legendFormat": "request",
       "legendLink": null
      }
     ],
     "title": "Memory (workingset)",
     "type": "timeseries",
     "yaxes": [
      {
       "format": "bytes",
       "label": null,
       "logBase": 1,
       "max": null,
       "min": 0,
       "show": true
      },
      {
       "format": "short",
       "label": null,
       "logBase": 1,
       "max": null,
       "min": null,
       "show": false
      }
     ]
    },
    {
     "datasource": "$datasource",
     "fieldConfig": {
      "defaults": {
       "custom": {
        "drawStyle": "line",
        "fillOpacity": 1,
        "lineWidth": 1,
        "pointSize": 5,
        "showPoints": "never",
        "spanNulls": false,
        "stacking": {
         "group": "A",
         "mode": "none"
        }
       },
       "thresholds": {
        "mode": "absolute",
        "steps": [

        ]
       },
       "unit": "s"
      },
      "overrides": [

      ]
     },
     "id": 24,
     "links": [

     ],
     "options": {
      "legend": {
       "showLegend": true
      },
      "tooltip": {
       "mode": "single",
       "sort": "none"
      }
     },
     "seriesOverrides": [

     ],
     "span": 4,
     "targets": [
      {
       "expr": "sum by(instance) (go_memstats_heap_inuse_bytes{cluster=~\"$cluster\", job=~\"($namespace)/compactor\"})",
       "format": "time_series",
       "interval": "1m",
       "legendFormat": "{{instance}}",
       "legendLink": null
      }
     ],
<<<<<<< HEAD
     "title": "CPU",
     "type": "timeseries"
    },
=======
     "thresholds": [

     ],
     "timeFrom": null,
     "timeShift": null,
     "title": "Memory (go heap inuse)",
     "tooltip": {
      "shared": true,
      "sort": 2,
      "value_type": "individual"
     },
     "type": "graph",
     "xaxis": {
      "buckets": null,
      "mode": "time",
      "name": null,
      "show": true,
      "values": [

      ]
     },
     "yaxes": [
      {
       "format": "bytes",
       "label": null,
       "logBase": 1,
       "max": null,
       "min": 0,
       "show": true
      },
      {
       "format": "short",
       "label": null,
       "logBase": 1,
       "max": null,
       "min": null,
       "show": false
      }
     ]
    }
   ],
   "repeat": null,
   "repeatIteration": null,
   "repeatRowId": null,
   "showTitle": true,
   "title": "Compactor",
   "titleSize": "h6"
  },
  {
   "collapse": false,
   "height": "250px",
   "panels": [
>>>>>>> 969c6c1d
    {
     "datasource": "$datasource",
     "fieldConfig": {
      "defaults": {
       "custom": {
        "drawStyle": "line",
        "fillOpacity": 1,
        "lineWidth": 1,
        "pointSize": 5,
        "showPoints": "never",
        "spanNulls": false,
        "stacking": {
         "group": "A",
         "mode": "none"
        }
       },
       "thresholds": {
        "mode": "absolute",
        "steps": [

        ]
       },
       "unit": "s"
      },
      "overrides": [

      ]
     },
     "id": 25,
     "links": [

     ],
     "options": {
      "legend": {
       "showLegend": true
      },
      "tooltip": {
       "mode": "single",
       "sort": "none"
      }
     },
     "seriesOverrides": [
      {
       "alias": "limit",
       "color": "#E02F44",
       "fill": 0
      },
      {
       "alias": "request",
       "color": "#FCE300",
       "fill": 0
      }
     ],
<<<<<<< HEAD
     "span": 4,
=======
     "spaceLength": 10,
     "span": 6,
     "stack": false,
     "steppedLine": false,
>>>>>>> 969c6c1d
     "targets": [
      {
       "expr": "sum by(pod) (rate(container_cpu_usage_seconds_total{cluster=~\"$cluster\", namespace=~\"$namespace\",container=~\"memcached\"}[$__rate_interval]))",
       "format": "time_series",
       "interval": "1m",
       "legendFormat": "{{pod}}",
       "legendLink": null
      },
      {
       "expr": "min(container_spec_cpu_quota{cluster=~\"$cluster\", namespace=~\"$namespace\",container=~\"memcached\"} / container_spec_cpu_period{cluster=~\"$cluster\", namespace=~\"$namespace\",container=~\"memcached\"})",
       "format": "time_series",
       "interval": "1m",
       "legendFormat": "limit",
       "legendLink": null
      },
      {
       "expr": "min(kube_pod_container_resource_requests{cluster=~\"$cluster\", namespace=~\"$namespace\",container=~\"memcached\", resource=\"cpu\"} > 0)",
       "format": "time_series",
       "interval": "1m",
       "legendFormat": "request",
       "legendLink": null
      }
     ],
<<<<<<< HEAD
     "title": "Memory (workingset)",
     "type": "timeseries",
=======
     "thresholds": [

     ],
     "timeFrom": null,
     "timeShift": null,
     "title": "CPU",
     "tooltip": {
      "shared": true,
      "sort": 2,
      "value_type": "individual"
     },
     "type": "graph",
     "xaxis": {
      "buckets": null,
      "mode": "time",
      "name": null,
      "show": true,
      "values": [

      ]
     },
>>>>>>> 969c6c1d
     "yaxes": [
      {
       "format": "short",
       "label": null,
       "logBase": 1,
       "max": null,
       "min": 0,
       "show": true
      },
      {
       "format": "short",
       "label": null,
       "logBase": 1,
       "max": null,
       "min": null,
       "show": false
      }
     ]
    },
    {
     "datasource": "$datasource",
     "fieldConfig": {
      "defaults": {
       "custom": {
        "drawStyle": "line",
        "fillOpacity": 1,
        "lineWidth": 1,
        "pointSize": 5,
        "showPoints": "never",
        "spanNulls": false,
        "stacking": {
         "group": "A",
         "mode": "none"
        }
       },
       "thresholds": {
        "mode": "absolute",
        "steps": [

        ]
       },
       "unit": "s"
      },
      "overrides": [

      ]
     },
     "id": 26,
     "links": [

     ],
<<<<<<< HEAD
     "options": {
      "legend": {
       "showLegend": true
      },
      "tooltip": {
       "mode": "single",
       "sort": "none"
      }
     },
     "span": 4,
=======
     "nullPointMode": "null as zero",
     "percentage": false,
     "pointradius": 5,
     "points": false,
     "renderer": "flot",
     "seriesOverrides": [
      {
       "alias": "limit",
       "color": "#E02F44",
       "fill": 0
      },
      {
       "alias": "request",
       "color": "#FCE300",
       "fill": 0
      }
     ],
     "spaceLength": 10,
     "span": 6,
     "stack": false,
     "steppedLine": false,
>>>>>>> 969c6c1d
     "targets": [
      {
       "expr": "sum by(pod) (container_memory_working_set_bytes{cluster=~\"$cluster\", namespace=~\"$namespace\",container=~\"memcached\"})",
       "format": "time_series",
       "interval": "1m",
       "legendFormat": "{{pod}}",
       "legendLink": null
      },
      {
       "expr": "min(container_spec_memory_limit_bytes{cluster=~\"$cluster\", namespace=~\"$namespace\",container=~\"memcached\"} > 0)",
       "format": "time_series",
       "interval": "1m",
       "legendFormat": "limit",
       "legendLink": null
      },
      {
       "expr": "min(kube_pod_container_resource_requests{cluster=~\"$cluster\", namespace=~\"$namespace\",container=~\"memcached\", resource=\"memory\"} > 0)",
       "format": "time_series",
       "interval": "1m",
       "legendFormat": "request",
       "legendLink": null
      }
     ],
<<<<<<< HEAD
     "title": "Memory (go heap inuse)",
     "type": "timeseries",
=======
     "thresholds": [

     ],
     "timeFrom": null,
     "timeShift": null,
     "title": "Memory (workingset)",
     "tooltip": {
      "shared": true,
      "sort": 2,
      "value_type": "individual"
     },
     "type": "graph",
     "xaxis": {
      "buckets": null,
      "mode": "time",
      "name": null,
      "show": true,
      "values": [

      ]
     },
>>>>>>> 969c6c1d
     "yaxes": [
      {
       "format": "bytes",
       "label": null,
       "logBase": 1,
       "max": null,
       "min": 0,
       "show": true
      },
      {
       "format": "short",
       "label": null,
       "logBase": 1,
       "max": null,
       "min": null,
       "show": false
      }
     ]
    }
   ],
   "repeat": null,
   "repeatIteration": null,
   "repeatRowId": null,
   "showTitle": true,
   "title": "Memcached",
   "titleSize": "h6"
  },
  {
   "collapse": false,
   "height": "250px",
   "panels": [
    {
     "datasource": "$datasource",
     "fieldConfig": {
      "defaults": {
       "custom": {
        "drawStyle": "line",
        "fillOpacity": 1,
        "lineWidth": 1,
        "pointSize": 5,
        "showPoints": "never",
        "spanNulls": false,
        "stacking": {
         "group": "A",
         "mode": "none"
        }
       },
       "thresholds": {
        "mode": "absolute",
        "steps": [

        ]
       },
       "unit": "s"
      },
      "overrides": [

      ]
     },
     "id": 27,
     "links": [

     ],
     "options": {
      "legend": {
       "showLegend": true
      },
      "tooltip": {
       "mode": "single",
       "sort": "none"
      }
     },
     "seriesOverrides": [
      {
       "alias": "limit",
       "color": "#E02F44",
       "fill": 0
      },
      {
       "alias": "request",
       "color": "#FCE300",
       "fill": 0
      }
     ],
     "span": 4,
     "targets": [
      {
       "expr": "sum by(pod) (rate(container_cpu_usage_seconds_total{cluster=~\"$cluster\", namespace=~\"$namespace\",container=~\"backend-scheduler\"}[$__rate_interval]))",
       "format": "time_series",
       "interval": "1m",
       "legendFormat": "{{pod}}",
       "legendLink": null
      },
      {
       "expr": "min(container_spec_cpu_quota{cluster=~\"$cluster\", namespace=~\"$namespace\",container=~\"backend-scheduler\"} / container_spec_cpu_period{cluster=~\"$cluster\", namespace=~\"$namespace\",container=~\"backend-scheduler\"})",
       "format": "time_series",
       "interval": "1m",
       "legendFormat": "limit",
       "legendLink": null
      },
      {
       "expr": "min(kube_pod_container_resource_requests{cluster=~\"$cluster\", namespace=~\"$namespace\",container=~\"backend-scheduler\", resource=\"cpu\"} > 0)",
       "format": "time_series",
       "interval": "1m",
       "legendFormat": "request",
       "legendLink": null
      }
     ],
     "title": "CPU",
     "type": "timeseries"
    },
    {
     "datasource": "$datasource",
     "fieldConfig": {
      "defaults": {
       "custom": {
        "drawStyle": "line",
        "fillOpacity": 1,
        "lineWidth": 1,
        "pointSize": 5,
        "showPoints": "never",
        "spanNulls": false,
        "stacking": {
         "group": "A",
         "mode": "none"
        }
       },
       "thresholds": {
        "mode": "absolute",
        "steps": [

        ]
       },
       "unit": "s"
      },
      "overrides": [

      ]
     },
     "id": 28,
     "links": [

     ],
     "options": {
      "legend": {
       "showLegend": true
      },
      "tooltip": {
       "mode": "single",
       "sort": "none"
      }
     },
     "seriesOverrides": [
      {
       "alias": "limit",
       "color": "#E02F44",
       "fill": 0
      },
      {
       "alias": "request",
       "color": "#FCE300",
       "fill": 0
      }
     ],
     "span": 4,
     "targets": [
      {
       "expr": "sum by(pod) (container_memory_working_set_bytes{cluster=~\"$cluster\", namespace=~\"$namespace\",container=~\"backend-scheduler\"})",
       "format": "time_series",
       "interval": "1m",
       "legendFormat": "{{pod}}",
       "legendLink": null
      },
      {
       "expr": "min(container_spec_memory_limit_bytes{cluster=~\"$cluster\", namespace=~\"$namespace\",container=~\"backend-scheduler\"} > 0)",
       "format": "time_series",
       "interval": "1m",
       "legendFormat": "limit",
       "legendLink": null
      },
      {
       "expr": "min(kube_pod_container_resource_requests{cluster=~\"$cluster\", namespace=~\"$namespace\",container=~\"backend-scheduler\", resource=\"memory\"} > 0)",
       "format": "time_series",
       "interval": "1m",
       "legendFormat": "request",
       "legendLink": null
      }
     ],
     "title": "Memory (workingset)",
     "type": "timeseries",
     "yaxes": [
      {
       "format": "bytes",
       "label": null,
       "logBase": 1,
       "max": null,
       "min": 0,
       "show": true
      },
      {
       "format": "short",
       "label": null,
       "logBase": 1,
       "max": null,
       "min": null,
       "show": false
      }
     ]
    },
    {
     "datasource": "$datasource",
     "fieldConfig": {
      "defaults": {
       "custom": {
        "drawStyle": "line",
        "fillOpacity": 1,
        "lineWidth": 1,
        "pointSize": 5,
        "showPoints": "never",
        "spanNulls": false,
        "stacking": {
         "group": "A",
         "mode": "none"
        }
       },
       "thresholds": {
        "mode": "absolute",
        "steps": [

        ]
       },
       "unit": "s"
      },
      "overrides": [

      ]
     },
     "id": 29,
     "links": [

     ],
     "options": {
      "legend": {
       "showLegend": true
      },
      "tooltip": {
       "mode": "single",
       "sort": "none"
      }
     },
     "span": 4,
     "targets": [
      {
       "expr": "sum by(instance) (go_memstats_heap_inuse_bytes{cluster=~\"$cluster\", job=~\"($namespace)/backend-scheduler\"})",
       "format": "time_series",
       "interval": "1m",
       "legendFormat": "{{instance}}",
       "legendLink": null
      }
     ],
     "title": "Memory (go heap inuse)",
     "type": "timeseries",
     "yaxes": [
      {
       "format": "bytes",
       "label": null,
       "logBase": 1,
       "max": null,
       "min": 0,
       "show": true
      },
      {
       "format": "short",
       "label": null,
       "logBase": 1,
       "max": null,
       "min": null,
       "show": false
      }
     ]
    }
   ],
   "repeat": null,
   "repeatIteration": null,
   "repeatRowId": null,
   "showTitle": true,
   "title": "Backend scheduler",
   "titleSize": "h6"
  },
  {
   "collapse": false,
   "height": "250px",
   "panels": [
    {
     "datasource": "$datasource",
     "fieldConfig": {
      "defaults": {
       "custom": {
        "drawStyle": "line",
        "fillOpacity": 1,
        "lineWidth": 1,
        "pointSize": 5,
        "showPoints": "never",
        "spanNulls": false,
        "stacking": {
         "group": "A",
         "mode": "none"
        }
       },
       "thresholds": {
        "mode": "absolute",
        "steps": [

        ]
       },
       "unit": "s"
      },
      "overrides": [

      ]
     },
     "id": 30,
     "links": [

     ],
     "options": {
      "legend": {
       "showLegend": true
      },
      "tooltip": {
       "mode": "single",
       "sort": "none"
      }
     },
     "seriesOverrides": [
      {
       "alias": "limit",
       "color": "#E02F44",
       "fill": 0
      },
      {
       "alias": "request",
       "color": "#FCE300",
       "fill": 0
      }
     ],
     "span": 4,
     "targets": [
      {
       "expr": "sum by(pod) (rate(container_cpu_usage_seconds_total{cluster=~\"$cluster\", namespace=~\"$namespace\",container=~\"backend-worker\"}[$__rate_interval]))",
       "format": "time_series",
       "interval": "1m",
       "legendFormat": "{{pod}}",
       "legendLink": null
      },
      {
       "expr": "min(container_spec_cpu_quota{cluster=~\"$cluster\", namespace=~\"$namespace\",container=~\"backend-worker\"} / container_spec_cpu_period{cluster=~\"$cluster\", namespace=~\"$namespace\",container=~\"backend-worker\"})",
       "format": "time_series",
       "interval": "1m",
       "legendFormat": "limit",
       "legendLink": null
      },
      {
       "expr": "min(kube_pod_container_resource_requests{cluster=~\"$cluster\", namespace=~\"$namespace\",container=~\"backend-worker\", resource=\"cpu\"} > 0)",
       "format": "time_series",
       "interval": "1m",
       "legendFormat": "request",
       "legendLink": null
      }
     ],
     "title": "CPU",
     "type": "timeseries"
    },
    {
     "datasource": "$datasource",
     "fieldConfig": {
      "defaults": {
       "custom": {
        "drawStyle": "line",
        "fillOpacity": 1,
        "lineWidth": 1,
        "pointSize": 5,
        "showPoints": "never",
        "spanNulls": false,
        "stacking": {
         "group": "A",
         "mode": "none"
        }
       },
       "thresholds": {
        "mode": "absolute",
        "steps": [

        ]
       },
       "unit": "s"
      },
      "overrides": [

      ]
     },
     "id": 31,
     "links": [

     ],
     "options": {
      "legend": {
       "showLegend": true
      },
      "tooltip": {
       "mode": "single",
       "sort": "none"
      }
     },
     "seriesOverrides": [
      {
       "alias": "limit",
       "color": "#E02F44",
       "fill": 0
      },
      {
       "alias": "request",
       "color": "#FCE300",
       "fill": 0
      }
     ],
     "span": 4,
     "targets": [
      {
       "expr": "sum by(pod) (container_memory_working_set_bytes{cluster=~\"$cluster\", namespace=~\"$namespace\",container=~\"backend-worker\"})",
       "format": "time_series",
       "interval": "1m",
       "legendFormat": "{{pod}}",
       "legendLink": null
      },
      {
       "expr": "min(container_spec_memory_limit_bytes{cluster=~\"$cluster\", namespace=~\"$namespace\",container=~\"backend-worker\"} > 0)",
       "format": "time_series",
       "interval": "1m",
       "legendFormat": "limit",
       "legendLink": null
      },
      {
       "expr": "min(kube_pod_container_resource_requests{cluster=~\"$cluster\", namespace=~\"$namespace\",container=~\"backend-worker\", resource=\"memory\"} > 0)",
       "format": "time_series",
       "interval": "1m",
       "legendFormat": "request",
       "legendLink": null
      }
     ],
     "title": "Memory (workingset)",
     "type": "timeseries",
     "yaxes": [
      {
       "format": "bytes",
       "label": null,
       "logBase": 1,
       "max": null,
       "min": 0,
       "show": true
      },
      {
       "format": "short",
       "label": null,
       "logBase": 1,
       "max": null,
       "min": null,
       "show": false
      }
     ]
    },
    {
     "datasource": "$datasource",
     "fieldConfig": {
      "defaults": {
       "custom": {
        "drawStyle": "line",
        "fillOpacity": 1,
        "lineWidth": 1,
        "pointSize": 5,
        "showPoints": "never",
        "spanNulls": false,
        "stacking": {
         "group": "A",
         "mode": "none"
        }
       },
       "thresholds": {
        "mode": "absolute",
        "steps": [

        ]
       },
       "unit": "s"
      },
      "overrides": [

      ]
     },
     "id": 32,
     "links": [

     ],
     "options": {
      "legend": {
       "showLegend": true
      },
      "tooltip": {
       "mode": "single",
       "sort": "none"
      }
     },
     "span": 4,
     "targets": [
      {
       "expr": "sum by(instance) (go_memstats_heap_inuse_bytes{cluster=~\"$cluster\", job=~\"($namespace)/backend-worker\"})",
       "format": "time_series",
       "interval": "1m",
       "legendFormat": "{{instance}}",
       "legendLink": null
      }
     ],
     "title": "Memory (go heap inuse)",
     "type": "timeseries",
     "yaxes": [
      {
       "format": "bytes",
       "label": null,
       "logBase": 1,
       "max": null,
       "min": 0,
       "show": true
      },
      {
       "format": "short",
       "label": null,
       "logBase": 1,
       "max": null,
       "min": null,
       "show": false
      }
     ]
    }
   ],
   "repeat": null,
   "repeatIteration": null,
   "repeatRowId": null,
   "showTitle": true,
   "title": "Backend worker",
   "titleSize": "h6"
  },
  {
   "collapse": false,
   "height": "250px",
   "panels": [
    {
     "aliasColors": {

     },
     "bars": false,
     "dashLength": 10,
     "dashes": false,
     "datasource": "$datasource",
     "fill": 1,
     "id": 33,
     "legend": {
      "avg": false,
      "current": false,
      "max": false,
      "min": false,
      "show": true,
      "total": false,
      "values": false
     },
     "lines": true,
     "linewidth": 1,
     "links": [

     ],
     "nullPointMode": "null as zero",
     "percentage": false,
     "pointradius": 5,
     "points": false,
     "renderer": "flot",
     "seriesOverrides": [
      {
       "alias": "limit",
       "color": "#E02F44",
       "fill": 0
      },
      {
       "alias": "request",
       "color": "#FCE300",
       "fill": 0
      }
     ],
     "spaceLength": 10,
     "span": 4,
     "stack": false,
     "steppedLine": false,
     "targets": [
      {
       "expr": "sum by(pod) (rate(container_cpu_usage_seconds_total{cluster=~\"$cluster\", namespace=~\"$namespace\",container=~\"block-builder\"}[$__rate_interval]))",
       "format": "time_series",
       "interval": "1m",
       "legendFormat": "{{pod}}",
       "legendLink": null
      },
      {
       "expr": "min(container_spec_cpu_quota{cluster=~\"$cluster\", namespace=~\"$namespace\",container=~\"block-builder\"} / container_spec_cpu_period{cluster=~\"$cluster\", namespace=~\"$namespace\",container=~\"block-builder\"})",
       "format": "time_series",
       "interval": "1m",
       "legendFormat": "limit",
       "legendLink": null
      },
      {
       "expr": "min(kube_pod_container_resource_requests{cluster=~\"$cluster\", namespace=~\"$namespace\",container=~\"block-builder\", resource=\"cpu\"} > 0)",
       "format": "time_series",
       "interval": "1m",
       "legendFormat": "request",
       "legendLink": null
      }
     ],
     "thresholds": [

     ],
     "timeFrom": null,
     "timeShift": null,
     "title": "CPU",
     "tooltip": {
      "shared": true,
      "sort": 2,
      "value_type": "individual"
     },
     "type": "graph",
     "xaxis": {
      "buckets": null,
      "mode": "time",
      "name": null,
      "show": true,
      "values": [

      ]
     },
     "yaxes": [
      {
       "format": "short",
       "label": null,
       "logBase": 1,
       "max": null,
       "min": 0,
       "show": true
      },
      {
       "format": "short",
       "label": null,
       "logBase": 1,
       "max": null,
       "min": null,
       "show": false
      }
     ]
    },
    {
     "aliasColors": {

     },
     "bars": false,
     "dashLength": 10,
     "dashes": false,
     "datasource": "$datasource",
     "fill": 1,
     "id": 34,
     "legend": {
      "avg": false,
      "current": false,
      "max": false,
      "min": false,
      "show": true,
      "total": false,
      "values": false
     },
     "lines": true,
     "linewidth": 1,
     "links": [

     ],
     "nullPointMode": "null as zero",
     "percentage": false,
     "pointradius": 5,
     "points": false,
     "renderer": "flot",
     "seriesOverrides": [
      {
       "alias": "limit",
       "color": "#E02F44",
       "fill": 0
      },
      {
       "alias": "request",
       "color": "#FCE300",
       "fill": 0
      }
     ],
     "spaceLength": 10,
     "span": 4,
     "stack": false,
     "steppedLine": false,
     "targets": [
      {
       "expr": "sum by(pod) (container_memory_working_set_bytes{cluster=~\"$cluster\", namespace=~\"$namespace\",container=~\"block-builder\"})",
       "format": "time_series",
       "interval": "1m",
       "legendFormat": "{{pod}}",
       "legendLink": null
      },
      {
       "expr": "min(container_spec_memory_limit_bytes{cluster=~\"$cluster\", namespace=~\"$namespace\",container=~\"block-builder\"} > 0)",
       "format": "time_series",
       "interval": "1m",
       "legendFormat": "limit",
       "legendLink": null
      },
      {
       "expr": "min(kube_pod_container_resource_requests{cluster=~\"$cluster\", namespace=~\"$namespace\",container=~\"block-builder\", resource=\"memory\"} > 0)",
       "format": "time_series",
       "interval": "1m",
       "legendFormat": "request",
       "legendLink": null
      }
     ],
     "thresholds": [

     ],
     "timeFrom": null,
     "timeShift": null,
     "title": "Memory (workingset)",
     "tooltip": {
      "shared": true,
      "sort": 2,
      "value_type": "individual"
     },
     "type": "graph",
     "xaxis": {
      "buckets": null,
      "mode": "time",
      "name": null,
      "show": true,
      "values": [

      ]
     },
     "yaxes": [
      {
       "format": "bytes",
       "label": null,
       "logBase": 1,
       "max": null,
       "min": 0,
       "show": true
      },
      {
       "format": "short",
       "label": null,
       "logBase": 1,
       "max": null,
       "min": null,
       "show": false
      }
     ]
    },
    {
     "aliasColors": {

     },
     "bars": false,
     "dashLength": 10,
     "dashes": false,
     "datasource": "$datasource",
     "fill": 1,
     "id": 35,
     "legend": {
      "avg": false,
      "current": false,
      "max": false,
      "min": false,
      "show": true,
      "total": false,
      "values": false
     },
     "lines": true,
     "linewidth": 1,
     "links": [

     ],
     "nullPointMode": "null as zero",
     "percentage": false,
     "pointradius": 5,
     "points": false,
     "renderer": "flot",
     "seriesOverrides": [

     ],
     "spaceLength": 10,
     "span": 4,
     "stack": false,
     "steppedLine": false,
     "targets": [
      {
       "expr": "sum by(instance) (go_memstats_heap_inuse_bytes{cluster=~\"$cluster\", job=~\"($namespace)/block-builder\"})",
       "format": "time_series",
       "interval": "1m",
       "legendFormat": "{{instance}}",
       "legendLink": null
      }
     ],
     "thresholds": [

     ],
     "timeFrom": null,
     "timeShift": null,
     "title": "Memory (go heap inuse)",
     "tooltip": {
      "shared": true,
      "sort": 2,
      "value_type": "individual"
     },
     "type": "graph",
     "xaxis": {
      "buckets": null,
      "mode": "time",
      "name": null,
      "show": true,
      "values": [

      ]
     },
     "yaxes": [
      {
       "format": "bytes",
       "label": null,
       "logBase": 1,
       "max": null,
       "min": 0,
       "show": true
      },
      {
       "format": "short",
       "label": null,
       "logBase": 1,
       "max": null,
       "min": null,
       "show": false
      }
     ]
    }
   ],
   "repeat": null,
   "repeatIteration": null,
   "repeatRowId": null,
   "showTitle": true,
   "title": "Block builder",
   "titleSize": "h6"
  },
  {
   "collapse": false,
   "height": "250px",
   "panels": [
    {
     "aliasColors": {

     },
     "bars": false,
     "dashLength": 10,
     "dashes": false,
     "datasource": "$datasource",
     "fill": 1,
     "id": 36,
     "legend": {
      "avg": false,
      "current": false,
      "max": false,
      "min": false,
      "show": true,
      "total": false,
      "values": false
     },
     "lines": true,
     "linewidth": 1,
     "links": [

     ],
     "nullPointMode": "null as zero",
     "percentage": false,
     "pointradius": 5,
     "points": false,
     "renderer": "flot",
     "seriesOverrides": [
      {
       "alias": "limit",
       "color": "#E02F44",
       "fill": 0
      },
      {
       "alias": "request",
       "color": "#FCE300",
       "fill": 0
      }
     ],
     "spaceLength": 10,
     "span": 4,
     "stack": false,
     "steppedLine": false,
     "targets": [
      {
       "expr": "sum by(pod) (rate(container_cpu_usage_seconds_total{cluster=~\"$cluster\", namespace=~\"$namespace\",container=~\"live-store\"}[$__rate_interval]))",
       "format": "time_series",
       "interval": "1m",
       "legendFormat": "{{pod}}",
       "legendLink": null
      },
      {
       "expr": "min(container_spec_cpu_quota{cluster=~\"$cluster\", namespace=~\"$namespace\",container=~\"live-store\"} / container_spec_cpu_period{cluster=~\"$cluster\", namespace=~\"$namespace\",container=~\"live-store\"})",
       "format": "time_series",
       "interval": "1m",
       "legendFormat": "limit",
       "legendLink": null
      },
      {
       "expr": "min(kube_pod_container_resource_requests{cluster=~\"$cluster\", namespace=~\"$namespace\",container=~\"live-store\", resource=\"cpu\"} > 0)",
       "format": "time_series",
       "interval": "1m",
       "legendFormat": "request",
       "legendLink": null
      }
     ],
     "thresholds": [

     ],
     "timeFrom": null,
     "timeShift": null,
     "title": "CPU",
     "tooltip": {
      "shared": true,
      "sort": 2,
      "value_type": "individual"
     },
     "type": "graph",
     "xaxis": {
      "buckets": null,
      "mode": "time",
      "name": null,
      "show": true,
      "values": [

      ]
     },
     "yaxes": [
      {
       "format": "short",
       "label": null,
       "logBase": 1,
       "max": null,
       "min": 0,
       "show": true
      },
      {
       "format": "short",
       "label": null,
       "logBase": 1,
       "max": null,
       "min": null,
       "show": false
      }
     ]
    },
    {
     "aliasColors": {

     },
     "bars": false,
     "dashLength": 10,
     "dashes": false,
     "datasource": "$datasource",
     "fill": 1,
     "id": 37,
     "legend": {
      "avg": false,
      "current": false,
      "max": false,
      "min": false,
      "show": true,
      "total": false,
      "values": false
     },
     "lines": true,
     "linewidth": 1,
     "links": [

     ],
     "nullPointMode": "null as zero",
     "percentage": false,
     "pointradius": 5,
     "points": false,
     "renderer": "flot",
     "seriesOverrides": [
      {
       "alias": "limit",
       "color": "#E02F44",
       "fill": 0
      },
      {
       "alias": "request",
       "color": "#FCE300",
       "fill": 0
      }
     ],
     "spaceLength": 10,
     "span": 4,
     "stack": false,
     "steppedLine": false,
     "targets": [
      {
       "expr": "sum by(pod) (container_memory_working_set_bytes{cluster=~\"$cluster\", namespace=~\"$namespace\",container=~\"live-store\"})",
       "format": "time_series",
       "interval": "1m",
       "legendFormat": "{{pod}}",
       "legendLink": null
      },
      {
       "expr": "min(container_spec_memory_limit_bytes{cluster=~\"$cluster\", namespace=~\"$namespace\",container=~\"live-store\"} > 0)",
       "format": "time_series",
       "interval": "1m",
       "legendFormat": "limit",
       "legendLink": null
      },
      {
       "expr": "min(kube_pod_container_resource_requests{cluster=~\"$cluster\", namespace=~\"$namespace\",container=~\"live-store\", resource=\"memory\"} > 0)",
       "format": "time_series",
       "interval": "1m",
       "legendFormat": "request",
       "legendLink": null
      }
     ],
     "thresholds": [

     ],
     "timeFrom": null,
     "timeShift": null,
     "title": "Memory (workingset)",
     "tooltip": {
      "shared": true,
      "sort": 2,
      "value_type": "individual"
     },
     "type": "graph",
     "xaxis": {
      "buckets": null,
      "mode": "time",
      "name": null,
      "show": true,
      "values": [

      ]
     },
     "yaxes": [
      {
       "format": "bytes",
       "label": null,
       "logBase": 1,
       "max": null,
       "min": 0,
       "show": true
      },
      {
       "format": "short",
       "label": null,
       "logBase": 1,
       "max": null,
       "min": null,
       "show": false
      }
     ]
    },
    {
     "aliasColors": {

     },
     "bars": false,
     "dashLength": 10,
     "dashes": false,
     "datasource": "$datasource",
     "fill": 1,
     "id": 38,
     "legend": {
      "avg": false,
      "current": false,
      "max": false,
      "min": false,
      "show": true,
      "total": false,
      "values": false
     },
     "lines": true,
     "linewidth": 1,
     "links": [

     ],
     "nullPointMode": "null as zero",
     "percentage": false,
     "pointradius": 5,
     "points": false,
     "renderer": "flot",
     "seriesOverrides": [

     ],
     "spaceLength": 10,
     "span": 4,
     "stack": false,
     "steppedLine": false,
     "targets": [
      {
       "expr": "sum by(instance) (go_memstats_heap_inuse_bytes{cluster=~\"$cluster\", job=~\"($namespace)/live-store\"})",
       "format": "time_series",
       "interval": "1m",
       "legendFormat": "{{instance}}",
       "legendLink": null
      }
     ],
     "thresholds": [

     ],
     "timeFrom": null,
     "timeShift": null,
     "title": "Memory (go heap inuse)",
     "tooltip": {
      "shared": true,
      "sort": 2,
      "value_type": "individual"
     },
     "type": "graph",
     "xaxis": {
      "buckets": null,
      "mode": "time",
      "name": null,
      "show": true,
      "values": [

      ]
     },
     "yaxes": [
      {
       "format": "bytes",
       "label": null,
       "logBase": 1,
       "max": null,
       "min": 0,
       "show": true
      },
      {
       "format": "short",
       "label": null,
       "logBase": 1,
       "max": null,
       "min": null,
       "show": false
      }
     ]
    }
   ],
   "repeat": null,
   "repeatIteration": null,
   "repeatRowId": null,
   "showTitle": true,
   "title": "Live store",
   "titleSize": "h6"
  }
 ],
 "schemaVersion": 14,
 "style": "dark",
 "tags": [
  "tempo"
 ],
 "templating": {
  "list": [
   {
    "current": {
     "text": "default",
     "value": "default"
    },
    "hide": 0,
    "label": "Data source",
    "name": "datasource",
    "options": [

    ],
    "query": "prometheus",
    "refresh": 1,
    "regex": "",
    "type": "datasource"
   },
   {
    "allValue": null,
    "current": {
     "selected": true,
     "text": "All",
     "value": "$__all"
    },
    "datasource": "$datasource",
    "hide": 0,
    "includeAll": true,
    "label": "cluster",
    "multi": true,
    "name": "cluster",
    "options": [

    ],
    "query": "label_values(tempo_build_info, cluster)",
    "refresh": 1,
    "regex": "",
    "sort": 2,
    "tagValuesQuery": "",
    "tags": [

    ],
    "tagsQuery": "",
    "type": "query",
    "useTags": false
   },
   {
    "allValue": null,
    "current": {
     "selected": true,
     "text": "All",
     "value": "$__all"
    },
    "datasource": "$datasource",
    "hide": 0,
    "includeAll": true,
    "label": "namespace",
    "multi": true,
    "name": "namespace",
    "options": [

    ],
    "query": "label_values(tempo_build_info{cluster=~'$cluster'}, namespace)",
    "refresh": 1,
    "regex": "",
    "sort": 2,
    "tagValuesQuery": "",
    "tags": [

    ],
    "tagsQuery": "",
    "type": "query",
    "useTags": false
   }
  ]
 },
 "time": {
  "from": "now-1h",
  "to": "now"
 },
 "timepicker": {
  "refresh_intervals": [
   "5s",
   "10s",
   "30s",
   "1m",
   "5m",
   "15m",
   "30m",
   "1h",
   "2h",
   "1d"
  ],
  "time_options": [
   "5m",
   "15m",
   "1h",
   "6h",
   "12h",
   "24h",
   "2d",
   "7d",
   "30d"
  ]
 },
 "timezone": "utc",
 "title": "Tempo / Resources",
 "uid": "",
 "version": 0
}<|MERGE_RESOLUTION|>--- conflicted
+++ resolved
@@ -891,6 +891,319 @@
        "legendLink": null
       }
      ],
+     "thresholds": [
+
+     ],
+     "timeFrom": null,
+     "timeShift": null,
+     "title": "CPU",
+     "tooltip": {
+      "shared": true,
+      "sort": 2,
+      "value_type": "individual"
+     },
+     "type": "graph",
+     "xaxis": {
+      "buckets": null,
+      "mode": "time",
+      "name": null,
+      "show": true,
+      "values": [
+
+      ]
+     },
+     "yaxes": [
+      {
+       "format": "short",
+       "label": null,
+       "logBase": 1,
+       "max": null,
+       "min": 0,
+       "show": true
+      },
+      {
+       "format": "short",
+       "label": null,
+       "logBase": 1,
+       "max": null,
+       "min": null,
+       "show": false
+      }
+     ]
+    },
+    {
+     "aliasColors": {
+
+     },
+     "bars": false,
+     "dashLength": 10,
+     "dashes": false,
+     "datasource": "$datasource",
+     "fill": 1,
+     "id": 11,
+     "legend": {
+      "avg": false,
+      "current": false,
+      "max": false,
+      "min": false,
+      "show": true,
+      "total": false,
+      "values": false
+     },
+     "lines": true,
+     "linewidth": 1,
+     "links": [
+
+     ],
+     "nullPointMode": "null as zero",
+     "percentage": false,
+     "pointradius": 5,
+     "points": false,
+     "renderer": "flot",
+     "seriesOverrides": [
+      {
+       "alias": "limit",
+       "color": "#E02F44",
+       "fill": 0
+      },
+      {
+       "alias": "request",
+       "color": "#FCE300",
+       "fill": 0
+      }
+     ],
+     "spaceLength": 10,
+     "span": 4,
+     "stack": false,
+     "steppedLine": false,
+     "targets": [
+      {
+       "expr": "sum by(pod) (container_memory_working_set_bytes{cluster=~\"$cluster\", namespace=~\"$namespace\",container=~\"live-store\"})",
+       "format": "time_series",
+       "interval": "1m",
+       "legendFormat": "{{pod}}",
+       "legendLink": null
+      },
+      {
+       "expr": "min(container_spec_memory_limit_bytes{cluster=~\"$cluster\", namespace=~\"$namespace\",container=~\"live-store\"} > 0)",
+       "format": "time_series",
+       "interval": "1m",
+       "legendFormat": "limit",
+       "legendLink": null
+      },
+      {
+       "expr": "min(kube_pod_container_resource_requests{cluster=~\"$cluster\", namespace=~\"$namespace\",container=~\"live-store\", resource=\"memory\"} > 0)",
+       "format": "time_series",
+       "interval": "1m",
+       "legendFormat": "request",
+       "legendLink": null
+      }
+     ],
+     "thresholds": [
+
+     ],
+     "timeFrom": null,
+     "timeShift": null,
+     "title": "Memory (workingset)",
+     "tooltip": {
+      "shared": true,
+      "sort": 2,
+      "value_type": "individual"
+     },
+     "type": "graph",
+     "xaxis": {
+      "buckets": null,
+      "mode": "time",
+      "name": null,
+      "show": true,
+      "values": [
+
+      ]
+     },
+     "yaxes": [
+      {
+       "format": "bytes",
+       "label": null,
+       "logBase": 1,
+       "max": null,
+       "min": 0,
+       "show": true
+      },
+      {
+       "format": "short",
+       "label": null,
+       "logBase": 1,
+       "max": null,
+       "min": null,
+       "show": false
+      }
+     ]
+    },
+    {
+     "aliasColors": {
+
+     },
+     "bars": false,
+     "dashLength": 10,
+     "dashes": false,
+     "datasource": "$datasource",
+     "fill": 1,
+     "id": 12,
+     "legend": {
+      "avg": false,
+      "current": false,
+      "max": false,
+      "min": false,
+      "show": true,
+      "total": false,
+      "values": false
+     },
+     "lines": true,
+     "linewidth": 1,
+     "links": [
+
+     ],
+     "nullPointMode": "null as zero",
+     "percentage": false,
+     "pointradius": 5,
+     "points": false,
+     "renderer": "flot",
+     "seriesOverrides": [
+
+     ],
+     "spaceLength": 10,
+     "span": 4,
+     "stack": false,
+     "steppedLine": false,
+     "targets": [
+      {
+       "expr": "sum by(instance) (go_memstats_heap_inuse_bytes{cluster=~\"$cluster\", container=\"live-store\"})",
+       "format": "time_series",
+       "interval": "1m",
+       "legendFormat": "{{instance}}",
+       "legendLink": null
+      }
+     ],
+     "thresholds": [
+
+     ],
+     "timeFrom": null,
+     "timeShift": null,
+     "title": "Memory (go heap inuse)",
+     "tooltip": {
+      "shared": true,
+      "sort": 2,
+      "value_type": "individual"
+     },
+     "type": "graph",
+     "xaxis": {
+      "buckets": null,
+      "mode": "time",
+      "name": null,
+      "show": true,
+      "values": [
+
+      ]
+     },
+     "yaxes": [
+      {
+       "format": "bytes",
+       "label": null,
+       "logBase": 1,
+       "max": null,
+       "min": 0,
+       "show": true
+      },
+      {
+       "format": "short",
+       "label": null,
+       "logBase": 1,
+       "max": null,
+       "min": null,
+       "show": false
+      }
+     ]
+    }
+   ],
+   "repeat": null,
+   "repeatIteration": null,
+   "repeatRowId": null,
+   "showTitle": true,
+   "title": "Livestore",
+   "titleSize": "h6"
+  },
+  {
+   "collapse": false,
+   "height": "250px",
+   "panels": [
+    {
+     "aliasColors": {
+
+     },
+     "bars": false,
+     "dashLength": 10,
+     "dashes": false,
+     "datasource": "$datasource",
+     "fill": 1,
+     "id": 13,
+     "legend": {
+      "avg": false,
+      "current": false,
+      "max": false,
+      "min": false,
+      "show": true,
+      "total": false,
+      "values": false
+     },
+     "lines": true,
+     "linewidth": 1,
+     "links": [
+
+     ],
+     "nullPointMode": "null as zero",
+     "percentage": false,
+     "pointradius": 5,
+     "points": false,
+     "renderer": "flot",
+     "seriesOverrides": [
+      {
+       "alias": "limit",
+       "color": "#E02F44",
+       "fill": 0
+      },
+      {
+       "alias": "request",
+       "color": "#FCE300",
+       "fill": 0
+      }
+     ],
+     "spaceLength": 10,
+     "span": 4,
+     "stack": false,
+     "steppedLine": false,
+     "targets": [
+      {
+       "expr": "sum by(pod) (rate(container_cpu_usage_seconds_total{cluster=~\"$cluster\", namespace=~\"$namespace\",container=~\"metrics-generator\"}[$__rate_interval]))",
+       "format": "time_series",
+       "interval": "1m",
+       "legendFormat": "{{pod}}",
+       "legendLink": null
+      },
+      {
+       "expr": "min(container_spec_cpu_quota{cluster=~\"$cluster\", namespace=~\"$namespace\",container=~\"metrics-generator\"} / container_spec_cpu_period{cluster=~\"$cluster\", namespace=~\"$namespace\",container=~\"metrics-generator\"})",
+       "format": "time_series",
+       "interval": "1m",
+       "legendFormat": "limit",
+       "legendLink": null
+      },
+      {
+       "expr": "min(kube_pod_container_resource_requests{cluster=~\"$cluster\", namespace=~\"$namespace\",container=~\"metrics-generator\", resource=\"cpu\"} > 0)",
+       "format": "time_series",
+       "interval": "1m",
+       "legendFormat": "request",
+       "legendLink": null
+      }
+     ],
      "title": "CPU",
      "type": "timeseries"
     },
@@ -922,7 +1235,46 @@
 
       ]
      },
-     "id": 11,
+     "yaxes": [
+      {
+       "format": "short",
+       "label": null,
+       "logBase": 1,
+       "max": null,
+       "min": 0,
+       "show": true
+      },
+      {
+       "format": "short",
+       "label": null,
+       "logBase": 1,
+       "max": null,
+       "min": null,
+       "show": false
+      }
+     ]
+    },
+    {
+     "aliasColors": {
+
+     },
+     "bars": false,
+     "dashLength": 10,
+     "dashes": false,
+     "datasource": "$datasource",
+     "fill": 1,
+     "id": 14,
+     "legend": {
+      "avg": false,
+      "current": false,
+      "max": false,
+      "min": false,
+      "show": true,
+      "total": false,
+      "values": false
+     },
+     "lines": true,
+     "linewidth": 1,
      "links": [
 
      ],
@@ -950,21 +1302,21 @@
      "span": 4,
      "targets": [
       {
-       "expr": "sum by(pod) (container_memory_working_set_bytes{cluster=~\"$cluster\", namespace=~\"$namespace\",container=~\"live-store\"})",
+       "expr": "sum by(pod) (container_memory_working_set_bytes{cluster=~\"$cluster\", namespace=~\"$namespace\",container=~\"metrics-generator\"})",
        "format": "time_series",
        "interval": "1m",
        "legendFormat": "{{pod}}",
        "legendLink": null
       },
       {
-       "expr": "min(container_spec_memory_limit_bytes{cluster=~\"$cluster\", namespace=~\"$namespace\",container=~\"live-store\"} > 0)",
+       "expr": "min(container_spec_memory_limit_bytes{cluster=~\"$cluster\", namespace=~\"$namespace\",container=~\"metrics-generator\"} > 0)",
        "format": "time_series",
        "interval": "1m",
        "legendFormat": "limit",
        "legendLink": null
       },
       {
-       "expr": "min(kube_pod_container_resource_requests{cluster=~\"$cluster\", namespace=~\"$namespace\",container=~\"live-store\", resource=\"memory\"} > 0)",
+       "expr": "min(kube_pod_container_resource_requests{cluster=~\"$cluster\", namespace=~\"$namespace\",container=~\"metrics-generator\", resource=\"memory\"} > 0)",
        "format": "time_series",
        "interval": "1m",
        "legendFormat": "request",
@@ -991,6 +1343,138 @@
        "show": false
       }
      ]
+    },
+    {
+     "datasource": "$datasource",
+     "fill": 1,
+     "id": 15,
+     "legend": {
+      "avg": false,
+      "current": false,
+      "max": false,
+      "min": false,
+      "show": true,
+      "total": false,
+      "values": false
+     },
+     "links": [
+
+     ],
+     "options": {
+      "legend": {
+       "showLegend": true
+      },
+      "tooltip": {
+       "mode": "single",
+       "sort": "none"
+      }
+     },
+     "span": 4,
+     "targets": [
+      {
+       "expr": "sum by(instance) (go_memstats_heap_inuse_bytes{cluster=~\"$cluster\", job=~\"($namespace)/metrics-generator\"})",
+       "format": "time_series",
+       "interval": "1m",
+       "legendFormat": "{{instance}}",
+       "legendLink": null
+      }
+     ],
+     "title": "Memory (go heap inuse)",
+     "type": "timeseries",
+     "yaxes": [
+      {
+       "format": "bytes",
+       "label": null,
+       "logBase": 1,
+       "max": null,
+       "min": 0,
+       "show": true
+      },
+      {
+       "format": "short",
+       "label": null,
+       "logBase": 1,
+       "max": null,
+       "min": null,
+       "show": false
+      }
+     ]
+    }
+   ],
+   "repeat": null,
+   "repeatIteration": null,
+   "repeatRowId": null,
+   "showTitle": true,
+   "title": "Metrics-generator",
+   "titleSize": "h6"
+  },
+  {
+   "collapse": false,
+   "height": "250px",
+   "panels": [
+    {
+     "datasource": "$datasource",
+     "fill": 1,
+     "id": 16,
+     "legend": {
+      "avg": false,
+      "current": false,
+      "max": false,
+      "min": false,
+      "show": true,
+      "total": false,
+      "values": false
+     },
+     "links": [
+
+     ],
+     "options": {
+      "legend": {
+       "showLegend": true
+      },
+      "tooltip": {
+       "mode": "single",
+       "sort": "none"
+      }
+     },
+     "seriesOverrides": [
+      {
+       "alias": "limit",
+       "color": "#E02F44",
+       "fill": 0
+      },
+      {
+       "alias": "request",
+       "color": "#FCE300",
+       "fill": 0
+      }
+     ],
+     "span": 4,
+     "targets": [
+      {
+       "expr": "sum by(pod) (rate(container_cpu_usage_seconds_total{cluster=~\"$cluster\", namespace=~\"$namespace\",container=~\"query-frontend\"}[$__rate_interval]))",
+       "format": "time_series",
+       "interval": "1m",
+       "legendFormat": "{{pod}}",
+       "legendLink": null
+      },
+      {
+       "expr": "min(container_spec_cpu_quota{cluster=~\"$cluster\", namespace=~\"$namespace\",container=~\"query-frontend\"} / container_spec_cpu_period{cluster=~\"$cluster\", namespace=~\"$namespace\",container=~\"query-frontend\"})",
+       "format": "time_series",
+       "interval": "1m",
+       "legendFormat": "limit",
+       "legendLink": null
+      },
+      {
+       "expr": "min(kube_pod_container_resource_requests{cluster=~\"$cluster\", namespace=~\"$namespace\",container=~\"query-frontend\", resource=\"cpu\"} > 0)",
+       "format": "time_series",
+       "interval": "1m",
+       "legendFormat": "request",
+       "legendLink": null
+      }
+     ],
+     "title": "CPU",
+     "type": "timeseries"
     },
     {
      "datasource": "$datasource",
@@ -1020,7 +1504,46 @@
 
       ]
      },
-     "id": 12,
+     "yaxes": [
+      {
+       "format": "short",
+       "label": null,
+       "logBase": 1,
+       "max": null,
+       "min": 0,
+       "show": true
+      },
+      {
+       "format": "short",
+       "label": null,
+       "logBase": 1,
+       "max": null,
+       "min": null,
+       "show": false
+      }
+     ]
+    },
+    {
+     "aliasColors": {
+
+     },
+     "bars": false,
+     "dashLength": 10,
+     "dashes": false,
+     "datasource": "$datasource",
+     "fill": 1,
+     "id": 17,
+     "legend": {
+      "avg": false,
+      "current": false,
+      "max": false,
+      "min": false,
+      "show": true,
+      "total": false,
+      "values": false
+     },
+     "lines": true,
+     "linewidth": 1,
      "links": [
 
      ],
@@ -1033,10 +1556,92 @@
        "sort": "none"
       }
      },
+     "seriesOverrides": [
+      {
+       "alias": "limit",
+       "color": "#E02F44",
+       "fill": 0
+      },
+      {
+       "alias": "request",
+       "color": "#FCE300",
+       "fill": 0
+      }
+     ],
      "span": 4,
      "targets": [
       {
-       "expr": "sum by(instance) (go_memstats_heap_inuse_bytes{cluster=~\"$cluster\", container=\"live-store\"})",
+       "expr": "sum by(pod) (container_memory_working_set_bytes{cluster=~\"$cluster\", namespace=~\"$namespace\",container=~\"query-frontend\"})",
+       "format": "time_series",
+       "interval": "1m",
+       "legendFormat": "{{pod}}",
+       "legendLink": null
+      },
+      {
+       "expr": "min(container_spec_memory_limit_bytes{cluster=~\"$cluster\", namespace=~\"$namespace\",container=~\"query-frontend\"} > 0)",
+       "format": "time_series",
+       "interval": "1m",
+       "legendFormat": "limit",
+       "legendLink": null
+      },
+      {
+       "expr": "min(kube_pod_container_resource_requests{cluster=~\"$cluster\", namespace=~\"$namespace\",container=~\"query-frontend\", resource=\"memory\"} > 0)",
+       "format": "time_series",
+       "interval": "1m",
+       "legendFormat": "request",
+       "legendLink": null
+      }
+     ],
+     "title": "Memory (workingset)",
+     "type": "timeseries",
+     "yaxes": [
+      {
+       "format": "bytes",
+       "label": null,
+       "logBase": 1,
+       "max": null,
+       "min": 0,
+       "show": true
+      },
+      {
+       "format": "short",
+       "label": null,
+       "logBase": 1,
+       "max": null,
+       "min": null,
+       "show": false
+      }
+     ]
+    },
+    {
+     "datasource": "$datasource",
+     "fill": 1,
+     "id": 18,
+     "legend": {
+      "avg": false,
+      "current": false,
+      "max": false,
+      "min": false,
+      "show": true,
+      "total": false,
+      "values": false
+     },
+     "links": [
+
+     ],
+     "options": {
+      "legend": {
+       "showLegend": true
+      },
+      "tooltip": {
+       "mode": "single",
+       "sort": "none"
+      }
+     },
+     "span": 4,
+     "targets": [
+      {
+       "expr": "sum by(instance) (go_memstats_heap_inuse_bytes{cluster=~\"$cluster\", job=~\"($namespace)/query-frontend\"})",
        "format": "time_series",
        "interval": "1m",
        "legendFormat": "{{instance}}",
@@ -1069,13 +1674,77 @@
    "repeatIteration": null,
    "repeatRowId": null,
    "showTitle": true,
-   "title": "Livestore",
+   "title": "Query Frontend",
    "titleSize": "h6"
   },
   {
    "collapse": false,
    "height": "250px",
    "panels": [
+    {
+     "datasource": "$datasource",
+     "fill": 1,
+     "id": 19,
+     "legend": {
+      "avg": false,
+      "current": false,
+      "max": false,
+      "min": false,
+      "show": true,
+      "total": false,
+      "values": false
+     },
+     "links": [
+
+     ],
+     "options": {
+      "legend": {
+       "showLegend": true
+      },
+      "tooltip": {
+       "mode": "single",
+       "sort": "none"
+      }
+     },
+     "seriesOverrides": [
+      {
+       "alias": "limit",
+       "color": "#E02F44",
+       "fill": 0
+      },
+      {
+       "alias": "request",
+       "color": "#FCE300",
+       "fill": 0
+      }
+     ],
+     "span": 4,
+     "targets": [
+      {
+       "expr": "sum by(pod) (rate(container_cpu_usage_seconds_total{cluster=~\"$cluster\", namespace=~\"$namespace\",container=~\"querier\"}[$__rate_interval]))",
+       "format": "time_series",
+       "interval": "1m",
+       "legendFormat": "{{pod}}",
+       "legendLink": null
+      },
+      {
+       "expr": "min(container_spec_cpu_quota{cluster=~\"$cluster\", namespace=~\"$namespace\",container=~\"querier\"} / container_spec_cpu_period{cluster=~\"$cluster\", namespace=~\"$namespace\",container=~\"querier\"})",
+       "format": "time_series",
+       "interval": "1m",
+       "legendFormat": "limit",
+       "legendLink": null
+      },
+      {
+       "expr": "min(kube_pod_container_resource_requests{cluster=~\"$cluster\", namespace=~\"$namespace\",container=~\"querier\", resource=\"cpu\"} > 0)",
+       "format": "time_series",
+       "interval": "1m",
+       "legendFormat": "request",
+       "legendLink": null
+      }
+     ],
+     "title": "CPU",
+     "type": "timeseries"
+    },
     {
      "datasource": "$datasource",
      "fieldConfig": {
@@ -1104,7 +1773,46 @@
 
       ]
      },
-     "id": 13,
+     "yaxes": [
+      {
+       "format": "short",
+       "label": null,
+       "logBase": 1,
+       "max": null,
+       "min": 0,
+       "show": true
+      },
+      {
+       "format": "short",
+       "label": null,
+       "logBase": 1,
+       "max": null,
+       "min": null,
+       "show": false
+      }
+     ]
+    },
+    {
+     "aliasColors": {
+
+     },
+     "bars": false,
+     "dashLength": 10,
+     "dashes": false,
+     "datasource": "$datasource",
+     "fill": 1,
+     "id": 20,
+     "legend": {
+      "avg": false,
+      "current": false,
+      "max": false,
+      "min": false,
+      "show": true,
+      "total": false,
+      "values": false
+     },
+     "lines": true,
+     "linewidth": 1,
      "links": [
 
      ],
@@ -1132,21 +1840,171 @@
      "span": 4,
      "targets": [
       {
-       "expr": "sum by(pod) (rate(container_cpu_usage_seconds_total{cluster=~\"$cluster\", namespace=~\"$namespace\",container=~\"metrics-generator\"}[$__rate_interval]))",
+       "expr": "sum by(pod) (container_memory_working_set_bytes{cluster=~\"$cluster\", namespace=~\"$namespace\",container=~\"querier\"})",
        "format": "time_series",
        "interval": "1m",
        "legendFormat": "{{pod}}",
        "legendLink": null
       },
       {
-       "expr": "min(container_spec_cpu_quota{cluster=~\"$cluster\", namespace=~\"$namespace\",container=~\"metrics-generator\"} / container_spec_cpu_period{cluster=~\"$cluster\", namespace=~\"$namespace\",container=~\"metrics-generator\"})",
+       "expr": "min(container_spec_memory_limit_bytes{cluster=~\"$cluster\", namespace=~\"$namespace\",container=~\"querier\"} > 0)",
        "format": "time_series",
        "interval": "1m",
        "legendFormat": "limit",
        "legendLink": null
       },
       {
-       "expr": "min(kube_pod_container_resource_requests{cluster=~\"$cluster\", namespace=~\"$namespace\",container=~\"metrics-generator\", resource=\"cpu\"} > 0)",
+       "expr": "min(kube_pod_container_resource_requests{cluster=~\"$cluster\", namespace=~\"$namespace\",container=~\"querier\", resource=\"memory\"} > 0)",
+       "format": "time_series",
+       "interval": "1m",
+       "legendFormat": "request",
+       "legendLink": null
+      }
+     ],
+     "title": "Memory (workingset)",
+     "type": "timeseries",
+     "yaxes": [
+      {
+       "format": "bytes",
+       "label": null,
+       "logBase": 1,
+       "max": null,
+       "min": 0,
+       "show": true
+      },
+      {
+       "format": "short",
+       "label": null,
+       "logBase": 1,
+       "max": null,
+       "min": null,
+       "show": false
+      }
+     ]
+    },
+    {
+     "datasource": "$datasource",
+     "fill": 1,
+     "id": 21,
+     "legend": {
+      "avg": false,
+      "current": false,
+      "max": false,
+      "min": false,
+      "show": true,
+      "total": false,
+      "values": false
+     },
+     "links": [
+
+     ],
+     "options": {
+      "legend": {
+       "showLegend": true
+      },
+      "tooltip": {
+       "mode": "single",
+       "sort": "none"
+      }
+     },
+     "span": 4,
+     "targets": [
+      {
+       "expr": "sum by(instance) (go_memstats_heap_inuse_bytes{cluster=~\"$cluster\", job=~\"($namespace)/querier\"})",
+       "format": "time_series",
+       "interval": "1m",
+       "legendFormat": "{{instance}}",
+       "legendLink": null
+      }
+     ],
+     "title": "Memory (go heap inuse)",
+     "type": "timeseries",
+     "yaxes": [
+      {
+       "format": "bytes",
+       "label": null,
+       "logBase": 1,
+       "max": null,
+       "min": 0,
+       "show": true
+      },
+      {
+       "format": "short",
+       "label": null,
+       "logBase": 1,
+       "max": null,
+       "min": null,
+       "show": false
+      }
+     ]
+    }
+   ],
+   "repeat": null,
+   "repeatIteration": null,
+   "repeatRowId": null,
+   "showTitle": true,
+   "title": "Querier",
+   "titleSize": "h6"
+  },
+  {
+   "collapse": false,
+   "height": "250px",
+   "panels": [
+    {
+     "datasource": "$datasource",
+     "fill": 1,
+     "id": 22,
+     "legend": {
+      "avg": false,
+      "current": false,
+      "max": false,
+      "min": false,
+      "show": true,
+      "total": false,
+      "values": false
+     },
+     "links": [
+
+     ],
+     "options": {
+      "legend": {
+       "showLegend": true
+      },
+      "tooltip": {
+       "mode": "single",
+       "sort": "none"
+      }
+     },
+     "seriesOverrides": [
+      {
+       "alias": "limit",
+       "color": "#E02F44",
+       "fill": 0
+      },
+      {
+       "alias": "request",
+       "color": "#FCE300",
+       "fill": 0
+      }
+     ],
+     "span": 4,
+     "targets": [
+      {
+       "expr": "sum by(pod) (rate(container_cpu_usage_seconds_total{cluster=~\"$cluster\", namespace=~\"$namespace\",container=~\"compactor\"}[$__rate_interval]))",
+       "format": "time_series",
+       "interval": "1m",
+       "legendFormat": "{{pod}}",
+       "legendLink": null
+      },
+      {
+       "expr": "min(container_spec_cpu_quota{cluster=~\"$cluster\", namespace=~\"$namespace\",container=~\"compactor\"} / container_spec_cpu_period{cluster=~\"$cluster\", namespace=~\"$namespace\",container=~\"compactor\"})",
+       "format": "time_series",
+       "interval": "1m",
+       "legendFormat": "limit",
+       "legendLink": null
+      },
+      {
+       "expr": "min(kube_pod_container_resource_requests{cluster=~\"$cluster\", namespace=~\"$namespace\",container=~\"compactor\", resource=\"cpu\"} > 0)",
        "format": "time_series",
        "interval": "1m",
        "legendFormat": "request",
@@ -1184,7 +2042,46 @@
 
       ]
      },
-     "id": 14,
+     "yaxes": [
+      {
+       "format": "short",
+       "label": null,
+       "logBase": 1,
+       "max": null,
+       "min": 0,
+       "show": true
+      },
+      {
+       "format": "short",
+       "label": null,
+       "logBase": 1,
+       "max": null,
+       "min": null,
+       "show": false
+      }
+     ]
+    },
+    {
+     "aliasColors": {
+
+     },
+     "bars": false,
+     "dashLength": 10,
+     "dashes": false,
+     "datasource": "$datasource",
+     "fill": 1,
+     "id": 23,
+     "legend": {
+      "avg": false,
+      "current": false,
+      "max": false,
+      "min": false,
+      "show": true,
+      "total": false,
+      "values": false
+     },
+     "lines": true,
+     "linewidth": 1,
      "links": [
 
      ],
@@ -1212,21 +2109,21 @@
      "span": 4,
      "targets": [
       {
-       "expr": "sum by(pod) (container_memory_working_set_bytes{cluster=~\"$cluster\", namespace=~\"$namespace\",container=~\"metrics-generator\"})",
+       "expr": "sum by(pod) (container_memory_working_set_bytes{cluster=~\"$cluster\", namespace=~\"$namespace\",container=~\"compactor\"})",
        "format": "time_series",
        "interval": "1m",
        "legendFormat": "{{pod}}",
        "legendLink": null
       },
       {
-       "expr": "min(container_spec_memory_limit_bytes{cluster=~\"$cluster\", namespace=~\"$namespace\",container=~\"metrics-generator\"} > 0)",
+       "expr": "min(container_spec_memory_limit_bytes{cluster=~\"$cluster\", namespace=~\"$namespace\",container=~\"compactor\"} > 0)",
        "format": "time_series",
        "interval": "1m",
        "legendFormat": "limit",
        "legendLink": null
       },
       {
-       "expr": "min(kube_pod_container_resource_requests{cluster=~\"$cluster\", namespace=~\"$namespace\",container=~\"metrics-generator\", resource=\"memory\"} > 0)",
+       "expr": "min(kube_pod_container_resource_requests{cluster=~\"$cluster\", namespace=~\"$namespace\",container=~\"compactor\", resource=\"memory\"} > 0)",
        "format": "time_series",
        "interval": "1m",
        "legendFormat": "request",
@@ -1253,6 +2150,138 @@
        "show": false
       }
      ]
+    },
+    {
+     "datasource": "$datasource",
+     "fill": 1,
+     "id": 24,
+     "legend": {
+      "avg": false,
+      "current": false,
+      "max": false,
+      "min": false,
+      "show": true,
+      "total": false,
+      "values": false
+     },
+     "links": [
+
+     ],
+     "options": {
+      "legend": {
+       "showLegend": true
+      },
+      "tooltip": {
+       "mode": "single",
+       "sort": "none"
+      }
+     },
+     "span": 4,
+     "targets": [
+      {
+       "expr": "sum by(instance) (go_memstats_heap_inuse_bytes{cluster=~\"$cluster\", job=~\"($namespace)/compactor\"})",
+       "format": "time_series",
+       "interval": "1m",
+       "legendFormat": "{{instance}}",
+       "legendLink": null
+      }
+     ],
+     "title": "Memory (go heap inuse)",
+     "type": "timeseries",
+     "yaxes": [
+      {
+       "format": "bytes",
+       "label": null,
+       "logBase": 1,
+       "max": null,
+       "min": 0,
+       "show": true
+      },
+      {
+       "format": "short",
+       "label": null,
+       "logBase": 1,
+       "max": null,
+       "min": null,
+       "show": false
+      }
+     ]
+    }
+   ],
+   "repeat": null,
+   "repeatIteration": null,
+   "repeatRowId": null,
+   "showTitle": true,
+   "title": "Compactor",
+   "titleSize": "h6"
+  },
+  {
+   "collapse": false,
+   "height": "250px",
+   "panels": [
+    {
+     "datasource": "$datasource",
+     "fill": 1,
+     "id": 25,
+     "legend": {
+      "avg": false,
+      "current": false,
+      "max": false,
+      "min": false,
+      "show": true,
+      "total": false,
+      "values": false
+     },
+     "links": [
+
+     ],
+     "options": {
+      "legend": {
+       "showLegend": true
+      },
+      "tooltip": {
+       "mode": "single",
+       "sort": "none"
+      }
+     },
+     "seriesOverrides": [
+      {
+       "alias": "limit",
+       "color": "#E02F44",
+       "fill": 0
+      },
+      {
+       "alias": "request",
+       "color": "#FCE300",
+       "fill": 0
+      }
+     ],
+     "span": 6,
+     "targets": [
+      {
+       "expr": "sum by(pod) (rate(container_cpu_usage_seconds_total{cluster=~\"$cluster\", namespace=~\"$namespace\",container=~\"memcached\"}[$__rate_interval]))",
+       "format": "time_series",
+       "interval": "1m",
+       "legendFormat": "{{pod}}",
+       "legendLink": null
+      },
+      {
+       "expr": "min(container_spec_cpu_quota{cluster=~\"$cluster\", namespace=~\"$namespace\",container=~\"memcached\"} / container_spec_cpu_period{cluster=~\"$cluster\", namespace=~\"$namespace\",container=~\"memcached\"})",
+       "format": "time_series",
+       "interval": "1m",
+       "legendFormat": "limit",
+       "legendLink": null
+      },
+      {
+       "expr": "min(kube_pod_container_resource_requests{cluster=~\"$cluster\", namespace=~\"$namespace\",container=~\"memcached\", resource=\"cpu\"} > 0)",
+       "format": "time_series",
+       "interval": "1m",
+       "legendFormat": "request",
+       "legendLink": null
+      }
+     ],
+     "title": "CPU",
+     "type": "timeseries"
     },
     {
      "datasource": "$datasource",
@@ -1282,7 +2311,46 @@
 
       ]
      },
-     "id": 15,
+     "yaxes": [
+      {
+       "format": "short",
+       "label": null,
+       "logBase": 1,
+       "max": null,
+       "min": 0,
+       "show": true
+      },
+      {
+       "format": "short",
+       "label": null,
+       "logBase": 1,
+       "max": null,
+       "min": null,
+       "show": false
+      }
+     ]
+    },
+    {
+     "aliasColors": {
+
+     },
+     "bars": false,
+     "dashLength": 10,
+     "dashes": false,
+     "datasource": "$datasource",
+     "fill": 1,
+     "id": 26,
+     "legend": {
+      "avg": false,
+      "current": false,
+      "max": false,
+      "min": false,
+      "show": true,
+      "total": false,
+      "values": false
+     },
+     "lines": true,
+     "linewidth": 1,
      "links": [
 
      ],
@@ -1295,17 +2363,43 @@
        "sort": "none"
       }
      },
-     "span": 4,
-     "targets": [
-      {
-       "expr": "sum by(instance) (go_memstats_heap_inuse_bytes{cluster=~\"$cluster\", job=~\"($namespace)/metrics-generator\"})",
-       "format": "time_series",
-       "interval": "1m",
-       "legendFormat": "{{instance}}",
-       "legendLink": null
-      }
-     ],
-     "title": "Memory (go heap inuse)",
+     "seriesOverrides": [
+      {
+       "alias": "limit",
+       "color": "#E02F44",
+       "fill": 0
+      },
+      {
+       "alias": "request",
+       "color": "#FCE300",
+       "fill": 0
+      }
+     ],
+     "span": 6,
+     "targets": [
+      {
+       "expr": "sum by(pod) (container_memory_working_set_bytes{cluster=~\"$cluster\", namespace=~\"$namespace\",container=~\"memcached\"})",
+       "format": "time_series",
+       "interval": "1m",
+       "legendFormat": "{{pod}}",
+       "legendLink": null
+      },
+      {
+       "expr": "min(container_spec_memory_limit_bytes{cluster=~\"$cluster\", namespace=~\"$namespace\",container=~\"memcached\"} > 0)",
+       "format": "time_series",
+       "interval": "1m",
+       "legendFormat": "limit",
+       "legendLink": null
+      },
+      {
+       "expr": "min(kube_pod_container_resource_requests{cluster=~\"$cluster\", namespace=~\"$namespace\",container=~\"memcached\", resource=\"memory\"} > 0)",
+       "format": "time_series",
+       "interval": "1m",
+       "legendFormat": "request",
+       "legendLink": null
+      }
+     ],
+     "title": "Memory (workingset)",
      "type": "timeseries",
      "yaxes": [
       {
@@ -1331,13 +2425,77 @@
    "repeatIteration": null,
    "repeatRowId": null,
    "showTitle": true,
-   "title": "Metrics-generator",
+   "title": "Memcached",
    "titleSize": "h6"
   },
   {
    "collapse": false,
    "height": "250px",
    "panels": [
+    {
+     "datasource": "$datasource",
+     "fill": 1,
+     "id": 27,
+     "legend": {
+      "avg": false,
+      "current": false,
+      "max": false,
+      "min": false,
+      "show": true,
+      "total": false,
+      "values": false
+     },
+     "links": [
+
+     ],
+     "options": {
+      "legend": {
+       "showLegend": true
+      },
+      "tooltip": {
+       "mode": "single",
+       "sort": "none"
+      }
+     },
+     "seriesOverrides": [
+      {
+       "alias": "limit",
+       "color": "#E02F44",
+       "fill": 0
+      },
+      {
+       "alias": "request",
+       "color": "#FCE300",
+       "fill": 0
+      }
+     ],
+     "span": 4,
+     "targets": [
+      {
+       "expr": "sum by(pod) (rate(container_cpu_usage_seconds_total{cluster=~\"$cluster\", namespace=~\"$namespace\",container=~\"backend-scheduler\"}[$__rate_interval]))",
+       "format": "time_series",
+       "interval": "1m",
+       "legendFormat": "{{pod}}",
+       "legendLink": null
+      },
+      {
+       "expr": "min(container_spec_cpu_quota{cluster=~\"$cluster\", namespace=~\"$namespace\",container=~\"backend-scheduler\"} / container_spec_cpu_period{cluster=~\"$cluster\", namespace=~\"$namespace\",container=~\"backend-scheduler\"})",
+       "format": "time_series",
+       "interval": "1m",
+       "legendFormat": "limit",
+       "legendLink": null
+      },
+      {
+       "expr": "min(kube_pod_container_resource_requests{cluster=~\"$cluster\", namespace=~\"$namespace\",container=~\"backend-scheduler\", resource=\"cpu\"} > 0)",
+       "format": "time_series",
+       "interval": "1m",
+       "legendFormat": "request",
+       "legendLink": null
+      }
+     ],
+     "title": "CPU",
+     "type": "timeseries"
+    },
     {
      "datasource": "$datasource",
      "fieldConfig": {
@@ -1366,7 +2524,46 @@
 
       ]
      },
-     "id": 16,
+     "yaxes": [
+      {
+       "format": "short",
+       "label": null,
+       "logBase": 1,
+       "max": null,
+       "min": 0,
+       "show": true
+      },
+      {
+       "format": "short",
+       "label": null,
+       "logBase": 1,
+       "max": null,
+       "min": null,
+       "show": false
+      }
+     ]
+    },
+    {
+     "aliasColors": {
+
+     },
+     "bars": false,
+     "dashLength": 10,
+     "dashes": false,
+     "datasource": "$datasource",
+     "fill": 1,
+     "id": 28,
+     "legend": {
+      "avg": false,
+      "current": false,
+      "max": false,
+      "min": false,
+      "show": true,
+      "total": false,
+      "values": false
+     },
+     "lines": true,
+     "linewidth": 1,
      "links": [
 
      ],
@@ -1394,21 +2591,171 @@
      "span": 4,
      "targets": [
       {
-       "expr": "sum by(pod) (rate(container_cpu_usage_seconds_total{cluster=~\"$cluster\", namespace=~\"$namespace\",container=~\"query-frontend\"}[$__rate_interval]))",
+       "expr": "sum by(pod) (container_memory_working_set_bytes{cluster=~\"$cluster\", namespace=~\"$namespace\",container=~\"backend-scheduler\"})",
        "format": "time_series",
        "interval": "1m",
        "legendFormat": "{{pod}}",
        "legendLink": null
       },
       {
-       "expr": "min(container_spec_cpu_quota{cluster=~\"$cluster\", namespace=~\"$namespace\",container=~\"query-frontend\"} / container_spec_cpu_period{cluster=~\"$cluster\", namespace=~\"$namespace\",container=~\"query-frontend\"})",
+       "expr": "min(container_spec_memory_limit_bytes{cluster=~\"$cluster\", namespace=~\"$namespace\",container=~\"backend-scheduler\"} > 0)",
        "format": "time_series",
        "interval": "1m",
        "legendFormat": "limit",
        "legendLink": null
       },
       {
-       "expr": "min(kube_pod_container_resource_requests{cluster=~\"$cluster\", namespace=~\"$namespace\",container=~\"query-frontend\", resource=\"cpu\"} > 0)",
+       "expr": "min(kube_pod_container_resource_requests{cluster=~\"$cluster\", namespace=~\"$namespace\",container=~\"backend-scheduler\", resource=\"memory\"} > 0)",
+       "format": "time_series",
+       "interval": "1m",
+       "legendFormat": "request",
+       "legendLink": null
+      }
+     ],
+     "title": "Memory (workingset)",
+     "type": "timeseries",
+     "yaxes": [
+      {
+       "format": "bytes",
+       "label": null,
+       "logBase": 1,
+       "max": null,
+       "min": 0,
+       "show": true
+      },
+      {
+       "format": "short",
+       "label": null,
+       "logBase": 1,
+       "max": null,
+       "min": null,
+       "show": false
+      }
+     ]
+    },
+    {
+     "datasource": "$datasource",
+     "fill": 1,
+     "id": 29,
+     "legend": {
+      "avg": false,
+      "current": false,
+      "max": false,
+      "min": false,
+      "show": true,
+      "total": false,
+      "values": false
+     },
+     "links": [
+
+     ],
+     "options": {
+      "legend": {
+       "showLegend": true
+      },
+      "tooltip": {
+       "mode": "single",
+       "sort": "none"
+      }
+     },
+     "span": 4,
+     "targets": [
+      {
+       "expr": "sum by(instance) (go_memstats_heap_inuse_bytes{cluster=~\"$cluster\", job=~\"($namespace)/backend-scheduler\"})",
+       "format": "time_series",
+       "interval": "1m",
+       "legendFormat": "{{instance}}",
+       "legendLink": null
+      }
+     ],
+     "title": "Memory (go heap inuse)",
+     "type": "timeseries",
+     "yaxes": [
+      {
+       "format": "bytes",
+       "label": null,
+       "logBase": 1,
+       "max": null,
+       "min": 0,
+       "show": true
+      },
+      {
+       "format": "short",
+       "label": null,
+       "logBase": 1,
+       "max": null,
+       "min": null,
+       "show": false
+      }
+     ]
+    }
+   ],
+   "repeat": null,
+   "repeatIteration": null,
+   "repeatRowId": null,
+   "showTitle": true,
+   "title": "Backend scheduler",
+   "titleSize": "h6"
+  },
+  {
+   "collapse": false,
+   "height": "250px",
+   "panels": [
+    {
+     "datasource": "$datasource",
+     "fill": 1,
+     "id": 30,
+     "legend": {
+      "avg": false,
+      "current": false,
+      "max": false,
+      "min": false,
+      "show": true,
+      "total": false,
+      "values": false
+     },
+     "links": [
+
+     ],
+     "options": {
+      "legend": {
+       "showLegend": true
+      },
+      "tooltip": {
+       "mode": "single",
+       "sort": "none"
+      }
+     },
+     "seriesOverrides": [
+      {
+       "alias": "limit",
+       "color": "#E02F44",
+       "fill": 0
+      },
+      {
+       "alias": "request",
+       "color": "#FCE300",
+       "fill": 0
+      }
+     ],
+     "span": 4,
+     "targets": [
+      {
+       "expr": "sum by(pod) (rate(container_cpu_usage_seconds_total{cluster=~\"$cluster\", namespace=~\"$namespace\",container=~\"backend-worker\"}[$__rate_interval]))",
+       "format": "time_series",
+       "interval": "1m",
+       "legendFormat": "{{pod}}",
+       "legendLink": null
+      },
+      {
+       "expr": "min(container_spec_cpu_quota{cluster=~\"$cluster\", namespace=~\"$namespace\",container=~\"backend-worker\"} / container_spec_cpu_period{cluster=~\"$cluster\", namespace=~\"$namespace\",container=~\"backend-worker\"})",
+       "format": "time_series",
+       "interval": "1m",
+       "legendFormat": "limit",
+       "legendLink": null
+      },
+      {
+       "expr": "min(kube_pod_container_resource_requests{cluster=~\"$cluster\", namespace=~\"$namespace\",container=~\"backend-worker\", resource=\"cpu\"} > 0)",
        "format": "time_series",
        "interval": "1m",
        "legendFormat": "request",
@@ -1446,7 +2793,46 @@
 
       ]
      },
-     "id": 17,
+     "yaxes": [
+      {
+       "format": "short",
+       "label": null,
+       "logBase": 1,
+       "max": null,
+       "min": 0,
+       "show": true
+      },
+      {
+       "format": "short",
+       "label": null,
+       "logBase": 1,
+       "max": null,
+       "min": null,
+       "show": false
+      }
+     ]
+    },
+    {
+     "aliasColors": {
+
+     },
+     "bars": false,
+     "dashLength": 10,
+     "dashes": false,
+     "datasource": "$datasource",
+     "fill": 1,
+     "id": 31,
+     "legend": {
+      "avg": false,
+      "current": false,
+      "max": false,
+      "min": false,
+      "show": true,
+      "total": false,
+      "values": false
+     },
+     "lines": true,
+     "linewidth": 1,
      "links": [
 
      ],
@@ -1474,21 +2860,21 @@
      "span": 4,
      "targets": [
       {
-       "expr": "sum by(pod) (container_memory_working_set_bytes{cluster=~\"$cluster\", namespace=~\"$namespace\",container=~\"query-frontend\"})",
+       "expr": "sum by(pod) (container_memory_working_set_bytes{cluster=~\"$cluster\", namespace=~\"$namespace\",container=~\"backend-worker\"})",
        "format": "time_series",
        "interval": "1m",
        "legendFormat": "{{pod}}",
        "legendLink": null
       },
       {
-       "expr": "min(container_spec_memory_limit_bytes{cluster=~\"$cluster\", namespace=~\"$namespace\",container=~\"query-frontend\"} > 0)",
+       "expr": "min(container_spec_memory_limit_bytes{cluster=~\"$cluster\", namespace=~\"$namespace\",container=~\"backend-worker\"} > 0)",
        "format": "time_series",
        "interval": "1m",
        "legendFormat": "limit",
        "legendLink": null
       },
       {
-       "expr": "min(kube_pod_container_resource_requests{cluster=~\"$cluster\", namespace=~\"$namespace\",container=~\"query-frontend\", resource=\"memory\"} > 0)",
+       "expr": "min(kube_pod_container_resource_requests{cluster=~\"$cluster\", namespace=~\"$namespace\",container=~\"backend-worker\", resource=\"memory\"} > 0)",
        "format": "time_series",
        "interval": "1m",
        "legendFormat": "request",
@@ -1515,6 +2901,138 @@
        "show": false
       }
      ]
+    },
+    {
+     "datasource": "$datasource",
+     "fill": 1,
+     "id": 32,
+     "legend": {
+      "avg": false,
+      "current": false,
+      "max": false,
+      "min": false,
+      "show": true,
+      "total": false,
+      "values": false
+     },
+     "links": [
+
+     ],
+     "options": {
+      "legend": {
+       "showLegend": true
+      },
+      "tooltip": {
+       "mode": "single",
+       "sort": "none"
+      }
+     },
+     "span": 4,
+     "targets": [
+      {
+       "expr": "sum by(instance) (go_memstats_heap_inuse_bytes{cluster=~\"$cluster\", job=~\"($namespace)/backend-worker\"})",
+       "format": "time_series",
+       "interval": "1m",
+       "legendFormat": "{{instance}}",
+       "legendLink": null
+      }
+     ],
+     "title": "Memory (go heap inuse)",
+     "type": "timeseries",
+     "yaxes": [
+      {
+       "format": "bytes",
+       "label": null,
+       "logBase": 1,
+       "max": null,
+       "min": 0,
+       "show": true
+      },
+      {
+       "format": "short",
+       "label": null,
+       "logBase": 1,
+       "max": null,
+       "min": null,
+       "show": false
+      }
+     ]
+    }
+   ],
+   "repeat": null,
+   "repeatIteration": null,
+   "repeatRowId": null,
+   "showTitle": true,
+   "title": "Backend worker",
+   "titleSize": "h6"
+  },
+  {
+   "collapse": false,
+   "height": "250px",
+   "panels": [
+    {
+     "datasource": "$datasource",
+     "fill": 1,
+     "id": 33,
+     "legend": {
+      "avg": false,
+      "current": false,
+      "max": false,
+      "min": false,
+      "show": true,
+      "total": false,
+      "values": false
+     },
+     "links": [
+
+     ],
+     "options": {
+      "legend": {
+       "showLegend": true
+      },
+      "tooltip": {
+       "mode": "single",
+       "sort": "none"
+      }
+     },
+     "seriesOverrides": [
+      {
+       "alias": "limit",
+       "color": "#E02F44",
+       "fill": 0
+      },
+      {
+       "alias": "request",
+       "color": "#FCE300",
+       "fill": 0
+      }
+     ],
+     "span": 4,
+     "targets": [
+      {
+       "expr": "sum by(pod) (rate(container_cpu_usage_seconds_total{cluster=~\"$cluster\", namespace=~\"$namespace\",container=~\"block-builder\"}[$__rate_interval]))",
+       "format": "time_series",
+       "interval": "1m",
+       "legendFormat": "{{pod}}",
+       "legendLink": null
+      },
+      {
+       "expr": "min(container_spec_cpu_quota{cluster=~\"$cluster\", namespace=~\"$namespace\",container=~\"block-builder\"} / container_spec_cpu_period{cluster=~\"$cluster\", namespace=~\"$namespace\",container=~\"block-builder\"})",
+       "format": "time_series",
+       "interval": "1m",
+       "legendFormat": "limit",
+       "legendLink": null
+      },
+      {
+       "expr": "min(kube_pod_container_resource_requests{cluster=~\"$cluster\", namespace=~\"$namespace\",container=~\"block-builder\", resource=\"cpu\"} > 0)",
+       "format": "time_series",
+       "interval": "1m",
+       "legendFormat": "request",
+       "legendLink": null
+      }
+     ],
+     "title": "CPU",
+     "type": "timeseries"
     },
     {
      "datasource": "$datasource",
@@ -1544,1516 +3062,6 @@
 
       ]
      },
-     "id": 18,
-     "links": [
-
-     ],
-     "options": {
-      "legend": {
-       "showLegend": true
-      },
-      "tooltip": {
-       "mode": "single",
-       "sort": "none"
-      }
-     },
-     "span": 4,
-     "targets": [
-      {
-       "expr": "sum by(instance) (go_memstats_heap_inuse_bytes{cluster=~\"$cluster\", job=~\"($namespace)/query-frontend\"})",
-       "format": "time_series",
-       "interval": "1m",
-       "legendFormat": "{{instance}}",
-       "legendLink": null
-      }
-     ],
-     "title": "Memory (go heap inuse)",
-     "type": "timeseries",
-     "yaxes": [
-      {
-       "format": "bytes",
-       "label": null,
-       "logBase": 1,
-       "max": null,
-       "min": 0,
-       "show": true
-      },
-      {
-       "format": "short",
-       "label": null,
-       "logBase": 1,
-       "max": null,
-       "min": null,
-       "show": false
-      }
-     ]
-    }
-   ],
-   "repeat": null,
-   "repeatIteration": null,
-   "repeatRowId": null,
-   "showTitle": true,
-   "title": "Query Frontend",
-   "titleSize": "h6"
-  },
-  {
-   "collapse": false,
-   "height": "250px",
-   "panels": [
-    {
-     "datasource": "$datasource",
-     "fieldConfig": {
-      "defaults": {
-       "custom": {
-        "drawStyle": "line",
-        "fillOpacity": 1,
-        "lineWidth": 1,
-        "pointSize": 5,
-        "showPoints": "never",
-        "spanNulls": false,
-        "stacking": {
-         "group": "A",
-         "mode": "none"
-        }
-       },
-       "thresholds": {
-        "mode": "absolute",
-        "steps": [
-
-        ]
-       },
-       "unit": "s"
-      },
-      "overrides": [
-
-      ]
-     },
-     "id": 19,
-     "links": [
-
-     ],
-     "options": {
-      "legend": {
-       "showLegend": true
-      },
-      "tooltip": {
-       "mode": "single",
-       "sort": "none"
-      }
-     },
-     "seriesOverrides": [
-      {
-       "alias": "limit",
-       "color": "#E02F44",
-       "fill": 0
-      },
-      {
-       "alias": "request",
-       "color": "#FCE300",
-       "fill": 0
-      }
-     ],
-     "span": 4,
-     "targets": [
-      {
-       "expr": "sum by(pod) (rate(container_cpu_usage_seconds_total{cluster=~\"$cluster\", namespace=~\"$namespace\",container=~\"querier\"}[$__rate_interval]))",
-       "format": "time_series",
-       "interval": "1m",
-       "legendFormat": "{{pod}}",
-       "legendLink": null
-      },
-      {
-       "expr": "min(container_spec_cpu_quota{cluster=~\"$cluster\", namespace=~\"$namespace\",container=~\"querier\"} / container_spec_cpu_period{cluster=~\"$cluster\", namespace=~\"$namespace\",container=~\"querier\"})",
-       "format": "time_series",
-       "interval": "1m",
-       "legendFormat": "limit",
-       "legendLink": null
-      },
-      {
-       "expr": "min(kube_pod_container_resource_requests{cluster=~\"$cluster\", namespace=~\"$namespace\",container=~\"querier\", resource=\"cpu\"} > 0)",
-       "format": "time_series",
-       "interval": "1m",
-       "legendFormat": "request",
-       "legendLink": null
-      }
-     ],
-     "title": "CPU",
-     "type": "timeseries"
-    },
-    {
-     "datasource": "$datasource",
-     "fieldConfig": {
-      "defaults": {
-       "custom": {
-        "drawStyle": "line",
-        "fillOpacity": 1,
-        "lineWidth": 1,
-        "pointSize": 5,
-        "showPoints": "never",
-        "spanNulls": false,
-        "stacking": {
-         "group": "A",
-         "mode": "none"
-        }
-       },
-       "thresholds": {
-        "mode": "absolute",
-        "steps": [
-
-        ]
-       },
-       "unit": "s"
-      },
-      "overrides": [
-
-      ]
-     },
-     "id": 20,
-     "links": [
-
-     ],
-     "options": {
-      "legend": {
-       "showLegend": true
-      },
-      "tooltip": {
-       "mode": "single",
-       "sort": "none"
-      }
-     },
-     "seriesOverrides": [
-      {
-       "alias": "limit",
-       "color": "#E02F44",
-       "fill": 0
-      },
-      {
-       "alias": "request",
-       "color": "#FCE300",
-       "fill": 0
-      }
-     ],
-     "span": 4,
-     "targets": [
-      {
-       "expr": "sum by(pod) (container_memory_working_set_bytes{cluster=~\"$cluster\", namespace=~\"$namespace\",container=~\"querier\"})",
-       "format": "time_series",
-       "interval": "1m",
-       "legendFormat": "{{pod}}",
-       "legendLink": null
-      },
-      {
-       "expr": "min(container_spec_memory_limit_bytes{cluster=~\"$cluster\", namespace=~\"$namespace\",container=~\"querier\"} > 0)",
-       "format": "time_series",
-       "interval": "1m",
-       "legendFormat": "limit",
-       "legendLink": null
-      },
-      {
-       "expr": "min(kube_pod_container_resource_requests{cluster=~\"$cluster\", namespace=~\"$namespace\",container=~\"querier\", resource=\"memory\"} > 0)",
-       "format": "time_series",
-       "interval": "1m",
-       "legendFormat": "request",
-       "legendLink": null
-      }
-     ],
-     "title": "Memory (workingset)",
-     "type": "timeseries",
-     "yaxes": [
-      {
-       "format": "bytes",
-       "label": null,
-       "logBase": 1,
-       "max": null,
-       "min": 0,
-       "show": true
-      },
-      {
-       "format": "short",
-       "label": null,
-       "logBase": 1,
-       "max": null,
-       "min": null,
-       "show": false
-      }
-     ]
-    },
-    {
-     "datasource": "$datasource",
-     "fieldConfig": {
-      "defaults": {
-       "custom": {
-        "drawStyle": "line",
-        "fillOpacity": 1,
-        "lineWidth": 1,
-        "pointSize": 5,
-        "showPoints": "never",
-        "spanNulls": false,
-        "stacking": {
-         "group": "A",
-         "mode": "none"
-        }
-       },
-       "thresholds": {
-        "mode": "absolute",
-        "steps": [
-
-        ]
-       },
-       "unit": "s"
-      },
-      "overrides": [
-
-      ]
-     },
-     "id": 21,
-     "links": [
-
-     ],
-     "options": {
-      "legend": {
-       "showLegend": true
-      },
-      "tooltip": {
-       "mode": "single",
-       "sort": "none"
-      }
-     },
-     "span": 4,
-     "targets": [
-      {
-       "expr": "sum by(instance) (go_memstats_heap_inuse_bytes{cluster=~\"$cluster\", job=~\"($namespace)/querier\"})",
-       "format": "time_series",
-       "interval": "1m",
-       "legendFormat": "{{instance}}",
-       "legendLink": null
-      }
-     ],
-     "title": "Memory (go heap inuse)",
-     "type": "timeseries",
-     "yaxes": [
-      {
-       "format": "bytes",
-       "label": null,
-       "logBase": 1,
-       "max": null,
-       "min": 0,
-       "show": true
-      },
-      {
-       "format": "short",
-       "label": null,
-       "logBase": 1,
-       "max": null,
-       "min": null,
-       "show": false
-      }
-     ]
-    }
-   ],
-   "repeat": null,
-   "repeatIteration": null,
-   "repeatRowId": null,
-   "showTitle": true,
-   "title": "Querier",
-   "titleSize": "h6"
-  },
-  {
-   "collapse": false,
-   "height": "250px",
-   "panels": [
-    {
-     "datasource": "$datasource",
-     "fieldConfig": {
-      "defaults": {
-       "custom": {
-        "drawStyle": "line",
-        "fillOpacity": 1,
-        "lineWidth": 1,
-        "pointSize": 5,
-        "showPoints": "never",
-        "spanNulls": false,
-        "stacking": {
-         "group": "A",
-         "mode": "none"
-        }
-       },
-       "thresholds": {
-        "mode": "absolute",
-        "steps": [
-
-        ]
-       },
-       "unit": "s"
-      },
-      "overrides": [
-
-      ]
-     },
-     "id": 22,
-     "links": [
-
-     ],
-     "options": {
-      "legend": {
-       "showLegend": true
-      },
-      "tooltip": {
-       "mode": "single",
-       "sort": "none"
-      }
-     },
-     "seriesOverrides": [
-      {
-       "alias": "limit",
-       "color": "#E02F44",
-       "fill": 0
-      },
-      {
-       "alias": "request",
-       "color": "#FCE300",
-       "fill": 0
-      }
-     ],
-<<<<<<< HEAD
-     "span": 6,
-=======
-     "spaceLength": 10,
-     "span": 4,
-     "stack": false,
-     "steppedLine": false,
->>>>>>> 969c6c1d
-     "targets": [
-      {
-       "expr": "sum by(pod) (rate(container_cpu_usage_seconds_total{cluster=~\"$cluster\", namespace=~\"$namespace\",container=~\"compactor\"}[$__rate_interval]))",
-       "format": "time_series",
-       "interval": "1m",
-       "legendFormat": "{{pod}}",
-       "legendLink": null
-      },
-      {
-       "expr": "min(container_spec_cpu_quota{cluster=~\"$cluster\", namespace=~\"$namespace\",container=~\"compactor\"} / container_spec_cpu_period{cluster=~\"$cluster\", namespace=~\"$namespace\",container=~\"compactor\"})",
-       "format": "time_series",
-       "interval": "1m",
-       "legendFormat": "limit",
-       "legendLink": null
-      },
-      {
-       "expr": "min(kube_pod_container_resource_requests{cluster=~\"$cluster\", namespace=~\"$namespace\",container=~\"compactor\", resource=\"cpu\"} > 0)",
-       "format": "time_series",
-       "interval": "1m",
-       "legendFormat": "request",
-       "legendLink": null
-      }
-     ],
-     "title": "CPU",
-     "type": "timeseries"
-    },
-    {
-     "datasource": "$datasource",
-     "fieldConfig": {
-      "defaults": {
-       "custom": {
-        "drawStyle": "line",
-        "fillOpacity": 1,
-        "lineWidth": 1,
-        "pointSize": 5,
-        "showPoints": "never",
-        "spanNulls": false,
-        "stacking": {
-         "group": "A",
-         "mode": "none"
-        }
-       },
-       "thresholds": {
-        "mode": "absolute",
-        "steps": [
-
-        ]
-       },
-       "unit": "s"
-      },
-      "overrides": [
-
-      ]
-     },
-     "id": 23,
-     "links": [
-
-     ],
-     "options": {
-      "legend": {
-       "showLegend": true
-      },
-      "tooltip": {
-       "mode": "single",
-       "sort": "none"
-      }
-     },
-     "seriesOverrides": [
-      {
-       "alias": "limit",
-       "color": "#E02F44",
-       "fill": 0
-      },
-      {
-       "alias": "request",
-       "color": "#FCE300",
-       "fill": 0
-      }
-     ],
-<<<<<<< HEAD
-     "span": 6,
-=======
-     "spaceLength": 10,
-     "span": 4,
-     "stack": false,
-     "steppedLine": false,
->>>>>>> 969c6c1d
-     "targets": [
-      {
-       "expr": "sum by(pod) (container_memory_working_set_bytes{cluster=~\"$cluster\", namespace=~\"$namespace\",container=~\"compactor\"})",
-       "format": "time_series",
-       "interval": "1m",
-       "legendFormat": "{{pod}}",
-       "legendLink": null
-      },
-      {
-       "expr": "min(container_spec_memory_limit_bytes{cluster=~\"$cluster\", namespace=~\"$namespace\",container=~\"compactor\"} > 0)",
-       "format": "time_series",
-       "interval": "1m",
-       "legendFormat": "limit",
-       "legendLink": null
-      },
-      {
-       "expr": "min(kube_pod_container_resource_requests{cluster=~\"$cluster\", namespace=~\"$namespace\",container=~\"compactor\", resource=\"memory\"} > 0)",
-       "format": "time_series",
-       "interval": "1m",
-       "legendFormat": "request",
-       "legendLink": null
-      }
-     ],
-     "title": "Memory (workingset)",
-     "type": "timeseries",
-     "yaxes": [
-      {
-       "format": "bytes",
-       "label": null,
-       "logBase": 1,
-       "max": null,
-       "min": 0,
-       "show": true
-      },
-      {
-       "format": "short",
-       "label": null,
-       "logBase": 1,
-       "max": null,
-       "min": null,
-       "show": false
-      }
-     ]
-    },
-    {
-     "datasource": "$datasource",
-     "fieldConfig": {
-      "defaults": {
-       "custom": {
-        "drawStyle": "line",
-        "fillOpacity": 1,
-        "lineWidth": 1,
-        "pointSize": 5,
-        "showPoints": "never",
-        "spanNulls": false,
-        "stacking": {
-         "group": "A",
-         "mode": "none"
-        }
-       },
-       "thresholds": {
-        "mode": "absolute",
-        "steps": [
-
-        ]
-       },
-       "unit": "s"
-      },
-      "overrides": [
-
-      ]
-     },
-     "id": 24,
-     "links": [
-
-     ],
-     "options": {
-      "legend": {
-       "showLegend": true
-      },
-      "tooltip": {
-       "mode": "single",
-       "sort": "none"
-      }
-     },
-     "seriesOverrides": [
-
-     ],
-     "span": 4,
-     "targets": [
-      {
-       "expr": "sum by(instance) (go_memstats_heap_inuse_bytes{cluster=~\"$cluster\", job=~\"($namespace)/compactor\"})",
-       "format": "time_series",
-       "interval": "1m",
-       "legendFormat": "{{instance}}",
-       "legendLink": null
-      }
-     ],
-<<<<<<< HEAD
-     "title": "CPU",
-     "type": "timeseries"
-    },
-=======
-     "thresholds": [
-
-     ],
-     "timeFrom": null,
-     "timeShift": null,
-     "title": "Memory (go heap inuse)",
-     "tooltip": {
-      "shared": true,
-      "sort": 2,
-      "value_type": "individual"
-     },
-     "type": "graph",
-     "xaxis": {
-      "buckets": null,
-      "mode": "time",
-      "name": null,
-      "show": true,
-      "values": [
-
-      ]
-     },
-     "yaxes": [
-      {
-       "format": "bytes",
-       "label": null,
-       "logBase": 1,
-       "max": null,
-       "min": 0,
-       "show": true
-      },
-      {
-       "format": "short",
-       "label": null,
-       "logBase": 1,
-       "max": null,
-       "min": null,
-       "show": false
-      }
-     ]
-    }
-   ],
-   "repeat": null,
-   "repeatIteration": null,
-   "repeatRowId": null,
-   "showTitle": true,
-   "title": "Compactor",
-   "titleSize": "h6"
-  },
-  {
-   "collapse": false,
-   "height": "250px",
-   "panels": [
->>>>>>> 969c6c1d
-    {
-     "datasource": "$datasource",
-     "fieldConfig": {
-      "defaults": {
-       "custom": {
-        "drawStyle": "line",
-        "fillOpacity": 1,
-        "lineWidth": 1,
-        "pointSize": 5,
-        "showPoints": "never",
-        "spanNulls": false,
-        "stacking": {
-         "group": "A",
-         "mode": "none"
-        }
-       },
-       "thresholds": {
-        "mode": "absolute",
-        "steps": [
-
-        ]
-       },
-       "unit": "s"
-      },
-      "overrides": [
-
-      ]
-     },
-     "id": 25,
-     "links": [
-
-     ],
-     "options": {
-      "legend": {
-       "showLegend": true
-      },
-      "tooltip": {
-       "mode": "single",
-       "sort": "none"
-      }
-     },
-     "seriesOverrides": [
-      {
-       "alias": "limit",
-       "color": "#E02F44",
-       "fill": 0
-      },
-      {
-       "alias": "request",
-       "color": "#FCE300",
-       "fill": 0
-      }
-     ],
-<<<<<<< HEAD
-     "span": 4,
-=======
-     "spaceLength": 10,
-     "span": 6,
-     "stack": false,
-     "steppedLine": false,
->>>>>>> 969c6c1d
-     "targets": [
-      {
-       "expr": "sum by(pod) (rate(container_cpu_usage_seconds_total{cluster=~\"$cluster\", namespace=~\"$namespace\",container=~\"memcached\"}[$__rate_interval]))",
-       "format": "time_series",
-       "interval": "1m",
-       "legendFormat": "{{pod}}",
-       "legendLink": null
-      },
-      {
-       "expr": "min(container_spec_cpu_quota{cluster=~\"$cluster\", namespace=~\"$namespace\",container=~\"memcached\"} / container_spec_cpu_period{cluster=~\"$cluster\", namespace=~\"$namespace\",container=~\"memcached\"})",
-       "format": "time_series",
-       "interval": "1m",
-       "legendFormat": "limit",
-       "legendLink": null
-      },
-      {
-       "expr": "min(kube_pod_container_resource_requests{cluster=~\"$cluster\", namespace=~\"$namespace\",container=~\"memcached\", resource=\"cpu\"} > 0)",
-       "format": "time_series",
-       "interval": "1m",
-       "legendFormat": "request",
-       "legendLink": null
-      }
-     ],
-<<<<<<< HEAD
-     "title": "Memory (workingset)",
-     "type": "timeseries",
-=======
-     "thresholds": [
-
-     ],
-     "timeFrom": null,
-     "timeShift": null,
-     "title": "CPU",
-     "tooltip": {
-      "shared": true,
-      "sort": 2,
-      "value_type": "individual"
-     },
-     "type": "graph",
-     "xaxis": {
-      "buckets": null,
-      "mode": "time",
-      "name": null,
-      "show": true,
-      "values": [
-
-      ]
-     },
->>>>>>> 969c6c1d
-     "yaxes": [
-      {
-       "format": "short",
-       "label": null,
-       "logBase": 1,
-       "max": null,
-       "min": 0,
-       "show": true
-      },
-      {
-       "format": "short",
-       "label": null,
-       "logBase": 1,
-       "max": null,
-       "min": null,
-       "show": false
-      }
-     ]
-    },
-    {
-     "datasource": "$datasource",
-     "fieldConfig": {
-      "defaults": {
-       "custom": {
-        "drawStyle": "line",
-        "fillOpacity": 1,
-        "lineWidth": 1,
-        "pointSize": 5,
-        "showPoints": "never",
-        "spanNulls": false,
-        "stacking": {
-         "group": "A",
-         "mode": "none"
-        }
-       },
-       "thresholds": {
-        "mode": "absolute",
-        "steps": [
-
-        ]
-       },
-       "unit": "s"
-      },
-      "overrides": [
-
-      ]
-     },
-     "id": 26,
-     "links": [
-
-     ],
-<<<<<<< HEAD
-     "options": {
-      "legend": {
-       "showLegend": true
-      },
-      "tooltip": {
-       "mode": "single",
-       "sort": "none"
-      }
-     },
-     "span": 4,
-=======
-     "nullPointMode": "null as zero",
-     "percentage": false,
-     "pointradius": 5,
-     "points": false,
-     "renderer": "flot",
-     "seriesOverrides": [
-      {
-       "alias": "limit",
-       "color": "#E02F44",
-       "fill": 0
-      },
-      {
-       "alias": "request",
-       "color": "#FCE300",
-       "fill": 0
-      }
-     ],
-     "spaceLength": 10,
-     "span": 6,
-     "stack": false,
-     "steppedLine": false,
->>>>>>> 969c6c1d
-     "targets": [
-      {
-       "expr": "sum by(pod) (container_memory_working_set_bytes{cluster=~\"$cluster\", namespace=~\"$namespace\",container=~\"memcached\"})",
-       "format": "time_series",
-       "interval": "1m",
-       "legendFormat": "{{pod}}",
-       "legendLink": null
-      },
-      {
-       "expr": "min(container_spec_memory_limit_bytes{cluster=~\"$cluster\", namespace=~\"$namespace\",container=~\"memcached\"} > 0)",
-       "format": "time_series",
-       "interval": "1m",
-       "legendFormat": "limit",
-       "legendLink": null
-      },
-      {
-       "expr": "min(kube_pod_container_resource_requests{cluster=~\"$cluster\", namespace=~\"$namespace\",container=~\"memcached\", resource=\"memory\"} > 0)",
-       "format": "time_series",
-       "interval": "1m",
-       "legendFormat": "request",
-       "legendLink": null
-      }
-     ],
-<<<<<<< HEAD
-     "title": "Memory (go heap inuse)",
-     "type": "timeseries",
-=======
-     "thresholds": [
-
-     ],
-     "timeFrom": null,
-     "timeShift": null,
-     "title": "Memory (workingset)",
-     "tooltip": {
-      "shared": true,
-      "sort": 2,
-      "value_type": "individual"
-     },
-     "type": "graph",
-     "xaxis": {
-      "buckets": null,
-      "mode": "time",
-      "name": null,
-      "show": true,
-      "values": [
-
-      ]
-     },
->>>>>>> 969c6c1d
-     "yaxes": [
-      {
-       "format": "bytes",
-       "label": null,
-       "logBase": 1,
-       "max": null,
-       "min": 0,
-       "show": true
-      },
-      {
-       "format": "short",
-       "label": null,
-       "logBase": 1,
-       "max": null,
-       "min": null,
-       "show": false
-      }
-     ]
-    }
-   ],
-   "repeat": null,
-   "repeatIteration": null,
-   "repeatRowId": null,
-   "showTitle": true,
-   "title": "Memcached",
-   "titleSize": "h6"
-  },
-  {
-   "collapse": false,
-   "height": "250px",
-   "panels": [
-    {
-     "datasource": "$datasource",
-     "fieldConfig": {
-      "defaults": {
-       "custom": {
-        "drawStyle": "line",
-        "fillOpacity": 1,
-        "lineWidth": 1,
-        "pointSize": 5,
-        "showPoints": "never",
-        "spanNulls": false,
-        "stacking": {
-         "group": "A",
-         "mode": "none"
-        }
-       },
-       "thresholds": {
-        "mode": "absolute",
-        "steps": [
-
-        ]
-       },
-       "unit": "s"
-      },
-      "overrides": [
-
-      ]
-     },
-     "id": 27,
-     "links": [
-
-     ],
-     "options": {
-      "legend": {
-       "showLegend": true
-      },
-      "tooltip": {
-       "mode": "single",
-       "sort": "none"
-      }
-     },
-     "seriesOverrides": [
-      {
-       "alias": "limit",
-       "color": "#E02F44",
-       "fill": 0
-      },
-      {
-       "alias": "request",
-       "color": "#FCE300",
-       "fill": 0
-      }
-     ],
-     "span": 4,
-     "targets": [
-      {
-       "expr": "sum by(pod) (rate(container_cpu_usage_seconds_total{cluster=~\"$cluster\", namespace=~\"$namespace\",container=~\"backend-scheduler\"}[$__rate_interval]))",
-       "format": "time_series",
-       "interval": "1m",
-       "legendFormat": "{{pod}}",
-       "legendLink": null
-      },
-      {
-       "expr": "min(container_spec_cpu_quota{cluster=~\"$cluster\", namespace=~\"$namespace\",container=~\"backend-scheduler\"} / container_spec_cpu_period{cluster=~\"$cluster\", namespace=~\"$namespace\",container=~\"backend-scheduler\"})",
-       "format": "time_series",
-       "interval": "1m",
-       "legendFormat": "limit",
-       "legendLink": null
-      },
-      {
-       "expr": "min(kube_pod_container_resource_requests{cluster=~\"$cluster\", namespace=~\"$namespace\",container=~\"backend-scheduler\", resource=\"cpu\"} > 0)",
-       "format": "time_series",
-       "interval": "1m",
-       "legendFormat": "request",
-       "legendLink": null
-      }
-     ],
-     "title": "CPU",
-     "type": "timeseries"
-    },
-    {
-     "datasource": "$datasource",
-     "fieldConfig": {
-      "defaults": {
-       "custom": {
-        "drawStyle": "line",
-        "fillOpacity": 1,
-        "lineWidth": 1,
-        "pointSize": 5,
-        "showPoints": "never",
-        "spanNulls": false,
-        "stacking": {
-         "group": "A",
-         "mode": "none"
-        }
-       },
-       "thresholds": {
-        "mode": "absolute",
-        "steps": [
-
-        ]
-       },
-       "unit": "s"
-      },
-      "overrides": [
-
-      ]
-     },
-     "id": 28,
-     "links": [
-
-     ],
-     "options": {
-      "legend": {
-       "showLegend": true
-      },
-      "tooltip": {
-       "mode": "single",
-       "sort": "none"
-      }
-     },
-     "seriesOverrides": [
-      {
-       "alias": "limit",
-       "color": "#E02F44",
-       "fill": 0
-      },
-      {
-       "alias": "request",
-       "color": "#FCE300",
-       "fill": 0
-      }
-     ],
-     "span": 4,
-     "targets": [
-      {
-       "expr": "sum by(pod) (container_memory_working_set_bytes{cluster=~\"$cluster\", namespace=~\"$namespace\",container=~\"backend-scheduler\"})",
-       "format": "time_series",
-       "interval": "1m",
-       "legendFormat": "{{pod}}",
-       "legendLink": null
-      },
-      {
-       "expr": "min(container_spec_memory_limit_bytes{cluster=~\"$cluster\", namespace=~\"$namespace\",container=~\"backend-scheduler\"} > 0)",
-       "format": "time_series",
-       "interval": "1m",
-       "legendFormat": "limit",
-       "legendLink": null
-      },
-      {
-       "expr": "min(kube_pod_container_resource_requests{cluster=~\"$cluster\", namespace=~\"$namespace\",container=~\"backend-scheduler\", resource=\"memory\"} > 0)",
-       "format": "time_series",
-       "interval": "1m",
-       "legendFormat": "request",
-       "legendLink": null
-      }
-     ],
-     "title": "Memory (workingset)",
-     "type": "timeseries",
-     "yaxes": [
-      {
-       "format": "bytes",
-       "label": null,
-       "logBase": 1,
-       "max": null,
-       "min": 0,
-       "show": true
-      },
-      {
-       "format": "short",
-       "label": null,
-       "logBase": 1,
-       "max": null,
-       "min": null,
-       "show": false
-      }
-     ]
-    },
-    {
-     "datasource": "$datasource",
-     "fieldConfig": {
-      "defaults": {
-       "custom": {
-        "drawStyle": "line",
-        "fillOpacity": 1,
-        "lineWidth": 1,
-        "pointSize": 5,
-        "showPoints": "never",
-        "spanNulls": false,
-        "stacking": {
-         "group": "A",
-         "mode": "none"
-        }
-       },
-       "thresholds": {
-        "mode": "absolute",
-        "steps": [
-
-        ]
-       },
-       "unit": "s"
-      },
-      "overrides": [
-
-      ]
-     },
-     "id": 29,
-     "links": [
-
-     ],
-     "options": {
-      "legend": {
-       "showLegend": true
-      },
-      "tooltip": {
-       "mode": "single",
-       "sort": "none"
-      }
-     },
-     "span": 4,
-     "targets": [
-      {
-       "expr": "sum by(instance) (go_memstats_heap_inuse_bytes{cluster=~\"$cluster\", job=~\"($namespace)/backend-scheduler\"})",
-       "format": "time_series",
-       "interval": "1m",
-       "legendFormat": "{{instance}}",
-       "legendLink": null
-      }
-     ],
-     "title": "Memory (go heap inuse)",
-     "type": "timeseries",
-     "yaxes": [
-      {
-       "format": "bytes",
-       "label": null,
-       "logBase": 1,
-       "max": null,
-       "min": 0,
-       "show": true
-      },
-      {
-       "format": "short",
-       "label": null,
-       "logBase": 1,
-       "max": null,
-       "min": null,
-       "show": false
-      }
-     ]
-    }
-   ],
-   "repeat": null,
-   "repeatIteration": null,
-   "repeatRowId": null,
-   "showTitle": true,
-   "title": "Backend scheduler",
-   "titleSize": "h6"
-  },
-  {
-   "collapse": false,
-   "height": "250px",
-   "panels": [
-    {
-     "datasource": "$datasource",
-     "fieldConfig": {
-      "defaults": {
-       "custom": {
-        "drawStyle": "line",
-        "fillOpacity": 1,
-        "lineWidth": 1,
-        "pointSize": 5,
-        "showPoints": "never",
-        "spanNulls": false,
-        "stacking": {
-         "group": "A",
-         "mode": "none"
-        }
-       },
-       "thresholds": {
-        "mode": "absolute",
-        "steps": [
-
-        ]
-       },
-       "unit": "s"
-      },
-      "overrides": [
-
-      ]
-     },
-     "id": 30,
-     "links": [
-
-     ],
-     "options": {
-      "legend": {
-       "showLegend": true
-      },
-      "tooltip": {
-       "mode": "single",
-       "sort": "none"
-      }
-     },
-     "seriesOverrides": [
-      {
-       "alias": "limit",
-       "color": "#E02F44",
-       "fill": 0
-      },
-      {
-       "alias": "request",
-       "color": "#FCE300",
-       "fill": 0
-      }
-     ],
-     "span": 4,
-     "targets": [
-      {
-       "expr": "sum by(pod) (rate(container_cpu_usage_seconds_total{cluster=~\"$cluster\", namespace=~\"$namespace\",container=~\"backend-worker\"}[$__rate_interval]))",
-       "format": "time_series",
-       "interval": "1m",
-       "legendFormat": "{{pod}}",
-       "legendLink": null
-      },
-      {
-       "expr": "min(container_spec_cpu_quota{cluster=~\"$cluster\", namespace=~\"$namespace\",container=~\"backend-worker\"} / container_spec_cpu_period{cluster=~\"$cluster\", namespace=~\"$namespace\",container=~\"backend-worker\"})",
-       "format": "time_series",
-       "interval": "1m",
-       "legendFormat": "limit",
-       "legendLink": null
-      },
-      {
-       "expr": "min(kube_pod_container_resource_requests{cluster=~\"$cluster\", namespace=~\"$namespace\",container=~\"backend-worker\", resource=\"cpu\"} > 0)",
-       "format": "time_series",
-       "interval": "1m",
-       "legendFormat": "request",
-       "legendLink": null
-      }
-     ],
-     "title": "CPU",
-     "type": "timeseries"
-    },
-    {
-     "datasource": "$datasource",
-     "fieldConfig": {
-      "defaults": {
-       "custom": {
-        "drawStyle": "line",
-        "fillOpacity": 1,
-        "lineWidth": 1,
-        "pointSize": 5,
-        "showPoints": "never",
-        "spanNulls": false,
-        "stacking": {
-         "group": "A",
-         "mode": "none"
-        }
-       },
-       "thresholds": {
-        "mode": "absolute",
-        "steps": [
-
-        ]
-       },
-       "unit": "s"
-      },
-      "overrides": [
-
-      ]
-     },
-     "id": 31,
-     "links": [
-
-     ],
-     "options": {
-      "legend": {
-       "showLegend": true
-      },
-      "tooltip": {
-       "mode": "single",
-       "sort": "none"
-      }
-     },
-     "seriesOverrides": [
-      {
-       "alias": "limit",
-       "color": "#E02F44",
-       "fill": 0
-      },
-      {
-       "alias": "request",
-       "color": "#FCE300",
-       "fill": 0
-      }
-     ],
-     "span": 4,
-     "targets": [
-      {
-       "expr": "sum by(pod) (container_memory_working_set_bytes{cluster=~\"$cluster\", namespace=~\"$namespace\",container=~\"backend-worker\"})",
-       "format": "time_series",
-       "interval": "1m",
-       "legendFormat": "{{pod}}",
-       "legendLink": null
-      },
-      {
-       "expr": "min(container_spec_memory_limit_bytes{cluster=~\"$cluster\", namespace=~\"$namespace\",container=~\"backend-worker\"} > 0)",
-       "format": "time_series",
-       "interval": "1m",
-       "legendFormat": "limit",
-       "legendLink": null
-      },
-      {
-       "expr": "min(kube_pod_container_resource_requests{cluster=~\"$cluster\", namespace=~\"$namespace\",container=~\"backend-worker\", resource=\"memory\"} > 0)",
-       "format": "time_series",
-       "interval": "1m",
-       "legendFormat": "request",
-       "legendLink": null
-      }
-     ],
-     "title": "Memory (workingset)",
-     "type": "timeseries",
-     "yaxes": [
-      {
-       "format": "bytes",
-       "label": null,
-       "logBase": 1,
-       "max": null,
-       "min": 0,
-       "show": true
-      },
-      {
-       "format": "short",
-       "label": null,
-       "logBase": 1,
-       "max": null,
-       "min": null,
-       "show": false
-      }
-     ]
-    },
-    {
-     "datasource": "$datasource",
-     "fieldConfig": {
-      "defaults": {
-       "custom": {
-        "drawStyle": "line",
-        "fillOpacity": 1,
-        "lineWidth": 1,
-        "pointSize": 5,
-        "showPoints": "never",
-        "spanNulls": false,
-        "stacking": {
-         "group": "A",
-         "mode": "none"
-        }
-       },
-       "thresholds": {
-        "mode": "absolute",
-        "steps": [
-
-        ]
-       },
-       "unit": "s"
-      },
-      "overrides": [
-
-      ]
-     },
-     "id": 32,
-     "links": [
-
-     ],
-     "options": {
-      "legend": {
-       "showLegend": true
-      },
-      "tooltip": {
-       "mode": "single",
-       "sort": "none"
-      }
-     },
-     "span": 4,
-     "targets": [
-      {
-       "expr": "sum by(instance) (go_memstats_heap_inuse_bytes{cluster=~\"$cluster\", job=~\"($namespace)/backend-worker\"})",
-       "format": "time_series",
-       "interval": "1m",
-       "legendFormat": "{{instance}}",
-       "legendLink": null
-      }
-     ],
-     "title": "Memory (go heap inuse)",
-     "type": "timeseries",
-     "yaxes": [
-      {
-       "format": "bytes",
-       "label": null,
-       "logBase": 1,
-       "max": null,
-       "min": 0,
-       "show": true
-      },
-      {
-       "format": "short",
-       "label": null,
-       "logBase": 1,
-       "max": null,
-       "min": null,
-       "show": false
-      }
-     ]
-    }
-   ],
-   "repeat": null,
-   "repeatIteration": null,
-   "repeatRowId": null,
-   "showTitle": true,
-   "title": "Backend worker",
-   "titleSize": "h6"
-  },
-  {
-   "collapse": false,
-   "height": "250px",
-   "panels": [
-    {
-     "aliasColors": {
-
-     },
-     "bars": false,
-     "dashLength": 10,
-     "dashes": false,
-     "datasource": "$datasource",
-     "fill": 1,
-     "id": 33,
-     "legend": {
-      "avg": false,
-      "current": false,
-      "max": false,
-      "min": false,
-      "show": true,
-      "total": false,
-      "values": false
-     },
-     "lines": true,
-     "linewidth": 1,
-     "links": [
-
-     ],
-     "nullPointMode": "null as zero",
-     "percentage": false,
-     "pointradius": 5,
-     "points": false,
-     "renderer": "flot",
-     "seriesOverrides": [
-      {
-       "alias": "limit",
-       "color": "#E02F44",
-       "fill": 0
-      },
-      {
-       "alias": "request",
-       "color": "#FCE300",
-       "fill": 0
-      }
-     ],
-     "spaceLength": 10,
-     "span": 4,
-     "stack": false,
-     "steppedLine": false,
-     "targets": [
-      {
-       "expr": "sum by(pod) (rate(container_cpu_usage_seconds_total{cluster=~\"$cluster\", namespace=~\"$namespace\",container=~\"block-builder\"}[$__rate_interval]))",
-       "format": "time_series",
-       "interval": "1m",
-       "legendFormat": "{{pod}}",
-       "legendLink": null
-      },
-      {
-       "expr": "min(container_spec_cpu_quota{cluster=~\"$cluster\", namespace=~\"$namespace\",container=~\"block-builder\"} / container_spec_cpu_period{cluster=~\"$cluster\", namespace=~\"$namespace\",container=~\"block-builder\"})",
-       "format": "time_series",
-       "interval": "1m",
-       "legendFormat": "limit",
-       "legendLink": null
-      },
-      {
-       "expr": "min(kube_pod_container_resource_requests{cluster=~\"$cluster\", namespace=~\"$namespace\",container=~\"block-builder\", resource=\"cpu\"} > 0)",
-       "format": "time_series",
-       "interval": "1m",
-       "legendFormat": "request",
-       "legendLink": null
-      }
-     ],
-     "thresholds": [
-
-     ],
-     "timeFrom": null,
-     "timeShift": null,
-     "title": "CPU",
-     "tooltip": {
-      "shared": true,
-      "sort": 2,
-      "value_type": "individual"
-     },
-     "type": "graph",
-     "xaxis": {
-      "buckets": null,
-      "mode": "time",
-      "name": null,
-      "show": true,
-      "values": [
-
-      ]
-     },
      "yaxes": [
       {
        "format": "short",
@@ -3097,11 +3105,15 @@
      "links": [
 
      ],
-     "nullPointMode": "null as zero",
-     "percentage": false,
-     "pointradius": 5,
-     "points": false,
-     "renderer": "flot",
+     "options": {
+      "legend": {
+       "showLegend": true
+      },
+      "tooltip": {
+       "mode": "single",
+       "sort": "none"
+      }
+     },
      "seriesOverrides": [
       {
        "alias": "limit",
@@ -3114,10 +3126,7 @@
        "fill": 0
       }
      ],
-     "spaceLength": 10,
      "span": 4,
-     "stack": false,
-     "steppedLine": false,
      "targets": [
       {
        "expr": "sum by(pod) (container_memory_working_set_bytes{cluster=~\"$cluster\", namespace=~\"$namespace\",container=~\"block-builder\"})",
@@ -3141,27 +3150,8 @@
        "legendLink": null
       }
      ],
-     "thresholds": [
-
-     ],
-     "timeFrom": null,
-     "timeShift": null,
      "title": "Memory (workingset)",
-     "tooltip": {
-      "shared": true,
-      "sort": 2,
-      "value_type": "individual"
-     },
-     "type": "graph",
-     "xaxis": {
-      "buckets": null,
-      "mode": "time",
-      "name": null,
-      "show": true,
-      "values": [
-
-      ]
-     },
+     "type": "timeseries",
      "yaxes": [
       {
        "format": "bytes",
@@ -3182,12 +3172,6 @@
      ]
     },
     {
-     "aliasColors": {
-
-     },
-     "bars": false,
-     "dashLength": 10,
-     "dashes": false,
      "datasource": "$datasource",
      "fill": 1,
      "id": 35,
@@ -3200,23 +3184,19 @@
       "total": false,
       "values": false
      },
-     "lines": true,
-     "linewidth": 1,
-     "links": [
-
-     ],
-     "nullPointMode": "null as zero",
-     "percentage": false,
-     "pointradius": 5,
-     "points": false,
-     "renderer": "flot",
-     "seriesOverrides": [
-
-     ],
-     "spaceLength": 10,
+     "links": [
+
+     ],
+     "options": {
+      "legend": {
+       "showLegend": true
+      },
+      "tooltip": {
+       "mode": "single",
+       "sort": "none"
+      }
+     },
      "span": 4,
-     "stack": false,
-     "steppedLine": false,
      "targets": [
       {
        "expr": "sum by(instance) (go_memstats_heap_inuse_bytes{cluster=~\"$cluster\", job=~\"($namespace)/block-builder\"})",
@@ -3226,27 +3206,8 @@
        "legendLink": null
       }
      ],
-     "thresholds": [
-
-     ],
-     "timeFrom": null,
-     "timeShift": null,
      "title": "Memory (go heap inuse)",
-     "tooltip": {
-      "shared": true,
-      "sort": 2,
-      "value_type": "individual"
-     },
-     "type": "graph",
-     "xaxis": {
-      "buckets": null,
-      "mode": "time",
-      "name": null,
-      "show": true,
-      "values": [
-
-      ]
-     },
+     "type": "timeseries",
      "yaxes": [
       {
        "format": "bytes",
