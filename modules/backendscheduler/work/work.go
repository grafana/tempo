package work

import (
	"context"
	"fmt"
	"hash/fnv"
	"os"
	"path/filepath"
<<<<<<< HEAD
	"sort"
=======
>>>>>>> 2c125a14
	"sync"
	"time"

	"github.com/grafana/tempo/pkg/tempopb"
	jsoniter "github.com/json-iterator/go"
	"go.opentelemetry.io/otel"
)

var tracer = otel.Tracer("modules/backendscheduler/work")

const (
	// ShardCount defines the number of shards (256 = 2^8)
	ShardCount = 256
	// ShardMask for fast bit masking
	ShardMask = ShardCount - 1 // 0xFF
)

// Shard represents a single shard containing a subset of jobs
type Shard struct {
	Jobs map[string]*Job `json:"jobs"`
	mtx  sync.Mutex
}

type Work struct {
	Shards [ShardCount]*Shard `json:"shards"`
	cfg    Config
	mtx    sync.Mutex // Protects the entire Work structure during Marshal/Unmarshal
}

func New(cfg Config) Interface {
	sw := &Work{
		cfg: cfg,
	}

	// Initialize all shards
	for i := range ShardCount {
		sw.Shards[i] = &Shard{
			Jobs: make(map[string]*Job),
		}
	}

	return sw
}

// AddJob adds a job to the appropriate shard
func (w *Work) AddJob(j *Job) error {
	if j == nil {
		return ErrJobNil
	}

	shard := w.getShard(j.ID)
	shard.mtx.Lock()
	defer shard.mtx.Unlock()

	if _, ok := shard.Jobs[j.ID]; ok {
		return ErrJobAlreadyExists
	}

	j.CreatedTime = time.Now()
	j.Status = tempopb.JobStatus_JOB_STATUS_UNSPECIFIED

	shard.Jobs[j.ID] = j
	return nil
}

// FlushToLocal writes the work cache to local storage using sharding optimizations
func (w *Work) FlushToLocal(_ context.Context, localPath string, affectedJobIDs []string) error {
	err := os.MkdirAll(localPath, 0o700)
	if err != nil {
		return err
	}

	if len(affectedJobIDs) == 0 {
		// Flush all shards
		return w.flushAllShards(localPath)
	}

	// Flush only affected shards
	return w.flushAffectedShards(localPath, affectedJobIDs)
}

// LoadFromLocal reads the work cache from local storage using sharding approach
func (w *Work) LoadFromLocal(_ context.Context, localPath string) error {
	w.mtx.Lock()
	defer w.mtx.Unlock()

	// Load from shard files - BackendScheduler already determined this is the right approach
	for i := range ShardCount {
		shardPath := filepath.Join(localPath, FileNameForShard(uint8(i)))

		data, err := os.ReadFile(shardPath)
		if err != nil {
			if os.IsNotExist(err) {
				continue // Empty shard is OK
			}
			return err
		}

		err = w.UnmarshalShard(i, data)
		if err != nil {
			return err
		}
	}

	return nil
}

// StartJob starts a job in the appropriate shard
func (w *Work) StartJob(id string) {
	shard := w.getShard(id)
	shard.mtx.Lock()
	defer shard.mtx.Unlock()

	if j, ok := shard.Jobs[id]; ok {
		if j.IsPending() {
			j.Start()
		}
	}
}

// GetJob retrieves a job from the appropriate shard
func (w *Work) GetJob(id string) *Job {
	shard := w.getShard(id)
	shard.mtx.Lock()
	defer shard.mtx.Unlock()

	if v, ok := shard.Jobs[id]; ok {
		return v
	}
	return nil
}

// RemoveJob removes a job from the appropriate shard
func (w *Work) RemoveJob(id string) {
	shard := w.getShard(id)
	shard.mtx.Lock()
	defer shard.mtx.Unlock()

	delete(shard.Jobs, id)
}

// ListJobs returns all jobs across all shards, sorted by creation time
func (w *Work) ListJobs() []*Job {
	var jobCount int

	for i := range ShardCount {
		shard := w.Shards[i]
		shard.mtx.Lock()
		jobCount += len(shard.Jobs)
		shard.mtx.Unlock()
	}

	allJobs := make([]*Job, 0, jobCount)

	// Collect jobs from all shards
	for i := range ShardCount {
		shard := w.Shards[i]
		shard.mtx.Lock()

		for _, j := range shard.Jobs {
			allJobs = append(allJobs, j)
		}

		shard.mtx.Unlock()
	}
<<<<<<< HEAD

	// Sort jobs by creation time
	sort.Slice(allJobs, func(i, j int) bool {
		return allJobs[i].GetCreatedTime().Before(allJobs[j].GetCreatedTime())
	})
=======
>>>>>>> 2c125a14

	return allJobs
}

// Prune removes old completed/failed jobs from all shards
func (w *Work) Prune(ctx context.Context) {
	_, span := tracer.Start(ctx, "ShardedPrune")
	defer span.End()

	// Prune each shard independently for better concurrency
	var wg sync.WaitGroup
	for i := range ShardCount {
		wg.Add(1)
		go func(shardIndex int) {
			defer wg.Done()
			shard := w.Shards[shardIndex]

			shard.mtx.Lock()
			defer shard.mtx.Unlock()

			for id, j := range shard.Jobs {
				switch j.GetStatus() {
				case tempopb.JobStatus_JOB_STATUS_FAILED, tempopb.JobStatus_JOB_STATUS_SUCCEEDED:
					if time.Since(j.GetEndTime()) > w.cfg.PruneAge {
						delete(shard.Jobs, id)
					}
				case tempopb.JobStatus_JOB_STATUS_RUNNING:
					if time.Since(j.GetStartTime()) > w.cfg.DeadJobTimeout {
						j.Fail()
					}
				}
			}
		}(i)
	}
	wg.Wait()
}

// GetJobForWorker finds a job for a specific worker across all shards
func (w *Work) GetJobForWorker(ctx context.Context, workerID string) *Job {
	_, span := tracer.Start(ctx, "ShardedGetJobForWorker")
	defer span.End()

	var jj *Job

	// Search across all shards for this worker's jobs
	for i := range ShardCount {
		shard := w.Shards[i]

		jj = func() *Job {
			shard.mtx.Lock()
			defer shard.mtx.Unlock()

			for _, j := range shard.Jobs {
				if j.GetWorkerID() != workerID {
					continue
				}

				switch j.GetStatus() {
				case tempopb.JobStatus_JOB_STATUS_UNSPECIFIED, tempopb.JobStatus_JOB_STATUS_RUNNING:
					return j
				}
			}

			return nil
		}()

		if jj != nil {
			return jj
		}
	}

	return nil
}

// CompleteJob marks a job as completed in the appropriate shard
func (w *Work) CompleteJob(id string) {
	shard := w.getShard(id)
	shard.mtx.Lock()
	defer shard.mtx.Unlock()

	if j, ok := shard.Jobs[id]; ok {
		j.Complete()
	}
}

// FailJob marks a job as failed in the appropriate shard
func (w *Work) FailJob(id string) {
	shard := w.getShard(id)
	shard.mtx.Lock()
	defer shard.mtx.Unlock()

	if j, ok := shard.Jobs[id]; ok {
		j.Fail()
	}
}

// SetJobCompactionOutput sets compaction output for a job in the appropriate shard
func (w *Work) SetJobCompactionOutput(id string, output []string) {
	shard := w.getShard(id)
	shard.mtx.Lock()
	defer shard.mtx.Unlock()

	if j, ok := shard.Jobs[id]; ok {
		j.SetCompactionOutput(output)
	}
}

// Marshal serializes all shards to JSON with proper locking
func (w *Work) Marshal() ([]byte, error) {
	w.mtx.Lock()
	defer w.mtx.Unlock()

	// Lock all shards in order to prevent race conditions during marshaling
	for i := range ShardCount {
		w.Shards[i].mtx.Lock()
	}
	defer func() {
		// Unlock all shards
		for i := range ShardCount {
			w.Shards[i].mtx.Unlock()
		}
	}()

	// For now, marshal the entire structure for compatibility
	return jsoniter.Marshal(w)
}

// MarshalShard marshals only a specific shard
func (w *Work) MarshalShard(shardID int) ([]byte, error) {
	if shardID >= ShardCount {
		return nil, fmt.Errorf("invalid shard ID: %d", shardID)
	}

	shard := w.Shards[shardID]
	shard.mtx.Lock()
	defer shard.mtx.Unlock()

	return jsoniter.Marshal(shard)
}

// Unmarshal deserializes JSON to all shards with proper locking
func (w *Work) Unmarshal(data []byte) error {
	w.mtx.Lock()
	defer w.mtx.Unlock()

	// Lock all shards in order to prevent race conditions during unmarshaling
	for i := range ShardCount {
		w.Shards[i].mtx.Lock()
	}
	defer func() {
		// Unlock all shards
		for i := range ShardCount {
			w.Shards[i].mtx.Unlock()
		}
	}()

	err := jsoniter.Unmarshal(data, w)
	if err != nil {
		return err
	}

	// Ensure all shards are properly initialized (in case any were nil after unmarshaling)
	for i := range ShardCount {
		if w.Shards[i] == nil {
			w.Shards[i] = &Shard{
				Jobs: make(map[string]*Job),
			}
		} else if w.Shards[i].Jobs == nil {
			w.Shards[i].Jobs = make(map[string]*Job)
		}
	}

	return nil
}

// UnmarshalShard deserializes JSON to a specific shard
func (w *Work) UnmarshalShard(shardID int, data []byte) error {
	if shardID >= ShardCount {
		return fmt.Errorf("invalid shard ID: %d", shardID)
	}

	shard := w.Shards[shardID]
	shard.mtx.Lock()
	defer shard.mtx.Unlock()

	return jsoniter.Unmarshal(data, shard)
}

// GetShardStats returns statistics about job distribution across shards
func (w *Work) GetShardStats() map[string]any {
	stats := make(map[string]any)
	shardSizes := make([]int, ShardCount)
	totalJobs := 0
	nonEmptyShards := 0

	for i := range ShardCount {
		shard := w.Shards[i]
		shard.mtx.Lock()
		size := len(shard.Jobs)
		shard.mtx.Unlock()

		shardSizes[i] = size
		totalJobs += size
		if size > 0 {
			nonEmptyShards++
		}
	}

	// Calculate distribution statistics
	if totalJobs > 0 {
		avgJobsPerShard := float64(totalJobs) / float64(ShardCount)
		avgJobsPerActiveShard := float64(totalJobs) / float64(nonEmptyShards)

		stats["total_jobs"] = totalJobs
		stats["total_shards"] = ShardCount
		stats["non_empty_shards"] = nonEmptyShards
		stats["avg_jobs_per_shard"] = avgJobsPerShard
		stats["avg_jobs_per_active_shard"] = avgJobsPerActiveShard
		stats["shard_sizes"] = shardSizes
	}

	return stats
}

func (w *Work) getShardID(jobID string) int {
	h := fnv.New32a()
	h.Write([]byte(jobID))
	return int(h.Sum32() & ShardMask)
}

// GetShardID returns the shard ID for a given job ID
func (w *Work) GetShardID(jobID string) int {
	return w.getShardID(jobID)
}

// getShard returns the shard for a given job ID
func (w *Work) getShard(jobID string) *Shard {
	return w.Shards[w.getShardID(jobID)]
}

// flushAllShards writes all shards to individual files using atomic operations
func (w *Work) flushAllShards(localPath string) error {
	shards := make(map[int]bool, ShardCount)
	for i := range ShardCount {
		shards[i] = true
	}

	return w.flushShards(localPath, shards)
}

// flushAffectedShards writes only the shards that contain the affected jobs using atomic operations
func (w *Work) flushAffectedShards(localPath string, affectedJobIDs []string) error {
	affectedShards := make(map[int]bool, len(affectedJobIDs))
	for _, jobID := range affectedJobIDs {
		shardID := w.GetShardID(jobID)
		affectedShards[shardID] = true
	}

	return w.flushShards(localPath, affectedShards)
}

func (w *Work) flushShards(localPath string, shards map[int]bool) error {
	var (
		funcErr   error
		filename  string
		shardPath string
		shard     *Shard
	)

	for shardID := range shards {
		shard = w.Shards[shardID]
		funcErr = func(shard *Shard) error {
			shard.mtx.Lock()
			defer shard.mtx.Unlock()

			shardData, err := jsoniter.Marshal(shard)
			if err != nil {
				return err
			}

			filename = FileNameForShard(uint8(shardID))
			shardPath = filepath.Join(localPath, filename)

			err = atomicWriteFile(shardData, shardPath, filename)
			if err != nil {
				return err
			}

			return nil
		}(shard)
		if funcErr != nil {
			return fmt.Errorf("failed to flush shard %d: %w", shardID, funcErr)
		}
	}
	return nil
}

func FileNameForShard(shardID uint8) string {
	return fmt.Sprintf("shard_%03d.json", shardID)
}<|MERGE_RESOLUTION|>--- conflicted
+++ resolved
@@ -6,10 +6,6 @@
 	"hash/fnv"
 	"os"
 	"path/filepath"
-<<<<<<< HEAD
-	"sort"
-=======
->>>>>>> 2c125a14
 	"sync"
 	"time"
 
@@ -175,14 +171,6 @@
 
 		shard.mtx.Unlock()
 	}
-<<<<<<< HEAD
-
-	// Sort jobs by creation time
-	sort.Slice(allJobs, func(i, j int) bool {
-		return allJobs[i].GetCreatedTime().Before(allJobs[j].GetCreatedTime())
-	})
-=======
->>>>>>> 2c125a14
 
 	return allJobs
 }
