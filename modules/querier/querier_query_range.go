package querier

import (
	"context"
	"fmt"
	"time"

	"github.com/go-kit/log/level"
	"github.com/google/uuid"
	"github.com/grafana/dskit/ring"
	"github.com/grafana/dskit/user"
	"github.com/grafana/tempo/pkg/tempopb"
	v1 "github.com/grafana/tempo/pkg/tempopb/common/v1"
	"github.com/grafana/tempo/pkg/traceql"
	"github.com/grafana/tempo/pkg/util/log"
	"github.com/grafana/tempo/tempodb/backend"
	"github.com/grafana/tempo/tempodb/encoding/common"
<<<<<<< HEAD
	"github.com/uber-go/atomic"
	"go.opentelemetry.io/otel/attribute"
	"go.opentelemetry.io/otel/trace"
=======
>>>>>>> bdd7fcea
)

func (q *Querier) QueryRange(ctx context.Context, req *tempopb.QueryRangeRequest) (*tempopb.QueryRangeResponse, error) {
	if req.QueryMode == QueryModeRecent {
		return q.queryRangeRecent(ctx, req)
	}

	return q.queryBlock(ctx, req)
}

func (q *Querier) queryRangeRecent(ctx context.Context, req *tempopb.QueryRangeRequest) (*tempopb.QueryRangeResponse, error) {
	// // Get results from all generators
	replicationSet, err := q.generatorRing.GetReplicationSetForOperation(ring.Read)
	if err != nil {
		return nil, fmt.Errorf("error finding generators in Querier.queryRangeRecent: %w", err)
	}
	lookupResults, err := q.forGivenGenerators(
		ctx,
		replicationSet,
		func(ctx context.Context, client tempopb.MetricsGeneratorClient) (interface{}, error) {
			return client.QueryRange(ctx, req)
		},
	)
	if err != nil {
		_ = level.Error(log.Logger).Log("error querying generators in Querier.queryRangeRecent", "err", err)

		return nil, fmt.Errorf("error querying generators in Querier.queryRangeRecent: %w", err)
	}

	c, err := traceql.QueryRangeCombinerFor(req, traceql.AggregateModeSum, false)
	if err != nil {
		return nil, err
	}

	for _, result := range lookupResults {
		c.Combine(result.response.(*tempopb.QueryRangeResponse))
	}

	return c.Response(), nil
}

func (q *Querier) queryBlock(ctx context.Context, req *tempopb.QueryRangeRequest) (*tempopb.QueryRangeResponse, error) {
	tenantID, err := user.ExtractOrgID(ctx)
	if err != nil {
		return nil, fmt.Errorf("error extracting org id in Querier.queryBlock: %w", err)
	}

	blockID, err := uuid.Parse(req.BlockID)
	if err != nil {
		return nil, err
	}

	enc, err := backend.ParseEncoding(req.Encoding)
	if err != nil {
		return nil, err
	}

	dc, err := backend.DedicatedColumnsFromTempopb(req.DedicatedColumns)
	if err != nil {
		return nil, err
	}

	meta := &backend.BlockMeta{
		Version:   req.Version,
		TenantID:  tenantID,
		StartTime: time.Unix(0, int64(req.Start)),
		EndTime:   time.Unix(0, int64(req.End)),
		Encoding:  enc,
		// IndexPageSize:    req.IndexPageSize,
		// TotalRecords:     req.TotalRecords,
		BlockID: blockID,
		// DataEncoding:     req.DataEncoding,
		Size:             req.Size_,
		FooterSize:       req.FooterSize,
		DedicatedColumns: dc,
	}

	opts := common.DefaultSearchOptions()
	opts.StartPage = int(req.StartPage)
	opts.TotalPages = int(req.PagesToSearch)

	unsafe := q.limits.UnsafeQueryHints(tenantID)

	expr, err := traceql.Parse(req.Query)
	if err != nil {
		return nil, err
	}

	timeOverlapCutoff := q.cfg.Metrics.TimeOverlapCutoff
	if v, ok := expr.Hints.GetFloat(traceql.HintTimeOverlapCutoff, unsafe); ok && v >= 0 && v <= 1.0 {
		timeOverlapCutoff = v
	}

	eval, err := traceql.NewEngine().CompileMetricsQueryRange(req, int(req.Exemplars), timeOverlapCutoff, unsafe)
	if err != nil {
		return nil, err
	}

<<<<<<< HEAD
	wg := boundedwaitgroup.New(uint(concurrency))
	jobErr := atomic.Error{}

	for _, m := range withinTimeRange {
		// If a job errored then quit immediately.
		if err := jobErr.Load(); err != nil {
			return nil, err
		}

		wg.Add(1)
		go func(m *backend.BlockMeta) {
			defer wg.Done()

			ctx, span := tracer.Start(ctx, "querier.queryBackEnd.Block", trace.WithAttributes(
				attribute.String("block", m.BlockID.String()),
				attribute.Int64("blockSize", int64(m.Size)),
			))
			defer span.End()

			f := traceql.NewSpansetFetcherWrapper(func(ctx context.Context, req traceql.FetchSpansRequest) (traceql.FetchSpansResponse, error) {
				return q.store.Fetch(ctx, m, req, common.DefaultSearchOptions())
			})

			// TODO handle error
			err := eval.Do(ctx, f, uint64(m.StartTime.UnixNano()), uint64(m.EndTime.UnixNano()))
			if err != nil {
				jobErr.Store(err)
			}
		}(m)
	}

	wg.Wait()
	if err := jobErr.Load(); err != nil {
=======
	f := traceql.NewSpansetFetcherWrapper(func(ctx context.Context, req traceql.FetchSpansRequest) (traceql.FetchSpansResponse, error) {
		return q.store.Fetch(ctx, meta, req, opts)
	})
	err = eval.Do(ctx, f, uint64(meta.StartTime.UnixNano()), uint64(meta.EndTime.UnixNano()))
	if err != nil {
>>>>>>> bdd7fcea
		return nil, err
	}

	res := eval.Results()

	inspectedBytes, spansTotal, _ := eval.Metrics()

	return &tempopb.QueryRangeResponse{
		Series: queryRangeTraceQLToProto(res, req),
		Metrics: &tempopb.SearchMetrics{
			InspectedBytes: inspectedBytes,
			InspectedSpans: spansTotal,
		},
	}, nil
}

func queryRangeTraceQLToProto(set traceql.SeriesSet, req *tempopb.QueryRangeRequest) []*tempopb.TimeSeries {
	resp := make([]*tempopb.TimeSeries, 0, len(set))

	for promLabels, s := range set {
		labels := make([]v1.KeyValue, 0, len(s.Labels))
		for _, label := range s.Labels {
			labels = append(labels,
				v1.KeyValue{
					Key:   label.Name,
					Value: label.Value.AsAnyValue(),
				},
			)
		}

		intervals := traceql.IntervalCount(req.Start, req.End, req.Step)
		samples := make([]tempopb.Sample, 0, intervals)
		for i, value := range s.Values {

			ts := traceql.TimestampOf(uint64(i), req.Start, req.Step)

			samples = append(samples, tempopb.Sample{
				TimestampMs: time.Unix(0, int64(ts)).UnixMilli(),
				Value:       value,
			})
		}

		exemplars := make([]tempopb.Exemplar, 0, len(s.Exemplars))
		for _, e := range s.Exemplars {
			lbls := make([]v1.KeyValue, 0, len(e.Labels))
			for _, label := range e.Labels {
				lbls = append(lbls,
					v1.KeyValue{
						Key:   label.Name,
						Value: label.Value.AsAnyValue(),
					},
				)
			}
			exemplars = append(exemplars, tempopb.Exemplar{
				Labels:      lbls,
				TimestampMs: int64(e.TimestampMs),
				Value:       e.Value,
			})
		}

		ss := &tempopb.TimeSeries{
			PromLabels: promLabels,
			Labels:     labels,
			Samples:    samples,
			Exemplars:  exemplars,
		}

		resp = append(resp, ss)
	}

	return resp
}<|MERGE_RESOLUTION|>--- conflicted
+++ resolved
@@ -15,12 +15,6 @@
 	"github.com/grafana/tempo/pkg/util/log"
 	"github.com/grafana/tempo/tempodb/backend"
 	"github.com/grafana/tempo/tempodb/encoding/common"
-<<<<<<< HEAD
-	"github.com/uber-go/atomic"
-	"go.opentelemetry.io/otel/attribute"
-	"go.opentelemetry.io/otel/trace"
-=======
->>>>>>> bdd7fcea
 )
 
 func (q *Querier) QueryRange(ctx context.Context, req *tempopb.QueryRangeRequest) (*tempopb.QueryRangeResponse, error) {
@@ -119,47 +113,11 @@
 		return nil, err
 	}
 
-<<<<<<< HEAD
-	wg := boundedwaitgroup.New(uint(concurrency))
-	jobErr := atomic.Error{}
-
-	for _, m := range withinTimeRange {
-		// If a job errored then quit immediately.
-		if err := jobErr.Load(); err != nil {
-			return nil, err
-		}
-
-		wg.Add(1)
-		go func(m *backend.BlockMeta) {
-			defer wg.Done()
-
-			ctx, span := tracer.Start(ctx, "querier.queryBackEnd.Block", trace.WithAttributes(
-				attribute.String("block", m.BlockID.String()),
-				attribute.Int64("blockSize", int64(m.Size)),
-			))
-			defer span.End()
-
-			f := traceql.NewSpansetFetcherWrapper(func(ctx context.Context, req traceql.FetchSpansRequest) (traceql.FetchSpansResponse, error) {
-				return q.store.Fetch(ctx, m, req, common.DefaultSearchOptions())
-			})
-
-			// TODO handle error
-			err := eval.Do(ctx, f, uint64(m.StartTime.UnixNano()), uint64(m.EndTime.UnixNano()))
-			if err != nil {
-				jobErr.Store(err)
-			}
-		}(m)
-	}
-
-	wg.Wait()
-	if err := jobErr.Load(); err != nil {
-=======
 	f := traceql.NewSpansetFetcherWrapper(func(ctx context.Context, req traceql.FetchSpansRequest) (traceql.FetchSpansResponse, error) {
 		return q.store.Fetch(ctx, meta, req, opts)
 	})
 	err = eval.Do(ctx, f, uint64(meta.StartTime.UnixNano()), uint64(meta.EndTime.UnixNano()))
 	if err != nil {
->>>>>>> bdd7fcea
 		return nil, err
 	}
 
