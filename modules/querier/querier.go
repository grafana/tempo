--- conflicted
+++ resolved
@@ -221,13 +221,8 @@
 }
 
 // forGivenIngesters runs f, in parallel, for given ingesters
-<<<<<<< HEAD
 func (q *Querier) forGivenIngesters(ctx context.Context, replicationSet ring.ReplicationSet, f func(client tempopb.QuerierClient) (*tempopb.TraceByIDResponse, error)) ([]responseFromIngesters, error) {
-	results, err := replicationSet.Do(ctx, q.cfg.ExtraQueryDelay, func(ingester *ring.IngesterDesc) (interface{}, error) {
-=======
-func (q *Querier) forGivenIngesters(ctx context.Context, replicationSet ring.ReplicationSet, f func(client tempopb.QuerierClient) (interface{}, error)) ([]responseFromIngesters, error) {
 	results, err := replicationSet.Do(ctx, q.cfg.ExtraQueryDelay, func(ctx context.Context, ingester *ring.IngesterDesc) (interface{}, error) {
->>>>>>> b9adba2f
 		client, err := q.pool.GetClientFor(ingester.Addr)
 		if err != nil {
 			return nil, err
