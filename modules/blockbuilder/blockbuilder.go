--- conflicted
+++ resolved
@@ -332,12 +332,7 @@
 			if !init {
 				end = rec.Timestamp.Add(dur) // When block will be cut
 				metricPartitionLagSeconds.WithLabelValues(partLabel).Set(time.Since(rec.Timestamp).Seconds())
-<<<<<<< HEAD
-				writer = newPartitionSectionWriter(b.logger, uint64(partition), uint64(rec.Offset), b.cfg.BlockConfig, b.overrides, b.wal, b.enc)
-=======
-				writer = newPartitionSectionWriter(b.logger, uint64(partition), uint64(rec.Offset), rec.Timestamp, dur, b.cfg.BlockConfig, b.overrides, b.wal, b.enc)
-				nextCut = rec.Timestamp.Add(cutTime)
->>>>>>> cb6d3a4d
+				writer = newPartitionSectionWriter(b.logger, uint64(partition), uint64(rec.Offset), rec.Timestamp, dur, b.cfg.WAL.IngestionSlack, b.cfg.BlockConfig, b.overrides, b.wal, b.enc)
 				init = true
 			}
 
