--- conflicted
+++ resolved
@@ -267,31 +267,12 @@
 	return strings.Join(strArr, ",")
 }
 
-<<<<<<< HEAD
 // It fetches all the offsets for the blockbuilder topic, for each owned partitions it calculates their last committed records and the
 // end record offset. Based on that it sort the partitions by lag
 func (b *BlockBuilder) getSortedPartitions(ctx context.Context, partitions []int32) ([]PartitionStatus, error) {
 	ps := make([]PartitionStatus, len(partitions))
 	group := b.cfg.IngestStorageConfig.Kafka.ConsumerGroup
 	topic := b.cfg.IngestStorageConfig.Kafka.Topic
-=======
-func (b *BlockBuilder) consumePartition(ctx context.Context, partition int32, overallEnd time.Time) (more bool, err error) {
-	defer func(t time.Time) {
-		metricProcessPartitionSectionDuration.WithLabelValues(strconv.Itoa(int(partition))).Observe(time.Since(t).Seconds())
-	}(time.Now())
-
-	var (
-		dur         = b.cfg.ConsumeCycleDuration
-		topic       = b.cfg.IngestStorageConfig.Kafka.Topic
-		group       = b.cfg.IngestStorageConfig.Kafka.ConsumerGroup
-		partLabel   = strconv.Itoa(int(partition))
-		startOffset kgo.Offset
-		init        bool
-		writer      *writer
-		lastRec     *kgo.Record
-		end         time.Time
-	)
->>>>>>> 545ab11c
 
 	commits, err := b.kadm.FetchOffsetsForTopics(ctx, group, topic)
 	if err != nil {
@@ -359,7 +340,6 @@
 		init             bool
 		writer           *writer
 		lastRec          *kgo.Record
-		nextCut          time.Time
 		end              time.Time
 		processedRecords int
 	)
@@ -424,35 +404,12 @@
 			if !init {
 				end = rec.Timestamp.Add(dur) // When block will be cut
 				metricPartitionLagSeconds.WithLabelValues(partLabel).Set(time.Since(rec.Timestamp).Seconds())
-<<<<<<< HEAD
-				writer = newPartitionSectionWriter(b.logger, uint64(ps.partition), uint64(rec.Offset), rec.Timestamp, dur, b.cfg.BlockConfig, b.overrides, b.wal, b.enc)
-				nextCut = rec.Timestamp.Add(cutTime)
+				writer = newPartitionSectionWriter(b.logger, uint64(ps.partition), uint64(rec.Offset), rec.Timestamp, dur, b.cfg.WAL.IngestionSlack, b.cfg.BlockConfig, b.overrides, b.wal, b.enc)
 				init = true
 			}
 
-			if rec.Timestamp.After(nextCut) {
-				// Cut before appending this trace
-				err = writer.cutidle(rec.Timestamp.Add(-cutTime), false)
-				if err != nil {
-					return false, err
-				}
-				nextCut = rec.Timestamp.Add(cutTime)
-=======
-				writer = newPartitionSectionWriter(b.logger, uint64(partition), uint64(rec.Offset), rec.Timestamp, dur, b.cfg.WAL.IngestionSlack, b.cfg.BlockConfig, b.overrides, b.wal, b.enc)
-				init = true
-			}
-
 			if rec.Timestamp.After(end) {
-				// Cut this block but continue only if we have at least another full cycle
-				if overallEnd.Sub(rec.Timestamp) >= dur {
-					more = true
-				}
 				break outer
-			}
-
-			if rec.Timestamp.After(overallEnd) {
-				break outer
->>>>>>> 545ab11c
 			}
 
 			err := b.pushTraces(rec.Timestamp, rec.Key, rec.Value, writer)
@@ -461,10 +418,6 @@
 			}
 			processedRecords++
 			lastRec = rec
-
-			if lastRec.Timestamp.After(end) {
-				break outer
-			}
 
 			if lastRec.Offset >= ps.endOffset-1 {
 				// We reached the end so break now and avoid another poll which is expected to be empty.
