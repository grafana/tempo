--- conflicted
+++ resolved
@@ -24,10 +24,12 @@
 type writer struct {
 	logger log.Logger
 
-	blockCfg               BlockConfig
-	partition, firstOffset uint64
-	startSectionTime       time.Time
-	cycleDuration          time.Duration
+	blockCfg      BlockConfig
+	partition     uint64
+	startOffset   uint64
+	startTime     time.Time
+	cycleDuration time.Duration
+	slackDuration time.Duration
 
 	overrides Overrides
 	wal       *wal.WAL
@@ -37,19 +39,20 @@
 	m   map[string]*tenantStore
 }
 
-func newPartitionSectionWriter(logger log.Logger, partition, firstOffset uint64, startSectionTime time.Time, cycleDuration time.Duration, blockCfg BlockConfig, overrides Overrides, wal *wal.WAL, enc encoding.VersionedEncoding) *writer {
+func newPartitionSectionWriter(logger log.Logger, partition, firstOffset uint64, startTime time.Time, cycleDuration, slackDuration time.Duration, blockCfg BlockConfig, overrides Overrides, wal *wal.WAL, enc encoding.VersionedEncoding) *writer {
 	return &writer{
-		logger:           logger,
-		partition:        partition,
-		firstOffset:      firstOffset,
-		startSectionTime: startSectionTime,
-		cycleDuration:    cycleDuration,
-		blockCfg:         blockCfg,
-		overrides:        overrides,
-		wal:              wal,
-		enc:              enc,
-		mtx:              sync.Mutex{},
-		m:                make(map[string]*tenantStore),
+		logger:        logger,
+		partition:     partition,
+		startOffset:   firstOffset,
+		startTime:     startTime,
+		cycleDuration: cycleDuration,
+		slackDuration: slackDuration,
+		blockCfg:      blockCfg,
+		overrides:     overrides,
+		wal:           wal,
+		enc:           enc,
+		mtx:           sync.Mutex{},
+		m:             make(map[string]*tenantStore),
 	}
 }
 
@@ -75,18 +78,6 @@
 	return nil
 }
 
-<<<<<<< HEAD
-=======
-func (p *writer) cutidle(since time.Time, immediate bool) error {
-	for _, i := range p.m {
-		if err := i.CutIdle(p.startSectionTime, p.cycleDuration, since, immediate); err != nil {
-			return err
-		}
-	}
-	return nil
-}
-
->>>>>>> cb6d3a4d
 func (p *writer) flush(ctx context.Context, store tempodb.Writer) error {
 	// TODO - Retry with backoff?
 
@@ -119,7 +110,7 @@
 		return i, nil
 	}
 
-	i, err := newTenantStore(tenant, p.partition, p.firstOffset, p.blockCfg, p.logger, p.wal, p.enc, p.overrides)
+	i, err := newTenantStore(tenant, p.partition, p.startOffset, p.startTime, p.cycleDuration, p.slackDuration, p.blockCfg, p.logger, p.wal, p.enc, p.overrides)
 	if err != nil {
 		return nil, err
 	}
