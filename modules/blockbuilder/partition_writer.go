package blockbuilder

import (
	"context"
	"fmt"
	"strings"
	"sync"
	"time"

	"github.com/go-kit/log"
	"github.com/go-kit/log/level"
	"github.com/gogo/protobuf/proto"
	"github.com/grafana/tempo/pkg/tempopb"
	"github.com/grafana/tempo/pkg/util"
	"github.com/grafana/tempo/tempodb"
	"github.com/grafana/tempo/tempodb/encoding"
	"github.com/grafana/tempo/tempodb/wal"
)

type partitionSectionWriter interface {
	pushBytes(tenant string, req *tempopb.PushBytesRequest) error
	flush(ctx context.Context, store tempodb.Writer) error
}

type writer struct {
	logger log.Logger

<<<<<<< HEAD
	blockCfg                         BlockConfig
	partition                        uint64
	startSectionTime, endSectionTime time.Time
=======
	blockCfg              BlockConfig
	partition, cycleEndTs int64
>>>>>>> 881888b9

	overrides Overrides
	wal       *wal.WAL
	enc       encoding.VersionedEncoding

	mtx sync.Mutex
	m   map[string]*tenantStore
}

<<<<<<< HEAD
func newPartitionSectionWriter(logger log.Logger, partition uint64, endSectionTime, startSectionTime time.Time, blockCfg BlockConfig, overrides Overrides, wal *wal.WAL, enc encoding.VersionedEncoding) *writer {
=======
func newPartitionSectionWriter(logger log.Logger, partition, cycleEndTs int64, blockCfg BlockConfig, overrides Overrides, wal *wal.WAL, enc encoding.VersionedEncoding) *writer {
>>>>>>> 881888b9
	return &writer{
		logger:           logger,
		partition:        partition,
		endSectionTime:   endSectionTime,
		startSectionTime: startSectionTime,
		blockCfg:         blockCfg,
		overrides:        overrides,
		wal:              wal,
		enc:              enc,
		mtx:              sync.Mutex{},
		m:                make(map[string]*tenantStore),
	}
}

func (p *writer) pushBytes(tenant string, req *tempopb.PushBytesRequest) error {
	level.Debug(p.logger).Log(
		"msg", "pushing bytes",
		"tenant", tenant,
		"num_traces", len(req.Traces),
		"id", idsToString(req.Ids),
	)

	i, err := p.instanceForTenant(tenant)
	if err != nil {
		return err
	}

	for j, trace := range req.Traces {
		tr := new(tempopb.Trace) // TODO - Pool?
		if err := proto.Unmarshal(trace.Slice, tr); err != nil {
			return fmt.Errorf("failed to unmarshal trace: %w", err)
		}
		if err := i.AppendTrace(req.Ids[j], tr, p.startSectionTime, p.endSectionTime); err != nil {
			return err
		}
	}

	return nil
}

func (p *writer) flush(ctx context.Context, store tempodb.Writer) error {
	// TODO - Retry with backoff?
	for _, i := range p.m {
		level.Info(p.logger).Log("msg", "flushing tenant", "tenant", i.tenantID)
		if err := i.Flush(ctx, store); err != nil {
			return err
		}
	}
	return nil
}

func (p *writer) instanceForTenant(tenant string) (*tenantStore, error) {
	p.mtx.Lock()
	defer p.mtx.Unlock()

	if i, ok := p.m[tenant]; ok {
		return i, nil
	}

	i, err := newTenantStore(tenant, p.partition, uint64(p.endSectionTime.UnixMilli()), p.blockCfg, p.logger, p.wal, p.enc, p.overrides)
	if err != nil {
		return nil, err
	}

	p.m[tenant] = i

	return i, nil
}

func idsToString(ids [][]byte) string {
	b := strings.Builder{}
	b.WriteString("[")
	for i, id := range ids {
		if i > 0 {
			b.WriteString(", ")
		}
		b.WriteString(util.TraceIDToHexString(id))
	}
	b.WriteString("]")

	return b.String()
}<|MERGE_RESOLUTION|>--- conflicted
+++ resolved
@@ -25,14 +25,9 @@
 type writer struct {
 	logger log.Logger
 
-<<<<<<< HEAD
 	blockCfg                         BlockConfig
-	partition                        uint64
+	partition                        int64
 	startSectionTime, endSectionTime time.Time
-=======
-	blockCfg              BlockConfig
-	partition, cycleEndTs int64
->>>>>>> 881888b9
 
 	overrides Overrides
 	wal       *wal.WAL
@@ -42,11 +37,7 @@
 	m   map[string]*tenantStore
 }
 
-<<<<<<< HEAD
-func newPartitionSectionWriter(logger log.Logger, partition uint64, endSectionTime, startSectionTime time.Time, blockCfg BlockConfig, overrides Overrides, wal *wal.WAL, enc encoding.VersionedEncoding) *writer {
-=======
-func newPartitionSectionWriter(logger log.Logger, partition, cycleEndTs int64, blockCfg BlockConfig, overrides Overrides, wal *wal.WAL, enc encoding.VersionedEncoding) *writer {
->>>>>>> 881888b9
+func newPartitionSectionWriter(logger log.Logger, partition int64, endSectionTime, startSectionTime time.Time, blockCfg BlockConfig, overrides Overrides, wal *wal.WAL, enc encoding.VersionedEncoding) *writer {
 	return &writer{
 		logger:           logger,
 		partition:        partition,
@@ -106,7 +97,7 @@
 		return i, nil
 	}
 
-	i, err := newTenantStore(tenant, p.partition, uint64(p.endSectionTime.UnixMilli()), p.blockCfg, p.logger, p.wal, p.enc, p.overrides)
+	i, err := newTenantStore(tenant, p.partition, int64(p.endSectionTime.UnixMilli()), p.blockCfg, p.logger, p.wal, p.enc, p.overrides)
 	if err != nil {
 		return nil, err
 	}
