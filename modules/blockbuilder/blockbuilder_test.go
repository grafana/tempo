--- conflicted
+++ resolved
@@ -42,12 +42,6 @@
 	ctx, cancel := context.WithCancelCause(context.Background())
 	t.Cleanup(func() { cancel(errors.New("test done")) })
 
-<<<<<<< HEAD
-	k, _ := testkafka.CreateCluster(t, 1, "test-topic")
-	t.Cleanup(k.Close)
-
-	address := k.ListenAddrs()[0]
-=======
 	k, address := testkafka.CreateCluster(t, 1, testTopic)
 
 	kafkaCommits := atomic.NewInt32(0)
@@ -55,7 +49,6 @@
 		kafkaCommits.Inc()
 		return nil, nil, false
 	})
->>>>>>> b8022f0d
 
 	store := newStore(ctx, t)
 	cfg := blockbuilderConfig(t, address)
@@ -69,13 +62,14 @@
 	client := newKafkaClient(t, cfg.IngestStorageConfig.Kafka)
 	producedRecords := sendReq(t, ctx, client)
 
+	// Wait for record to be consumed and committed.
+	require.Eventually(t, func() bool {
+		return kafkaCommits.Load() > 0
+	}, time.Minute, time.Second)
+
 	// Wait for the block to be flushed.
 	require.Eventually(t, func() bool {
-<<<<<<< HEAD
-		return len(store.BlockMetas(util.FakeTenantID)) == 1 && store.BlockMetas(util.FakeTenantID)[0].TotalObjects == 1
-=======
 		return len(store.BlockMetas(util.FakeTenantID)) == 1 && countFlushedTraces(store) == 1
->>>>>>> b8022f0d
 	}, time.Minute, time.Second)
 
 	// Check committed offset
