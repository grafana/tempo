package blockbuilder

import (
	"context"
	"crypto/rand"
	"errors"
	"sync"
	"testing"
	"time"

	"github.com/go-kit/log"
	"github.com/grafana/dskit/flagext"
	"github.com/grafana/dskit/ring"
	"github.com/grafana/dskit/services"
	"github.com/grafana/tempo/modules/storage"
	"github.com/grafana/tempo/pkg/ingest"
	"github.com/grafana/tempo/pkg/ingest/testkafka"
	"github.com/grafana/tempo/pkg/util"
	"github.com/grafana/tempo/pkg/util/test"
	"github.com/grafana/tempo/tempodb"
	"github.com/grafana/tempo/tempodb/backend"
	"github.com/grafana/tempo/tempodb/backend/local"
	"github.com/grafana/tempo/tempodb/blocklist"
	"github.com/grafana/tempo/tempodb/encoding"
	"github.com/grafana/tempo/tempodb/encoding/common"
	"github.com/grafana/tempo/tempodb/wal"
	"github.com/stretchr/testify/assert"
	"github.com/stretchr/testify/require"
	"github.com/twmb/franz-go/pkg/kadm"
	"github.com/twmb/franz-go/pkg/kerr"
	"github.com/twmb/franz-go/pkg/kgo"
	"github.com/twmb/franz-go/pkg/kmsg"
	"go.uber.org/atomic"
)

const (
	testTopic         = "test-topic"
	testConsumerGroup = "test-consumer-group"
	testPartition     = int32(0)
)

// When the partition starts with no existing commit,
// the block-builder looks back to consume all available records from the start and ensures they are committed and flushed into a block.
func TestBlockbuilder_lookbackOnNoCommit(t *testing.T) {
	ctx, cancel := context.WithCancelCause(context.Background())
	t.Cleanup(func() { cancel(errors.New("test done")) })

	k, address := testkafka.CreateCluster(t, 1, testTopic)

	kafkaCommits := atomic.NewInt32(0)
	k.ControlKey(kmsg.OffsetCommit, func(kmsg.Request) (kmsg.Response, error, bool) {
		kafkaCommits.Inc()
		return nil, nil, false
	})

	store := newStore(ctx, t)
	cfg := blockbuilderConfig(t, address, []int32{0})

	b, err := New(cfg, test.NewTestingLogger(t), newPartitionRingReader(), &mockOverrides{}, store)
	require.NoError(t, err)
	require.NoError(t, services.StartAndAwaitRunning(ctx, b))
	t.Cleanup(func() {
		require.NoError(t, services.StopAndAwaitTerminated(ctx, b))
	})

	client := newKafkaClient(t, cfg.IngestStorageConfig.Kafka)
	producedRecords := sendReq(t, ctx, client, util.FakeTenantID)

	// Wait for record to be consumed and committed.
	require.Eventually(t, func() bool {
		return kafkaCommits.Load() > 0
	}, time.Minute, time.Second)

	// Wait for the block to be flushed.
	require.Eventually(t, func() bool {
		return len(store.BlockMetas(util.FakeTenantID)) == 1 && countFlushedTraces(store) == 1
	}, time.Minute, time.Second)

	// Check committed offset
	requireLastCommitEquals(t, ctx, client, producedRecords[len(producedRecords)-1].Offset+1)
}

func TestBlockbuilder_without_partitions_assigned_returns_an_error(t *testing.T) {
	ctx, cancel := context.WithCancelCause(context.Background())
	t.Cleanup(func() { cancel(errors.New("test done")) })

	k, address := testkafka.CreateCluster(t, 1, testTopic)

	kafkaCommits := atomic.NewInt32(0)
	k.ControlKey(kmsg.OffsetCommit, func(kmsg.Request) (kmsg.Response, error, bool) {
		kafkaCommits.Inc()
		return nil, nil, false
	})

	store := newStore(ctx, t)
	cfg := blockbuilderConfig(t, address, []int32{})

	b, err := New(cfg, test.NewTestingLogger(t), newPartitionRingReader(), &mockOverrides{}, store)
	require.NoError(t, err)
	_, err = b.consume(ctx)
	require.ErrorContains(t, err, "No partitions assigned")
}

func TestBlockbuilder_getAssignedPartitions(t *testing.T) {
	ctx := context.Background()

	store := newStore(ctx, t)
	cfg := blockbuilderConfig(t, "localhost", []int32{0, 2, 4, 6})
	partitionRing := newPartitionRingReaderWithPartitions(map[int32]ring.PartitionDesc{
		0:  {Id: 0, State: ring.PartitionActive},
		1:  {Id: 1, State: ring.PartitionActive},
		2:  {Id: 2, State: ring.PartitionInactive},
		3:  {Id: 3, State: ring.PartitionActive},
		4:  {Id: 4, State: ring.PartitionPending},
		5:  {Id: 5, State: ring.PartitionDeleted},
		20: {Id: 20, State: ring.PartitionActive},
	})

	b, err := New(cfg, test.NewTestingLogger(t), partitionRing, &mockOverrides{}, store)
	require.NoError(t, err)
	partitions := b.getAssignedPartitions()
	assert.Equal(t, []int32{0, 2}, partitions)
}

// Starting with a pre-existing commit,
// the block-builder resumes from the last known position, consuming new records,
// and ensures all of them are properly committed and flushed into blocks.
func TestBlockbuilder_startWithCommit(t *testing.T) {
	ctx, cancel := context.WithCancelCause(context.Background())
	t.Cleanup(func() { cancel(errors.New("test done")) })

	k, address := testkafka.CreateCluster(t, 1, testTopic)

	kafkaCommits := atomic.NewInt32(0)
	k.ControlKey(kmsg.OffsetCommit, func(kmsg.Request) (kmsg.Response, error, bool) {
		kafkaCommits.Inc()
		return nil, nil, false
	})

	store := newStore(ctx, t)
	cfg := blockbuilderConfig(t, address, []int32{0})

	client := newKafkaClient(t, cfg.IngestStorageConfig.Kafka)
	producedRecords := sendTracesFor(t, ctx, client, 5*time.Second, 100*time.Millisecond) // Send for 5 seconds

	commitedAt := len(producedRecords) / 2
	// Commit half of the records
	offsets := make(kadm.Offsets)
	offsets.Add(kadm.Offset{
		Topic:     testTopic,
		Partition: 0,
		At:        producedRecords[commitedAt].Offset,
	})
	admClient := kadm.NewClient(client)
	require.NoError(t, admClient.CommitAllOffsets(ctx, cfg.IngestStorageConfig.Kafka.ConsumerGroup, offsets))

	b, err := New(cfg, test.NewTestingLogger(t), newPartitionRingReader(), &mockOverrides{}, store)
	require.NoError(t, err)
	require.NoError(t, services.StartAndAwaitRunning(ctx, b))
	t.Cleanup(func() {
		require.NoError(t, services.StopAndAwaitTerminated(ctx, b))
	})

	records := sendTracesFor(t, ctx, client, 5*time.Second, 100*time.Millisecond) // Send for 5 seconds
	producedRecords = append(producedRecords, records...)

	// Wait for record to be consumed and committed.
	require.Eventually(t, func() bool {
		return kafkaCommits.Load() > 0
	}, time.Minute, time.Second)

	// Wait for the block to be flushed.
	require.Eventually(t, func() bool {
		return countFlushedTraces(store) == len(producedRecords)-commitedAt
	}, time.Minute, time.Second)

	// Check committed offset
	requireLastCommitEquals(t, ctx, client, producedRecords[len(producedRecords)-1].Offset+1)
}

// In case a block flush initially fails, the system retries until it succeeds.
func TestBlockbuilder_flushingFails(t *testing.T) {
	ctx, cancel := context.WithCancelCause(context.Background())
	t.Cleanup(func() { cancel(errors.New("test done")) })

	k, address := testkafka.CreateCluster(t, 1, "test-topic")

	kafkaCommits := atomic.NewInt32(0)
	k.ControlKey(kmsg.OffsetCommit, func(kmsg.Request) (kmsg.Response, error, bool) {
		kafkaCommits.Inc()
		return nil, nil, false
	})

	storageWrites := atomic.NewInt32(0)
	store := newStoreWrapper(newStore(ctx, t), func(ctx context.Context, block tempodb.WriteableBlock, store storage.Store) error {
		// Fail the first block write
		if storageWrites.Inc() == 1 {
			return errors.New("failed to write block")
		}
		return store.WriteBlock(ctx, block)
	})
	cfg := blockbuilderConfig(t, address, []int32{0})
	logger := test.NewTestingLogger(t)

	client := newKafkaClient(t, cfg.IngestStorageConfig.Kafka)
	producedRecords := sendTracesFor(t, ctx, client, time.Second, 100*time.Millisecond) // Send for 1 second, <1 consumption cycles

	b, err := New(cfg, logger, newPartitionRingReader(), &mockOverrides{}, store)
	require.NoError(t, err)
	require.NoError(t, services.StartAndAwaitRunning(ctx, b))
	t.Cleanup(func() {
		require.NoError(t, services.StopAndAwaitTerminated(ctx, b))
	})

	// Wait for record to be consumed and committed.
	require.Eventually(t, func() bool { return kafkaCommits.Load() >= 1 }, time.Minute, time.Second)

	// Wait for the block to be flushed.
	require.Eventually(t, func() bool {
		return len(store.BlockMetas(util.FakeTenantID)) >= 1
	}, time.Minute, time.Second)

	// Check committed offset
	requireLastCommitEquals(t, ctx, client, producedRecords[len(producedRecords)-1].Offset+1)
}

// Receiving records with older timestamps the block-builder processes them in the current cycle,
// ensuring they're written into a new block despite "belonging" to another cycle.
func TestBlockbuilder_receivesOldRecords(t *testing.T) {
	ctx, cancel := context.WithCancelCause(context.Background())
	t.Cleanup(func() { cancel(errors.New("test done")) })

	k, address := testkafka.CreateCluster(t, 1, "test-topic")

	kafkaCommits := atomic.NewInt32(0)
	k.ControlKey(kmsg.OffsetCommit, func(kmsg.Request) (kmsg.Response, error, bool) {
		kafkaCommits.Inc()
		return nil, nil, false
	})

	store := newStore(ctx, t)
	cfg := blockbuilderConfig(t, address, []int32{0})

	b, err := New(cfg, test.NewTestingLogger(t), newPartitionRingReader(), &mockOverrides{}, store)
	require.NoError(t, err)
	require.NoError(t, services.StartAndAwaitRunning(ctx, b))
	t.Cleanup(func() {
		require.NoError(t, services.StopAndAwaitTerminated(ctx, b))
	})

	client := newKafkaClient(t, cfg.IngestStorageConfig.Kafka)
	producedRecords := sendReq(t, ctx, client, util.FakeTenantID)

	// Wait for record to be consumed and committed.
	require.Eventually(t, func() bool {
		return kafkaCommits.Load() == 1
	}, time.Minute, time.Second)

	// Wait for the block to be flushed.
	require.Eventually(t, func() bool {
		return len(store.BlockMetas(util.FakeTenantID)) == 1
	}, time.Minute, time.Second)

	// Re-send the same records with an older timestamp
	// They should be processed in the next cycle and written to a new block regardless of the timestamp
	for _, record := range producedRecords {
		record.Timestamp = record.Timestamp.Add(-time.Hour)
	}
	res := client.ProduceSync(ctx, producedRecords...)
	require.NoError(t, res.FirstErr())

	// Wait for record to be consumed and committed.
	require.Eventually(t, func() bool {
		l := kafkaCommits.Load()
		return l == 2
	}, time.Minute, time.Second)

	// Wait for the block to be flushed.
	require.Eventually(t, func() bool {
		return len(store.BlockMetas(util.FakeTenantID)) == 2
	}, time.Minute, time.Second)

	// Check committed offset
	requireLastCommitEquals(t, ctx, client, producedRecords[len(producedRecords)-1].Offset+1)
}

// FIXME - Test is unstable and will fail if records cross two consumption cycles,
//
//	because it's asserting that there is exactly two commits, one of which fails.
//	It can be 3 commits if the records cross two consumption cycles.
//
// On encountering a commit failure, the block-builder retries the operation and eventually succeeds.
//
// This would cause two blocks to be written, one for each cycle (one cycle fails at commit, the other succeeds).
// The block-builder deterministically generates the block ID based on the cycle end timestamp,
// so the block ID for the failed cycle is the same from the block ID for the successful cycle,
// and the failed block is overwritten by the successful one.
func TestBlockbuilder_committingFails(t *testing.T) {
	ctx, cancel := context.WithCancelCause(context.Background())
	t.Cleanup(func() { cancel(errors.New("test done")) })

	k, address := testkafka.CreateCluster(t, 1, "test-topic")

	kafkaCommits := atomic.NewInt32(0)
	k.ControlKey(kmsg.OffsetCommit, func(req kmsg.Request) (kmsg.Response, error, bool) {
		kafkaCommits.Inc()

		if kafkaCommits.Load() == 1 { // First commit fails
			res := kmsg.NewOffsetCommitResponse()
			res.Version = req.GetVersion()
			res.Topics = []kmsg.OffsetCommitResponseTopic{
				{
					Topic: testTopic,
					Partitions: []kmsg.OffsetCommitResponseTopicPartition{
						{
							Partition: 0,
							ErrorCode: kerr.RebalanceInProgress.Code,
						},
					},
				},
			}
			return &res, nil, true
		}

		return nil, nil, false
	})

	store := newStore(ctx, t)
	cfg := blockbuilderConfig(t, address, []int32{0})
	logger := test.NewTestingLogger(t)

	client := newKafkaClient(t, cfg.IngestStorageConfig.Kafka)
	producedRecords := sendTracesFor(t, ctx, client, time.Second, 100*time.Millisecond) // Send for 1 second, <1 consumption cycles

	b, err := New(cfg, logger, newPartitionRingReader(), &mockOverrides{}, store)
	require.NoError(t, err)
	require.NoError(t, services.StartAndAwaitRunning(ctx, b))
	t.Cleanup(func() {
		require.NoError(t, services.StopAndAwaitTerminated(ctx, b))
	})

	// Wait for record to be consumed and committed.
	require.Eventually(t, func() bool {
		return kafkaCommits.Load() == 2 // First commit fails, second commit succeeds
	}, time.Minute, time.Second)

	// Wait for the block to be flushed.
	require.Eventually(t, func() bool {
		return len(store.BlockMetas(util.FakeTenantID)) == 1 // Only one block should have been written
	}, time.Minute, time.Second)

	// Check committed offset
	requireLastCommitEquals(t, ctx, client, producedRecords[len(producedRecords)-1].Offset+1)
}

// TestBlockbuilder_noDoubleConsumption verifies that records are not consumed twice when there are no more records in the partition.
// This test ensures that the BlockBuilder correctly commits the offset as lastRec.Offset + 1 instead of just lastRec.Offset.
func TestBlockbuilder_noDoubleConsumption(t *testing.T) {
	ctx, cancel := context.WithCancelCause(context.Background())
	t.Cleanup(func() { cancel(errors.New("test done")) })

	k, address := testkafka.CreateCluster(t, 1, testTopic)

	// Track commits
	kafkaCommits := atomic.NewInt32(0)
	k.ControlKey(kmsg.OffsetCommit, func(_ kmsg.Request) (kmsg.Response, error, bool) {
		kafkaCommits.Inc()
		return nil, nil, false
	})

	store := newStore(ctx, t)
	cfg := blockbuilderConfig(t, address, []int32{0})
	// Set a shorter consume cycle duration
	cfg.ConsumeCycleDuration = 500 * time.Millisecond

	client := newKafkaClient(t, cfg.IngestStorageConfig.Kafka)

	// Send a single record
	producedRecords := sendReq(t, ctx, client, util.FakeTenantID)
	lastRecordOffset := producedRecords[len(producedRecords)-1].Offset

	// Create the block builder
	b, err := New(cfg, test.NewTestingLogger(t), newPartitionRingReader(), &mockOverrides{}, store)
	require.NoError(t, err)
	require.NoError(t, services.StartAndAwaitRunning(ctx, b))
	t.Cleanup(func() {
		require.NoError(t, services.StopAndAwaitTerminated(ctx, b))
	})

	// Wait for the record to be consumed and committed
	require.Eventually(t, func() bool {
		return kafkaCommits.Load() > 0
	}, 30*time.Second, time.Second)

	// Check that the offset was committed correctly (lastRec.Offset + 1)
	requireLastCommitEquals(t, ctx, client, lastRecordOffset+1)

	// Send another record
	newRecords := sendReq(t, ctx, client, util.FakeTenantID)
	newRecordOffset := newRecords[len(newRecords)-1].Offset

	// Wait for the new record to be consumed and committed
	require.Eventually(t, func() bool {
		return kafkaCommits.Load() > 1
	}, 30*time.Second, time.Second)

	// Verify that the new offset was committed correctly
	requireLastCommitEquals(t, ctx, client, newRecordOffset+1)

	require.Eventually(t, func() bool {
		return len(store.BlockMetas(util.FakeTenantID)) == 2
	}, 30*time.Second, time.Second)

	// Verify the total number of traces is correct (1 from each batch)
	require.Equal(t, 2, countFlushedTraces(store))
}

<<<<<<< HEAD
func TestBlockbuilder_marksOldBlocksCompacted(t *testing.T) {
=======
func TestBlockbuilder_gracefulShutdown(t *testing.T) {
>>>>>>> ae8e5a85
	ctx, cancel := context.WithCancelCause(context.Background())
	t.Cleanup(func() { cancel(errors.New("test done")) })

	k, address := testkafka.CreateCluster(t, 1, testTopic)

<<<<<<< HEAD
	// Track commits
	kafkaCommits := atomic.NewInt32(0)
	k.ControlKey(kmsg.OffsetCommit, func(_ kmsg.Request) (kmsg.Response, error, bool) {
		kafkaCommits.Inc()
		return nil, nil, false
	})

	var (
		cfg    = blockbuilderConfig(t, address, []int32{0})
		client = newKafkaClient(t, cfg.IngestStorageConfig.Kafka)
	)

	// Send data for each tenant
	var (
		goodTenantID    = "1"
		badTenantID     = "2"
		producedRecords []*kgo.Record
	)
	producedRecords = append(producedRecords, sendReq(t, ctx, client, goodTenantID)...)
	producedRecords = append(producedRecords, sendReq(t, ctx, client, badTenantID)...)
	lastRecordOffset := producedRecords[len(producedRecords)-1].Offset

	// Simulate failures on the first cycle
	badWrites := atomic.NewInt32(0)
	goodWrites := atomic.NewInt32(0)
	goodBlockIDs := []backend.UUID{}
	store := newStoreWrapper(newStore(ctx, t), func(ctx context.Context, block tempodb.WriteableBlock, store storage.Store) error {
		switch block.BlockMeta().TenantID {
		case badTenantID:
			// First flush on tenant 2 fails
			if badWrites.Inc() == 1 {
				// Wait until flush on good tenant is complete
				// and then return the error. Tenants are flushed in parallel
				// so this is required to ensure we get a block flushed on the first cycle.
				require.Eventually(t, func() bool {
					return goodWrites.Load() > 0
				}, 30*time.Second, 50*time.Millisecond)
				return errors.New("failed to write block")
			}
		case goodTenantID:
			// Save all blocks flushed for good tenant
			defer goodWrites.Inc()
			goodBlockIDs = append(goodBlockIDs, block.BlockMeta().BlockID)
		}
		return store.WriteBlock(ctx, block)
	})

	// Create the block builder
	b, err := New(cfg, test.NewTestingLogger(t), newPartitionRingReader(), &mockOverrides{}, store)
	require.NoError(t, err)
	require.NoError(t, services.StartAndAwaitRunning(ctx, b))
	t.Cleanup(func() {
		require.NoError(t, services.StopAndAwaitTerminated(ctx, b))
	})

	// Wait for the records to be consumed and committed
	require.Eventually(t, func() bool {
		return kafkaCommits.Load() > 0
	}, 30*time.Second, 50*time.Millisecond)

	// Check that the offset was committed correctly (lastRec.Offset + 1)
	requireLastCommitEquals(t, ctx, client, lastRecordOffset+1)

	// Enable polling to trigger another immediate poll
	store.EnablePolling(ctx, &ownEverythingSharder{})

	// Verify that each tenant only has 1 active block
	require.Equal(t, 1, len(store.BlockMetas(goodTenantID)))
	require.Equal(t, 1, len(store.BlockMetas(badTenantID)))

	// Verify the good tenant flushed 2 attempts
	require.Equal(t, 2, len(goodBlockIDs))

	// Verify the first block is compacted
	m, cm, err := store.BlockMeta(ctx, goodTenantID, goodBlockIDs[0])
	require.NoError(t, err)
	require.Nil(t, m)
	require.NotNil(t, cm)

	// Verify the second block is not compacted
	m, cm, err = store.BlockMeta(ctx, goodTenantID, goodBlockIDs[1])
	require.NoError(t, err)
	require.NotNil(t, m)
	require.Nil(t, cm)
=======
	var cycleState atomic.Bool
	var consumeCycle sync.WaitGroup

	k.ControlKey(kmsg.OffsetCommit, func(kmsg.Request) (kmsg.Response, error, bool) {
		cycleState.Store(false)
		consumeCycle.Done()
		return nil, nil, false
	})

	k.ControlKey(kmsg.OffsetFetch, func(kmsg.Request) (kmsg.Response, error, bool) {
		cycleState.Store(true)
		consumeCycle.Add(1)
		return nil, nil, false
	})

	store := newStore(ctx, t)
	cfg := blockbuilderConfig(t, address, []int32{0}) // Fix: Properly specify partition

	// Start sending traces in the background
	go func() {
		sendTracesFor(t, ctx, newKafkaClient(t, cfg.IngestStorageConfig.Kafka), 60*time.Second, time.Second)
	}()

	b, err := New(cfg, test.NewTestingLogger(t), newPartitionRingReader(), &mockOverrides{}, store)
	require.NoError(t, err)
	require.NoError(t, services.StartAndAwaitRunning(ctx, b))

	// Wait for cycle to be ongoing
	require.Eventually(t, func() bool { return cycleState.Load() }, cfg.ConsumeCycleDuration*2, time.Second)

	// Start the shutdown process
	stopDone := make(chan struct{})
	go func() {
		defer close(stopDone)
		require.NoError(t, services.StopAndAwaitTerminated(ctx, b))
	}()

	// Wait until cycle is complete
	cycleDone := make(chan struct{})
	go func() {
		defer close(cycleDone)
		consumeCycle.Wait()
	}()

	// Check if shutdown waits for consume cycle to finish
	select {
	case <-cycleDone:
	case <-stopDone:
		t.Fatal("Shutdown completed before consume cycle finished - not graceful!")
	case <-time.After(10 * time.Second):
		t.Fatal("Timed out waiting for consume cycle to finish")
	}

	// Now wait for the shutdown to complete after we've verified it's graceful
	select {
	case <-stopDone:
		// Good, shutdown completed after we checked
	case <-time.After(5 * time.Second):
		t.Fatal("Shutdown didn't complete after consume cycle finished")
	}

	// Verify blocks were written
	require.Eventually(t, func() bool { return len(store.BlockMetas(util.FakeTenantID)) > 0 }, 30*time.Second, time.Second)
>>>>>>> ae8e5a85
}

func blockbuilderConfig(t testing.TB, address string, assignedPartitions []int32) Config {
	cfg := Config{}
	flagext.DefaultValues(&cfg)

	flagext.DefaultValues(&cfg.BlockConfig)

	flagext.DefaultValues(&cfg.IngestStorageConfig.Kafka)
	cfg.IngestStorageConfig.Kafka.Address = address
	cfg.IngestStorageConfig.Kafka.Topic = testTopic
	cfg.IngestStorageConfig.Kafka.ConsumerGroup = testConsumerGroup
	cfg.AssignedPartitions = map[string][]int32{cfg.InstanceID: assignedPartitions}

	cfg.ConsumeCycleDuration = 5 * time.Second

	cfg.WAL.Filepath = t.TempDir()

	return cfg
}

var _ blocklist.JobSharder = (*ownEverythingSharder)(nil)

type ownEverythingSharder struct{}

func (o *ownEverythingSharder) Owns(string) bool { return true }

func newStore(ctx context.Context, t testing.TB) storage.Store {
	return newStoreWithLogger(ctx, t, test.NewTestingLogger(t))
}

func newStoreWithLogger(ctx context.Context, t testing.TB, log log.Logger) storage.Store {
	tmpDir := t.TempDir()

	s, err := storage.NewStore(storage.Config{
		Trace: tempodb.Config{
			Backend: backend.Local,
			Local: &local.Config{
				Path: tmpDir,
			},
			Block: &common.BlockConfig{
				IndexDownsampleBytes: 2,
				BloomFP:              0.01,
				BloomShardSizeBytes:  100_000,
				Version:              encoding.LatestEncoding().Version(),
				Encoding:             backend.EncLZ4_1M,
				IndexPageSizeBytes:   1000,
			},
			WAL: &wal.Config{
				Filepath: tmpDir,
			},
			BlocklistPoll: 5 * time.Second,
		},
	}, nil, log)
	require.NoError(t, err)

	s.EnablePolling(ctx, &ownEverythingSharder{})
	return s
}

var _ storage.Store = (*storeWrapper)(nil)

type storeWrapper struct {
	storage.Store
	writeBlock func(ctx context.Context, block tempodb.WriteableBlock, store storage.Store) error
}

func newStoreWrapper(s storage.Store, writeBlock func(ctx context.Context, block tempodb.WriteableBlock, store storage.Store) error) *storeWrapper {
	return &storeWrapper{
		Store:      s,
		writeBlock: writeBlock,
	}
}

func (m *storeWrapper) WriteBlock(ctx context.Context, block tempodb.WriteableBlock) error {
	if m.writeBlock != nil {
		return m.writeBlock(ctx, block, m.Store)
	}
	return m.Store.WriteBlock(ctx, block)
}

var _ ring.PartitionRingReader = (*mockPartitionRingReader)(nil)

func newPartitionRingReader() *mockPartitionRingReader {
	return &mockPartitionRingReader{
		r: ring.NewPartitionRing(ring.PartitionRingDesc{
			Partitions: map[int32]ring.PartitionDesc{
				0: {State: ring.PartitionActive},
			},
		}),
	}
}

func newPartitionRingReaderWithPartitions(partitions map[int32]ring.PartitionDesc) *mockPartitionRingReader {
	return &mockPartitionRingReader{
		r: ring.NewPartitionRing(ring.PartitionRingDesc{
			Partitions: partitions,
		}),
	}
}

type mockPartitionRingReader struct {
	r *ring.PartitionRing
}

func (m *mockPartitionRingReader) PartitionRing() *ring.PartitionRing {
	return m.r
}

var _ Overrides = (*mockOverrides)(nil)

type mockOverrides struct {
	dc backend.DedicatedColumns
}

func (m *mockOverrides) MaxBytesPerTrace(_ string) int                      { return 0 }
func (m *mockOverrides) DedicatedColumns(_ string) backend.DedicatedColumns { return m.dc }

func newKafkaClient(t testing.TB, config ingest.KafkaConfig) *kgo.Client {
	writeClient, err := kgo.NewClient(
		kgo.SeedBrokers(config.Address),
		kgo.AllowAutoTopicCreation(),
		kgo.DefaultProduceTopic(config.Topic),
		// We will choose the partition of each record.
		kgo.RecordPartitioner(kgo.ManualPartitioner()),
	)
	require.NoError(t, err)
	t.Cleanup(writeClient.Close)

	return writeClient
}

func countFlushedTraces(store storage.Store) int {
	count := 0
	for _, meta := range store.BlockMetas(util.FakeTenantID) {
		count += int(meta.TotalObjects)
	}
	return count
}

// nolint: revive
func sendReq(t testing.TB, ctx context.Context, client *kgo.Client, tenantID string) []*kgo.Record {
	traceID := generateTraceID(t)

	now := time.Now()
	startTime := uint64(now.UnixNano())
	endTime := uint64(now.Add(time.Second).UnixNano())
	req := test.MakePushBytesRequest(t, 10, traceID, startTime, endTime)
	records, err := ingest.Encode(0, tenantID, req, 1_000_000)
	require.NoError(t, err)

	res := client.ProduceSync(ctx, records...)
	require.NoError(t, res.FirstErr())

	return records
}

// nolint: revive,unparam
func sendTracesFor(t *testing.T, ctx context.Context, client *kgo.Client, dur, interval time.Duration) []*kgo.Record {
	ticker := time.NewTicker(interval)
	defer ticker.Stop()

	timer := time.NewTimer(dur)
	defer timer.Stop()

	producedRecords := make([]*kgo.Record, 0)

	for {
		select {
		case <-ctx.Done(): // Exit the function if the context is done
			return producedRecords
		case <-timer.C: // Exit the function when the timer is done
			return producedRecords
		case <-ticker.C:
			records := sendReq(t, ctx, client, util.FakeTenantID)
			producedRecords = append(producedRecords, records...)
		}
	}
}

func generateTraceID(t testing.TB) []byte {
	traceID := make([]byte, 16)
	_, err := rand.Read(traceID)
	require.NoError(t, err)
	return traceID
}

// nolint: revive
func requireLastCommitEquals(t testing.TB, ctx context.Context, client *kgo.Client, expectedOffset int64) {
	offsets, err := kadm.NewClient(client).FetchOffsetsForTopics(ctx, testConsumerGroup, testTopic)
	require.NoError(t, err)
	offset, ok := offsets.Lookup(testTopic, testPartition)
	require.True(t, ok)
	require.Equal(t, expectedOffset, offset.At)
}

func BenchmarkBlockBuilder(b *testing.B) {
	var (
		ctx        = context.Background()
		logger     = log.NewNopLogger()
		_, address = testkafka.CreateCluster(b, 1, testTopic)
		store      = newStoreWithLogger(ctx, b, logger)
		cfg        = blockbuilderConfig(b, address, []int32{0})
		client     = newKafkaClient(b, cfg.IngestStorageConfig.Kafka)
		o          = &mockOverrides{
			dc: backend.DedicatedColumns{
				backend.DedicatedColumn{Scope: backend.DedicatedColumnScopeResource, Name: "res0", Type: backend.DedicatedColumnTypeString},
				backend.DedicatedColumn{Scope: backend.DedicatedColumnScopeResource, Name: "res1", Type: backend.DedicatedColumnTypeString},
				backend.DedicatedColumn{Scope: backend.DedicatedColumnScopeResource, Name: "res2", Type: backend.DedicatedColumnTypeString},
				backend.DedicatedColumn{Scope: backend.DedicatedColumnScopeResource, Name: "res3", Type: backend.DedicatedColumnTypeString},
				backend.DedicatedColumn{Scope: backend.DedicatedColumnScopeResource, Name: "res4", Type: backend.DedicatedColumnTypeString},
				backend.DedicatedColumn{Scope: backend.DedicatedColumnScopeResource, Name: "res5", Type: backend.DedicatedColumnTypeString},
				backend.DedicatedColumn{Scope: backend.DedicatedColumnScopeResource, Name: "res6", Type: backend.DedicatedColumnTypeString},
				backend.DedicatedColumn{Scope: backend.DedicatedColumnScopeResource, Name: "res7", Type: backend.DedicatedColumnTypeString},
				backend.DedicatedColumn{Scope: backend.DedicatedColumnScopeResource, Name: "res8", Type: backend.DedicatedColumnTypeString},
				backend.DedicatedColumn{Scope: backend.DedicatedColumnScopeResource, Name: "res9", Type: backend.DedicatedColumnTypeString},
				backend.DedicatedColumn{Scope: backend.DedicatedColumnScopeSpan, Name: "span0", Type: backend.DedicatedColumnTypeString},
				backend.DedicatedColumn{Scope: backend.DedicatedColumnScopeSpan, Name: "span1", Type: backend.DedicatedColumnTypeString},
				backend.DedicatedColumn{Scope: backend.DedicatedColumnScopeSpan, Name: "span2", Type: backend.DedicatedColumnTypeString},
				backend.DedicatedColumn{Scope: backend.DedicatedColumnScopeSpan, Name: "span3", Type: backend.DedicatedColumnTypeString},
				backend.DedicatedColumn{Scope: backend.DedicatedColumnScopeSpan, Name: "span4", Type: backend.DedicatedColumnTypeString},
				backend.DedicatedColumn{Scope: backend.DedicatedColumnScopeSpan, Name: "span5", Type: backend.DedicatedColumnTypeString},
				backend.DedicatedColumn{Scope: backend.DedicatedColumnScopeSpan, Name: "span6", Type: backend.DedicatedColumnTypeString},
				backend.DedicatedColumn{Scope: backend.DedicatedColumnScopeSpan, Name: "span7", Type: backend.DedicatedColumnTypeString},
				backend.DedicatedColumn{Scope: backend.DedicatedColumnScopeSpan, Name: "span8", Type: backend.DedicatedColumnTypeString},
				backend.DedicatedColumn{Scope: backend.DedicatedColumnScopeSpan, Name: "span9", Type: backend.DedicatedColumnTypeString},
			},
		}
	)

	cfg.ConsumeCycleDuration = 1 * time.Hour

	bb, err := New(cfg, logger, newPartitionRingReader(), o, store)
	require.NoError(b, err)
	defer func() { require.NoError(b, bb.stopping(nil)) }()

	// Startup (without starting the background consume cycle)
	err = bb.starting(ctx)
	require.NoError(b, err)

	b.ResetTimer()

	for i := 0; i < b.N; i++ {

		// Send more data
		b.StopTimer()
		size := 0
		for i := 0; i < 1000; i++ {
			for _, r := range sendReq(b, ctx, client, util.FakeTenantID) {
				size += len(r.Value)
			}
		}
		b.StartTimer()

		_, err = bb.consume(ctx)
		require.NoError(b, err)

		b.SetBytes(int64(size))
	}
}<|MERGE_RESOLUTION|>--- conflicted
+++ resolved
@@ -415,17 +415,12 @@
 	require.Equal(t, 2, countFlushedTraces(store))
 }
 
-<<<<<<< HEAD
 func TestBlockbuilder_marksOldBlocksCompacted(t *testing.T) {
-=======
-func TestBlockbuilder_gracefulShutdown(t *testing.T) {
->>>>>>> ae8e5a85
 	ctx, cancel := context.WithCancelCause(context.Background())
 	t.Cleanup(func() { cancel(errors.New("test done")) })
 
 	k, address := testkafka.CreateCluster(t, 1, testTopic)
 
-<<<<<<< HEAD
 	// Track commits
 	kafkaCommits := atomic.NewInt32(0)
 	k.ControlKey(kmsg.OffsetCommit, func(_ kmsg.Request) (kmsg.Response, error, bool) {
@@ -510,7 +505,14 @@
 	require.NoError(t, err)
 	require.NotNil(t, m)
 	require.Nil(t, cm)
-=======
+}
+
+func TestBlockbuilder_gracefulShutdown(t *testing.T) {
+	ctx, cancel := context.WithCancelCause(context.Background())
+	t.Cleanup(func() { cancel(errors.New("test done")) })
+
+	k, address := testkafka.CreateCluster(t, 1, testTopic)
+
 	var cycleState atomic.Bool
 	var consumeCycle sync.WaitGroup
 
@@ -574,7 +576,6 @@
 
 	// Verify blocks were written
 	require.Eventually(t, func() bool { return len(store.BlockMetas(util.FakeTenantID)) > 0 }, 30*time.Second, time.Second)
->>>>>>> ae8e5a85
 }
 
 func blockbuilderConfig(t testing.TB, address string, assignedPartitions []int32) Config {
