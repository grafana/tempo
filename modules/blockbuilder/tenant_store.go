--- conflicted
+++ resolved
@@ -11,13 +11,10 @@
 	"github.com/go-kit/log/level"
 	"github.com/google/uuid"
 	"github.com/grafana/tempo/modules/blockbuilder/util"
-<<<<<<< HEAD
-	"github.com/grafana/tempo/pkg/dataquality"
-=======
 	"github.com/grafana/tempo/modules/overrides"
 	"github.com/grafana/tempo/pkg/boundedwaitgroup"
+	"github.com/grafana/tempo/pkg/dataquality"
 	"github.com/grafana/tempo/pkg/livetraces"
->>>>>>> 58b06e86
 	"github.com/grafana/tempo/pkg/model"
 	"github.com/grafana/tempo/pkg/tempopb"
 	"github.com/grafana/tempo/pkg/tracesizes"
@@ -126,11 +123,6 @@
 	return nil
 }
 
-<<<<<<< HEAD
-func (s *tenantStore) AppendTrace(traceID []byte, tr *tempopb.Trace, startSectionTime time.Time) error {
-	// TODO - Do this async, it slows down consumption
-	if err := s.cutHeadBlock(false); err != nil {
-=======
 func (s *tenantStore) AppendTrace(traceID []byte, tr []byte, ts time.Time) error {
 	maxSz := s.overrides.MaxBytesPerTrace(s.tenantID)
 
@@ -157,7 +149,7 @@
 	return nil
 }
 
-func (s *tenantStore) CutIdle(since time.Time, immediate bool) error {
+func (s *tenantStore) CutIdle(startSectionTime time.Time, since time.Time, immediate bool) error {
 	idle := s.liveTraces.CutIdle(since, immediate)
 
 	slices.SortFunc(idle, func(a, b *livetraces.LiveTrace[[]byte]) int {
@@ -216,28 +208,42 @@
 
 	unmarshalWg.Wait()
 	if err := unmarshalErr.Load(); err != nil {
->>>>>>> 58b06e86
-		return err
-	}
-	start, end := getTraceTimeRange(tr)
-	start, end = s.adjustTimeRangeForSlack(startSectionTime, start, end)
-
-<<<<<<< HEAD
-	return s.headBlock.AppendTrace(traceID, tr, uint32(start), uint32(end))
-}
-
-func (s *tenantStore) adjustTimeRangeForSlack(startSectionTime time.Time, start, end uint64) (uint64, uint64) {
-	startOfRange := uint64(startSectionTime.Add(-s.headBlock.IngestionSlack()).Unix())
-	endOfRange := uint64(startSectionTime.Add(s.headBlock.IngestionSlack()).Unix())
+		return err
+	}
+
+	for i, tr := range unmarshaled {
+		start, end := s.adjustTimeRangeForSlack(startSectionTime, starts[i], ends[i])
+		if err := s.headBlock.AppendTrace(idle[i].ID, tr, start, end); err != nil {
+			return err
+		}
+	}
+
+	// Return prealloc slices to the pool
+	for _, i := range idle {
+		tempopb.ReuseByteSlices(i.Batches)
+	}
+
+	err := s.headBlock.Flush()
+	if err != nil {
+		return err
+	}
+
+	// Cut head block if needed
+	return s.cutHeadBlock(false)
+}
+
+func (s *tenantStore) adjustTimeRangeForSlack(startSectionTime time.Time, start, end uint32) (uint32, uint32) {
+	startOfRange := uint32(startSectionTime.Add(-s.headBlock.IngestionSlack()).Unix())
+	endOfRange := uint32(startSectionTime.Add(s.headBlock.IngestionSlack()).Unix())
 
 	warn := false
 	if start < startOfRange {
 		warn = true
-		start = uint64(startSectionTime.Unix())
+		start = uint32(startSectionTime.Unix())
 	}
 	if end > endOfRange || end < start {
 		warn = true
-		end = uint64(startSectionTime.Unix())
+		end = uint32(startSectionTime.Unix())
 	}
 
 	if warn {
@@ -245,45 +251,6 @@
 	}
 
 	return start, end
-}
-
-func getTraceTimeRange(tr *tempopb.Trace) (startSeconds uint64, endSeconds uint64) {
-	for _, b := range tr.ResourceSpans {
-		for _, ss := range b.ScopeSpans {
-			for _, s := range ss.Spans {
-				if startSeconds == 0 || s.StartTimeUnixNano < startSeconds {
-					startSeconds = s.StartTimeUnixNano
-				}
-				if s.EndTimeUnixNano > endSeconds {
-					endSeconds = s.EndTimeUnixNano
-				}
-			}
-		}
-	}
-	startSeconds = startSeconds / uint64(time.Second)
-	endSeconds = endSeconds / uint64(time.Second)
-
-	return
-=======
-	for i, tr := range unmarshaled {
-		if err := s.headBlock.AppendTrace(idle[i].ID, tr, starts[i], ends[i]); err != nil {
-			return err
-		}
-	}
-
-	// Return prealloc slices to the pool
-	for _, i := range idle {
-		tempopb.ReuseByteSlices(i.Batches)
-	}
-
-	err := s.headBlock.Flush()
-	if err != nil {
-		return err
-	}
-
-	// Cut head block if needed
-	return s.cutHeadBlock(false)
->>>>>>> 58b06e86
 }
 
 func (s *tenantStore) Flush(ctx context.Context, store tempodb.Writer) error {
