--- conflicted
+++ resolved
@@ -496,35 +496,6 @@
 	}
 }
 
-func createAndInitializeRuntimeOverridesManager(t *testing.T, defaultLimits Overrides, perTenantOverrides []byte) (Service, func()) {
-	cfg := Config{
-		Defaults: defaultLimits,
-	}
-
-	if perTenantOverrides != nil {
-		overridesFile := filepath.Join(t.TempDir(), "Overrides.yaml")
-
-		err := os.WriteFile(overridesFile, perTenantOverrides, os.ModePerm)
-		require.NoError(t, err)
-
-		cfg.PerTenantOverrideConfig = overridesFile
-		cfg.PerTenantOverridePeriod = model.Duration(time.Hour)
-	}
-
-	prometheus.DefaultRegisterer = prometheus.NewRegistry() // have to overwrite the registry or test panics with multiple metric reg
-	overrides, err := newRuntimeConfigOverrides(cfg, prometheus.DefaultRegisterer)
-	require.NoError(t, err)
-
-	err = services.StartAndAwaitRunning(context.TODO(), overrides)
-	require.NoError(t, err)
-
-	return overrides, func() {
-		err := services.StopAndAwaitTerminated(context.TODO(), overrides)
-		require.NoError(t, err)
-	}
-}
-
-<<<<<<< HEAD
 func TestRemoteWriteHeaders(t *testing.T) {
 	cfg := Config{
 		Defaults: Overrides{
@@ -536,8 +507,7 @@
 		},
 	}
 
-	prometheus.DefaultRegisterer = prometheus.NewRegistry() // have to overwrite the registry or test panics with multiple metric reg
-	overrides, err := newRuntimeConfigOverrides(cfg)
+	overrides, err := newRuntimeConfigOverrides(cfg, prometheus.NewRegistry())
 	require.NoError(t, err)
 	require.NoError(t, services.StartAndAwaitRunning(context.TODO(), overrides))
 
@@ -581,8 +551,7 @@
 	cfg.PerTenantOverrideConfig = overridesFile
 	cfg.PerTenantOverridePeriod = model.Duration(time.Hour)
 
-	prometheus.DefaultRegisterer = prometheus.NewRegistry() // have to overwrite the registry or test panics with multiple metric reg
-	overrides, err := newRuntimeConfigOverrides(cfg)
+	overrides, err := newRuntimeConfigOverrides(cfg, prometheus.NewRegistry())
 	require.NoError(t, err)
 	require.NoError(t, services.StartAndAwaitRunning(context.TODO(), overrides))
 
@@ -595,10 +564,38 @@
 	}
 
 	require.NoError(t, services.StopAndAwaitTerminated(context.Background(), overrides))
-=======
+}
+
+func createAndInitializeRuntimeOverridesManager(t *testing.T, defaultLimits Overrides, perTenantOverrides []byte) (Service, func()) {
+	cfg := Config{
+		Defaults: defaultLimits,
+	}
+
+	if perTenantOverrides != nil {
+		overridesFile := filepath.Join(t.TempDir(), "Overrides.yaml")
+
+		err := os.WriteFile(overridesFile, perTenantOverrides, os.ModePerm)
+		require.NoError(t, err)
+
+		cfg.PerTenantOverrideConfig = overridesFile
+		cfg.PerTenantOverridePeriod = model.Duration(time.Hour)
+	}
+
+	prometheus.DefaultRegisterer = prometheus.NewRegistry() // have to overwrite the registry or test panics with multiple metric reg
+	overrides, err := newRuntimeConfigOverrides(cfg, prometheus.DefaultRegisterer)
+	require.NoError(t, err)
+
+	err = services.StartAndAwaitRunning(context.TODO(), overrides)
+	require.NoError(t, err)
+
+	return overrides, func() {
+		err := services.StopAndAwaitTerminated(context.TODO(), overrides)
+		require.NoError(t, err)
+	}
+}
+
 func toYamlBytes(t *testing.T, perTenantOverrides *perTenantOverrides) []byte {
 	buff, err := yaml.Marshal(perTenantOverrides)
 	require.NoError(t, err)
 	return buff
->>>>>>> babdaa2b
 }