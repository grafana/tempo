--- conflicted
+++ resolved
@@ -23,7 +23,6 @@
 
 		Forwarders: c.Forwarders,
 
-<<<<<<< HEAD
 		MetricsGeneratorRingSize:                                                    c.MetricsGenerator.RingSize,
 		MetricsGeneratorProcessors:                                                  c.MetricsGenerator.Processors,
 		MetricsGeneratorMaxActiveSeries:                                             c.MetricsGenerator.MaxActiveSeries,
@@ -38,6 +37,7 @@
 		MetricsGeneratorProcessorServiceGraphsPeerAttributes:                        c.MetricsGenerator.Processor.ServiceGraphs.PeerAttributes,
 		MetricsGeneratorProcessorServiceGraphsEnableClientServerPrefix:              c.MetricsGenerator.Processor.ServiceGraphs.EnableClientServerPrefix,
 		MetricsGeneratorProcessorServiceGraphsEnableMessagingSystemLatencyHistogram: c.MetricsGenerator.Processor.ServiceGraphs.EnableMessagingSystemLatencyHistogram,
+		MetricsGeneratorProcessorServiceGraphsEnableVirtualNodeLabel:                c.MetricsGenerator.Processor.ServiceGraphs.EnableVirtualNodeLabel,
 		MetricsGeneratorProcessorSpanMetricsHistogramBuckets:                        c.MetricsGenerator.Processor.SpanMetrics.HistogramBuckets,
 		MetricsGeneratorProcessorSpanMetricsDimensions:                              c.MetricsGenerator.Processor.SpanMetrics.Dimensions,
 		MetricsGeneratorProcessorSpanMetricsIntrinsicDimensions:                     c.MetricsGenerator.Processor.SpanMetrics.IntrinsicDimensions,
@@ -52,36 +52,6 @@
 		MetricsGeneratorProcessorLocalBlocksTraceIdlePeriod:                         c.MetricsGenerator.Processor.LocalBlocks.TraceIdlePeriod,
 		MetricsGeneratorProcessorLocalBlocksCompleteBlockTimeout:                    c.MetricsGenerator.Processor.LocalBlocks.CompleteBlockTimeout,
 		MetricsGeneratorIngestionSlack:                                              c.MetricsGenerator.IngestionSlack,
-=======
-		MetricsGeneratorRingSize:                                         c.MetricsGenerator.RingSize,
-		MetricsGeneratorProcessors:                                       c.MetricsGenerator.Processors,
-		MetricsGeneratorMaxActiveSeries:                                  c.MetricsGenerator.MaxActiveSeries,
-		MetricsGeneratorCollectionInterval:                               c.MetricsGenerator.CollectionInterval,
-		MetricsGeneratorDisableCollection:                                c.MetricsGenerator.DisableCollection,
-		MetricsGeneratorTraceIDLabelName:                                 c.MetricsGenerator.TraceIDLabelName,
-		MetricsGeneratorRemoteWriteHeaders:                               c.MetricsGenerator.RemoteWriteHeaders,
-		MetricsGeneratorForwarderQueueSize:                               c.MetricsGenerator.Forwarder.QueueSize,
-		MetricsGeneratorForwarderWorkers:                                 c.MetricsGenerator.Forwarder.Workers,
-		MetricsGeneratorProcessorServiceGraphsHistogramBuckets:           c.MetricsGenerator.Processor.ServiceGraphs.HistogramBuckets,
-		MetricsGeneratorProcessorServiceGraphsDimensions:                 c.MetricsGenerator.Processor.ServiceGraphs.Dimensions,
-		MetricsGeneratorProcessorServiceGraphsPeerAttributes:             c.MetricsGenerator.Processor.ServiceGraphs.PeerAttributes,
-		MetricsGeneratorProcessorServiceGraphsEnableClientServerPrefix:   c.MetricsGenerator.Processor.ServiceGraphs.EnableClientServerPrefix,
-		MetricsGeneratorProcessorServiceGraphsEnableVirtualNodeLabel:     c.MetricsGenerator.Processor.ServiceGraphs.EnableVirtualNodeLabel,
-		MetricsGeneratorProcessorSpanMetricsHistogramBuckets:             c.MetricsGenerator.Processor.SpanMetrics.HistogramBuckets,
-		MetricsGeneratorProcessorSpanMetricsDimensions:                   c.MetricsGenerator.Processor.SpanMetrics.Dimensions,
-		MetricsGeneratorProcessorSpanMetricsIntrinsicDimensions:          c.MetricsGenerator.Processor.SpanMetrics.IntrinsicDimensions,
-		MetricsGeneratorProcessorSpanMetricsFilterPolicies:               c.MetricsGenerator.Processor.SpanMetrics.FilterPolicies,
-		MetricsGeneratorProcessorSpanMetricsDimensionMappings:            c.MetricsGenerator.Processor.SpanMetrics.DimensionMappings,
-		MetricsGeneratorProcessorSpanMetricsEnableTargetInfo:             c.MetricsGenerator.Processor.SpanMetrics.EnableTargetInfo,
-		MetricsGeneratorProcessorSpanMetricsTargetInfoExcludedDimensions: c.MetricsGenerator.Processor.SpanMetrics.TargetInfoExcludedDimensions,
-		MetricsGeneratorProcessorLocalBlocksMaxLiveTraces:                c.MetricsGenerator.Processor.LocalBlocks.MaxLiveTraces,
-		MetricsGeneratorProcessorLocalBlocksMaxBlockDuration:             c.MetricsGenerator.Processor.LocalBlocks.MaxBlockDuration,
-		MetricsGeneratorProcessorLocalBlocksMaxBlockBytes:                c.MetricsGenerator.Processor.LocalBlocks.MaxBlockBytes,
-		MetricsGeneratorProcessorLocalBlocksFlushCheckPeriod:             c.MetricsGenerator.Processor.LocalBlocks.FlushCheckPeriod,
-		MetricsGeneratorProcessorLocalBlocksTraceIdlePeriod:              c.MetricsGenerator.Processor.LocalBlocks.TraceIdlePeriod,
-		MetricsGeneratorProcessorLocalBlocksCompleteBlockTimeout:         c.MetricsGenerator.Processor.LocalBlocks.CompleteBlockTimeout,
-		MetricsGeneratorIngestionSlack:                                   c.MetricsGenerator.IngestionSlack,
->>>>>>> 854cacaa
 
 		BlockRetention:   c.Compaction.BlockRetention,
 		CompactionWindow: c.Compaction.CompactionWindow,
@@ -114,7 +84,6 @@
 	Forwarders []string `yaml:"forwarders" json:"forwarders"`
 
 	// Metrics-generator config
-<<<<<<< HEAD
 	MetricsGeneratorRingSize                                                    int                              `yaml:"metrics_generator_ring_size" json:"metrics_generator_ring_size"`
 	MetricsGeneratorProcessors                                                  listtomap.ListToMap              `yaml:"metrics_generator_processors" json:"metrics_generator_processors"`
 	MetricsGeneratorMaxActiveSeries                                             uint32                           `yaml:"metrics_generator_max_active_series" json:"metrics_generator_max_active_series"`
@@ -129,6 +98,7 @@
 	MetricsGeneratorProcessorServiceGraphsPeerAttributes                        []string                         `yaml:"metrics_generator_processor_service_graphs_peer_attributes" json:"metrics_generator_processor_service_graphs_peer_attributes"`
 	MetricsGeneratorProcessorServiceGraphsEnableClientServerPrefix              bool                             `yaml:"metrics_generator_processor_service_graphs_enable_client_server_prefix" json:"metrics_generator_processor_service_graphs_enable_client_server_prefix"`
 	MetricsGeneratorProcessorServiceGraphsEnableMessagingSystemLatencyHistogram bool                             `yaml:"metrics_generator_processor_service_graphs_enable_messaging_system_latency_histogram" json:"metrics_generator_processor_service_graphs_enable_messaging_system_latency_histogram"`
+	MetricsGeneratorProcessorServiceGraphsEnableVirtualNodeLabel                bool                             `yaml:"metrics_generator_processor_service_graphs_enable_virtual_node_label" json:"metrics_generator_processor_service_graphs_enable_virtual_node_label"`
 	MetricsGeneratorProcessorSpanMetricsHistogramBuckets                        []float64                        `yaml:"metrics_generator_processor_span_metrics_histogram_buckets" json:"metrics_generator_processor_span_metrics_histogram_buckets"`
 	MetricsGeneratorProcessorSpanMetricsDimensions                              []string                         `yaml:"metrics_generator_processor_span_metrics_dimensions" json:"metrics_generator_processor_span_metrics_dimensions"`
 	MetricsGeneratorProcessorSpanMetricsIntrinsicDimensions                     map[string]bool                  `yaml:"metrics_generator_processor_span_metrics_intrinsic_dimensions" json:"metrics_generator_processor_span_metrics_intrinsic_dimensions"`
@@ -143,36 +113,6 @@
 	MetricsGeneratorProcessorLocalBlocksTraceIdlePeriod                         time.Duration                    `yaml:"metrics_generator_processor_local_blocks_trace_idle_period" json:"metrics_generator_processor_local_blocks_trace_idle_period"`
 	MetricsGeneratorProcessorLocalBlocksCompleteBlockTimeout                    time.Duration                    `yaml:"metrics_generator_processor_local_blocks_complete_block_timeout" json:"metrics_generator_processor_local_blocks_complete_block_timeout"`
 	MetricsGeneratorIngestionSlack                                              time.Duration                    `yaml:"metrics_generator_ingestion_time_range_slack" json:"metrics_generator_ingestion_time_range_slack"`
-=======
-	MetricsGeneratorRingSize                                         int                              `yaml:"metrics_generator_ring_size" json:"metrics_generator_ring_size"`
-	MetricsGeneratorProcessors                                       listtomap.ListToMap              `yaml:"metrics_generator_processors" json:"metrics_generator_processors"`
-	MetricsGeneratorMaxActiveSeries                                  uint32                           `yaml:"metrics_generator_max_active_series" json:"metrics_generator_max_active_series"`
-	MetricsGeneratorCollectionInterval                               time.Duration                    `yaml:"metrics_generator_collection_interval" json:"metrics_generator_collection_interval"`
-	MetricsGeneratorDisableCollection                                bool                             `yaml:"metrics_generator_disable_collection" json:"metrics_generator_disable_collection"`
-	MetricsGeneratorTraceIDLabelName                                 string                           `yaml:"metrics_generator_trace_id_label_name" json:"metrics_generator_trace_id_label_name"`
-	MetricsGeneratorForwarderQueueSize                               int                              `yaml:"metrics_generator_forwarder_queue_size" json:"metrics_generator_forwarder_queue_size"`
-	MetricsGeneratorForwarderWorkers                                 int                              `yaml:"metrics_generator_forwarder_workers" json:"metrics_generator_forwarder_workers"`
-	MetricsGeneratorRemoteWriteHeaders                               RemoteWriteHeaders               `yaml:"metrics_generator_remote_write_headers,omitempty" json:"metrics_generator_remote_write_headers,omitempty"`
-	MetricsGeneratorProcessorServiceGraphsHistogramBuckets           []float64                        `yaml:"metrics_generator_processor_service_graphs_histogram_buckets" json:"metrics_generator_processor_service_graphs_histogram_buckets"`
-	MetricsGeneratorProcessorServiceGraphsDimensions                 []string                         `yaml:"metrics_generator_processor_service_graphs_dimensions" json:"metrics_generator_processor_service_graphs_dimensions"`
-	MetricsGeneratorProcessorServiceGraphsPeerAttributes             []string                         `yaml:"metrics_generator_processor_service_graphs_peer_attributes" json:"metrics_generator_processor_service_graphs_peer_attributes"`
-	MetricsGeneratorProcessorServiceGraphsEnableClientServerPrefix   bool                             `yaml:"metrics_generator_processor_service_graphs_enable_client_server_prefix" json:"metrics_generator_processor_service_graphs_enable_client_server_prefix"`
-	MetricsGeneratorProcessorServiceGraphsEnableVirtualNodeLabel     bool                             `yaml:"metrics_generator_processor_service_graphs_enable_virtual_node_label" json:"metrics_generator_processor_service_graphs_enable_virtual_node_label"`
-	MetricsGeneratorProcessorSpanMetricsHistogramBuckets             []float64                        `yaml:"metrics_generator_processor_span_metrics_histogram_buckets" json:"metrics_generator_processor_span_metrics_histogram_buckets"`
-	MetricsGeneratorProcessorSpanMetricsDimensions                   []string                         `yaml:"metrics_generator_processor_span_metrics_dimensions" json:"metrics_generator_processor_span_metrics_dimensions"`
-	MetricsGeneratorProcessorSpanMetricsIntrinsicDimensions          map[string]bool                  `yaml:"metrics_generator_processor_span_metrics_intrinsic_dimensions" json:"metrics_generator_processor_span_metrics_intrinsic_dimensions"`
-	MetricsGeneratorProcessorSpanMetricsFilterPolicies               []filterconfig.FilterPolicy      `yaml:"metrics_generator_processor_span_metrics_filter_policies" json:"metrics_generator_processor_span_metrics_filter_policies"`
-	MetricsGeneratorProcessorSpanMetricsDimensionMappings            []sharedconfig.DimensionMappings `yaml:"metrics_generator_processor_span_metrics_dimension_mappings" json:"metrics_generator_processor_span_metrics_dimension_mapings"`
-	MetricsGeneratorProcessorSpanMetricsEnableTargetInfo             bool                             `yaml:"metrics_generator_processor_span_metrics_enable_target_info" json:"metrics_generator_processor_span_metrics_enable_target_info"`
-	MetricsGeneratorProcessorSpanMetricsTargetInfoExcludedDimensions []string                         `yaml:"metrics_generator_processor_span_metrics_target_info_excluded_dimensions" json:"metrics_generator_processor_span_metrics_target_info_excluded_dimensions"`
-	MetricsGeneratorProcessorLocalBlocksMaxLiveTraces                uint64                           `yaml:"metrics_generator_processor_local_blocks_max_live_traces" json:"metrics_generator_processor_local_blocks_max_live_traces"`
-	MetricsGeneratorProcessorLocalBlocksMaxBlockDuration             time.Duration                    `yaml:"metrics_generator_processor_local_blocks_max_block_duration" json:"metrics_generator_processor_local_blocks_max_block_duration"`
-	MetricsGeneratorProcessorLocalBlocksMaxBlockBytes                uint64                           `yaml:"metrics_generator_processor_local_blocks_max_block_bytes" json:"metrics_generator_processor_local_blocks_max_block_bytes"`
-	MetricsGeneratorProcessorLocalBlocksFlushCheckPeriod             time.Duration                    `yaml:"metrics_generator_processor_local_blocks_flush_check_period" json:"metrics_generator_processor_local_blocks_flush_check_period"`
-	MetricsGeneratorProcessorLocalBlocksTraceIdlePeriod              time.Duration                    `yaml:"metrics_generator_processor_local_blocks_trace_idle_period" json:"metrics_generator_processor_local_blocks_trace_idle_period"`
-	MetricsGeneratorProcessorLocalBlocksCompleteBlockTimeout         time.Duration                    `yaml:"metrics_generator_processor_local_blocks_complete_block_timeout" json:"metrics_generator_processor_local_blocks_complete_block_timeout"`
-	MetricsGeneratorIngestionSlack                                   time.Duration                    `yaml:"metrics_generator_ingestion_time_range_slack" json:"metrics_generator_ingestion_time_range_slack"`
->>>>>>> 854cacaa
 
 	// Compactor enforced limits.
 	BlockRetention   model.Duration `yaml:"block_retention" json:"block_retention"`
@@ -231,19 +171,12 @@
 			},
 			Processor: ProcessorOverrides{
 				ServiceGraphs: ServiceGraphsOverrides{
-<<<<<<< HEAD
 					HistogramBuckets:                      l.MetricsGeneratorProcessorServiceGraphsHistogramBuckets,
 					Dimensions:                            l.MetricsGeneratorProcessorServiceGraphsDimensions,
 					PeerAttributes:                        l.MetricsGeneratorProcessorServiceGraphsPeerAttributes,
 					EnableClientServerPrefix:              l.MetricsGeneratorProcessorServiceGraphsEnableClientServerPrefix,
 					EnableMessagingSystemLatencyHistogram: l.MetricsGeneratorProcessorServiceGraphsEnableMessagingSystemLatencyHistogram,
-=======
-					HistogramBuckets:         l.MetricsGeneratorProcessorServiceGraphsHistogramBuckets,
-					Dimensions:               l.MetricsGeneratorProcessorServiceGraphsDimensions,
-					PeerAttributes:           l.MetricsGeneratorProcessorServiceGraphsPeerAttributes,
-					EnableClientServerPrefix: l.MetricsGeneratorProcessorServiceGraphsEnableClientServerPrefix,
-					EnableVirtualNodeLabel:   l.MetricsGeneratorProcessorServiceGraphsEnableVirtualNodeLabel,
->>>>>>> 854cacaa
+					EnableVirtualNodeLabel:                l.MetricsGeneratorProcessorServiceGraphsEnableVirtualNodeLabel,
 				},
 				SpanMetrics: SpanMetricsOverrides{
 					HistogramBuckets:             l.MetricsGeneratorProcessorSpanMetricsHistogramBuckets,
