--- conflicted
+++ resolved
@@ -1,13 +1,10 @@
 package userconfigurableapi
 
 import (
-<<<<<<< HEAD
 	"bytes"
+	"context"
 	"encoding/json"
 	"io"
-=======
-	"context"
->>>>>>> 0e658529
 	"net/http"
 
 	jsonpatch "github.com/evanphx/json-patch"
@@ -203,6 +200,12 @@
 		return
 	}
 
+	err = a.validator.Validate(&patchedLimits)
+	if err != nil {
+		handleError(span, userID, r, w, http.StatusBadRequest, err)
+		return
+	}
+
 	updatedVersion, err := a.client.Set(ctx, userID, &patchedLimits, currVersion)
 	if err == backend.ErrVersionDoesNotMatch {
 		handleError(span, userID, r, w, http.StatusInternalServerError, errors.New("overrides have been modified during request processing, try again"))
