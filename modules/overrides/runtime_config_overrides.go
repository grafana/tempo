--- conflicted
+++ resolved
@@ -245,8 +245,6 @@
 	return o.getOverridesForUser(userID)
 }
 
-<<<<<<< HEAD
-=======
 func (o *runtimeConfigOverridesManager) WriteTenantOverrides(w io.Writer, _ *http.Request, userID string) error {
 	overrides := o.getOverridesForUser(userID)
 
@@ -259,7 +257,6 @@
 	return err
 }
 
->>>>>>> 8dad92c5
 // IngestionRateStrategy returns whether the ingestion rate limit should be individually applied
 // to each distributor instance (local) or evenly shared across the cluster (global).
 func (o *runtimeConfigOverridesManager) IngestionRateStrategy() string {
