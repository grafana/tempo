--- conflicted
+++ resolved
@@ -202,18 +202,13 @@
 	i.tracesMtx.Lock()
 	defer i.tracesMtx.Unlock()
 
-<<<<<<< HEAD
-	tkn := i.tokenForTraceID(id)
+	err := i.limiter.AssertMaxTracesPerUser(i.instanceID, len(i.traces))
+	if err != nil {
+		return newMaxLiveTracesError(i.instanceID, err.Error())
+	}
+
 	maxBytes := i.limiter.Limits().MaxBytesPerTrace(i.instanceID)
-=======
-	err := i.limiter.AssertMaxTracesPerUser(i.instanceID, len(i.traces))
-	if err != nil {
-		return newMaxLiveTracesError(i.instanceID, err.Error())
-	}
-
-	maxBytes := i.limiter.limits.MaxBytesPerTrace(i.instanceID)
 	reqSize := len(traceBytes)
->>>>>>> bced4174
 
 	if maxBytes > 0 && !i.traceSizes.Allow(id, reqSize, maxBytes) {
 		return newTraceTooLargeError(id, i.instanceID, maxBytes, reqSize)
