package ingester

import (
	"bytes"
	"context"
	"encoding/hex"
	"errors"
	"fmt"
	"hash"
	"hash/fnv"
	"sort"
	"sync"
	"time"

	"github.com/go-kit/log/level"
	"github.com/gogo/status"
	"github.com/google/uuid"
	"github.com/prometheus/client_golang/prometheus"
	"github.com/prometheus/client_golang/prometheus/promauto"
	"go.uber.org/atomic"
	"google.golang.org/grpc/codes"

	"github.com/grafana/tempo/modules/overrides"
	"github.com/grafana/tempo/pkg/model"
	"github.com/grafana/tempo/pkg/model/trace"
	"github.com/grafana/tempo/pkg/tempopb"
	"github.com/grafana/tempo/pkg/util/log"
	"github.com/grafana/tempo/pkg/validation"
	"github.com/grafana/tempo/tempodb"
	"github.com/grafana/tempo/tempodb/backend"
	"github.com/grafana/tempo/tempodb/backend/local"
	"github.com/grafana/tempo/tempodb/encoding"
	"github.com/grafana/tempo/tempodb/encoding/common"
)

var (
	errTraceTooLarge = errors.New(overrides.ErrorPrefixTraceTooLarge)
	errMaxLiveTraces = errors.New(overrides.ErrorPrefixLiveTracesExceeded)
)

func newTraceTooLargeError(traceID common.ID, instanceID string, maxBytes, reqSize int) error {
	level.Warn(log.Logger).Log("msg", fmt.Sprintf("%s: max size of trace (%d) exceeded while adding %d bytes to trace %s for tenant %s",
		overrides.ErrorPrefixTraceTooLarge, maxBytes, reqSize, hex.EncodeToString(traceID), instanceID))
	return errTraceTooLarge
}

func newMaxLiveTracesError(instanceID string, limit string) error {
	level.Warn(log.Logger).Log("msg", fmt.Sprintf("%s: max live traces exceeded for tenant %s: %v", overrides.ErrorPrefixLiveTracesExceeded, instanceID, limit))
	return errMaxLiveTraces
}

const (
	traceDataType = "trace"
)

var (
	metricTracesCreatedTotal = promauto.NewCounterVec(prometheus.CounterOpts{
		Namespace: "tempo",
		Name:      "ingester_traces_created_total",
		Help:      "The total number of traces created per tenant.",
	}, []string{"tenant"})
	metricLiveTraces = promauto.NewGaugeVec(prometheus.GaugeOpts{
		Namespace: "tempo",
		Name:      "ingester_live_traces",
		Help:      "The current number of lives traces per tenant.",
	}, []string{"tenant"})
	metricBlocksClearedTotal = promauto.NewCounter(prometheus.CounterOpts{
		Namespace: "tempo",
		Name:      "ingester_blocks_cleared_total",
		Help:      "The total number of blocks cleared.",
	})
	metricBytesReceivedTotal = promauto.NewCounterVec(prometheus.CounterOpts{
		Namespace: "tempo",
		Name:      "ingester_bytes_received_total",
		Help:      "The total bytes received per tenant.",
	}, []string{"tenant", "data_type"})
	metricReplayErrorsTotal = promauto.NewCounterVec(prometheus.CounterOpts{
		Namespace: "tempo",
		Name:      "ingester_replay_errors_total",
		Help:      "The total number of replay errors received per tenant.",
	}, []string{"tenant"})
)

type instance struct {
	tracesMtx  sync.Mutex
	traces     map[uint32]*liveTrace
	traceSizes map[uint32]uint32
	traceCount atomic.Int32

	headBlockMtx sync.RWMutex
	headBlock    common.WALBlock

	blocksMtx        sync.RWMutex
	completingBlocks []common.WALBlock
	completeBlocks   []*LocalBlock

	lastBlockCut time.Time

	instanceID         string
	tracesCreatedTotal prometheus.Counter
	bytesReceivedTotal *prometheus.CounterVec
	limiter            *Limiter
	writer             tempodb.Writer

	dedicatedColumns backend.DedicatedColumns
	overrides        ingesterOverrides

	local       *local.Backend
	localReader backend.Reader
	localWriter backend.Writer

	hash hash.Hash32
}

func newInstance(instanceID string, limiter *Limiter, overrides ingesterOverrides, writer tempodb.Writer, l *local.Backend, dedicatedColumns backend.DedicatedColumns) (*instance, error) {
	i := &instance{
		traces:     map[uint32]*liveTrace{},
		traceSizes: map[uint32]uint32{},

		instanceID:         instanceID,
		tracesCreatedTotal: metricTracesCreatedTotal.WithLabelValues(instanceID),
		bytesReceivedTotal: metricBytesReceivedTotal,
		limiter:            limiter,
		writer:             writer,

		dedicatedColumns: dedicatedColumns,
		overrides:        overrides,

		local:       l,
		localReader: backend.NewReader(l),
		localWriter: backend.NewWriter(l),

		hash: fnv.New32(),
	}
	err := i.resetHeadBlock()
	if err != nil {
		return nil, err
	}
	return i, nil
}

func (i *instance) PushBytesRequest(ctx context.Context, req *tempopb.PushBytesRequest) *tempopb.PushResponse {
	pr := &tempopb.PushResponse{}

	for j := range req.Traces {
		err := i.PushBytes(ctx, req.Ids[j].Slice, req.Traces[j].Slice)
		pr.ErrorsByTrace = i.addTraceError(pr.ErrorsByTrace, err, len(req.Traces), j)
	}

	return pr
}

func (i *instance) addTraceError(errorsByTrace []tempopb.PushErrorReason, pushError error, numTraces int, traceIndex int) []tempopb.PushErrorReason {
	if pushError != nil {
		// only make list if there is at least one error
		if len(errorsByTrace) == 0 {
			errorsByTrace = make([]tempopb.PushErrorReason, 0, numTraces)
			// because this is the first error, fill list with NO_ERROR for the traces before this one
			for k := 0; k < traceIndex; k++ {
				errorsByTrace = append(errorsByTrace, tempopb.PushErrorReason_NO_ERROR)
			}
		}
		if errors.Is(pushError, errMaxLiveTraces) {
			errorsByTrace = append(errorsByTrace, tempopb.PushErrorReason_MAX_LIVE_TRACES)
			return errorsByTrace
		}

		if errors.Is(pushError, errTraceTooLarge) {
			errorsByTrace = append(errorsByTrace, tempopb.PushErrorReason_TRACE_TOO_LARGE)
			return errorsByTrace
		}

		// error is not either MaxLiveTraces or TraceTooLarge
		level.Error(log.Logger).Log("msg", "Unexpected error during PushBytes", "tenant", i.instanceID, "error", pushError)
		errorsByTrace = append(errorsByTrace, tempopb.PushErrorReason_UNKNOWN_ERROR)
		return errorsByTrace

	} else if len(errorsByTrace) > 0 {
		errorsByTrace = append(errorsByTrace, tempopb.PushErrorReason_NO_ERROR)
	}

	return errorsByTrace
}

// PushBytes is used to push an unmarshalled tempopb.Trace to the instance
func (i *instance) PushBytes(ctx context.Context, id, traceBytes []byte) error {
	i.measureReceivedBytes(traceBytes)

	if !validation.ValidTraceID(id) {
		return status.Errorf(codes.InvalidArgument, "%s is not a valid traceid", hex.EncodeToString(id))
	}

	// check for max traces before grabbing the lock to better load shed
	err := i.limiter.AssertMaxTracesPerUser(i.instanceID, int(i.traceCount.Load()))
	if err != nil {
		return newMaxLiveTracesError(i.instanceID, err.Error())
	}

	return i.push(ctx, id, traceBytes)
}

func (i *instance) push(ctx context.Context, id, traceBytes []byte) error {
	i.tracesMtx.Lock()
	defer i.tracesMtx.Unlock()

	tkn := i.tokenForTraceID(id)
	maxBytes := i.limiter.limits.MaxBytesPerTrace(i.instanceID)

	if maxBytes > 0 {
		prevSize := int(i.traceSizes[tkn])
		reqSize := len(traceBytes)
		if prevSize+reqSize > maxBytes {
			return newTraceTooLargeError(id, i.instanceID, maxBytes, reqSize)
		}
	}

	trace := i.getOrCreateTrace(id, tkn, maxBytes)

	err := trace.Push(ctx, i.instanceID, traceBytes)
	if err != nil {
		return err
	}

	if maxBytes > 0 {
		i.traceSizes[tkn] += uint32(len(traceBytes))
	}

	return nil
}

func (i *instance) measureReceivedBytes(traceBytes []byte) {
	// measure received bytes as sum of slice lengths
	// type byte is guaranteed to be 1 byte in size
	// ref: https://golang.org/ref/spec#Size_and_alignment_guarantees
	i.bytesReceivedTotal.WithLabelValues(i.instanceID, traceDataType).Add(float64(len(traceBytes)))
}

// CutCompleteTraces moves any complete traces out of the map to complete traces.
func (i *instance) CutCompleteTraces(cutoff time.Duration, immediate bool) error {
	tracesToCut := i.tracesToCut(cutoff, immediate)
	segmentDecoder := model.MustNewSegmentDecoder(model.CurrentEncoding)

	// Sort by ID
	sort.Slice(tracesToCut, func(i, j int) bool {
		return bytes.Compare(tracesToCut[i].traceID, tracesToCut[j].traceID) == -1
	})

	for _, t := range tracesToCut {
		// sort batches before cutting to reduce combinations during compaction
		sortByteSlices(t.batches)

		out, err := segmentDecoder.ToObject(t.batches)
		if err != nil {
			return err
		}

		err = i.writeTraceToHeadBlock(t.traceID, out, t.start, t.end)
		if err != nil {
			return err
		}

		// return trace byte slices to be reused by proto marshalling
		//  WARNING: can't reuse traceid's b/c the appender takes ownership of byte slices that are passed to it
		tempopb.ReuseByteSlices(t.batches)
	}

	i.headBlockMtx.Lock()
	defer i.headBlockMtx.Unlock()
	return i.headBlock.Flush()
}

// CutBlockIfReady cuts a completingBlock from the HeadBlock if ready.
// Returns the ID of a block if one was cut or a nil ID if one was not cut, along with the error (if any).
func (i *instance) CutBlockIfReady(maxBlockLifetime time.Duration, maxBlockBytes uint64, immediate bool) (uuid.UUID, error) {
	i.headBlockMtx.Lock()
	defer i.headBlockMtx.Unlock()

	if i.headBlock == nil || i.headBlock.DataLength() == 0 {
		return uuid.Nil, nil
	}

	now := time.Now()
	if i.lastBlockCut.Add(maxBlockLifetime).Before(now) || i.headBlock.DataLength() >= maxBlockBytes || immediate {

		// Final flush
		err := i.headBlock.Flush()
		if err != nil {
			return uuid.Nil, fmt.Errorf("failed to flush head block: %w", err)
		}

		completingBlock := i.headBlock

		// Now that we are adding a new block take the blocks mutex.
		// A warning about deadlocks!!  This area does a hard-acquire of both mutexes.
		// To avoid deadlocks this function and all others must acquire them in
		// the ** same_order ** or else!!! i.e. another function can't acquire blocksMtx
		// then headblockMtx. Even if the likelihood is low it is a statistical certainly
		// that eventually a deadlock will occur.
		i.blocksMtx.Lock()
		defer i.blocksMtx.Unlock()

		i.completingBlocks = append(i.completingBlocks, completingBlock)

		err = i.resetHeadBlock()
		if err != nil {
			return uuid.Nil, fmt.Errorf("failed to resetHeadBlock: %w", err)
		}

		return completingBlock.BlockMeta().BlockID, nil
	}

	return uuid.Nil, nil
}

// CompleteBlock moves a completingBlock to a completeBlock. The new completeBlock has the same ID.
func (i *instance) CompleteBlock(blockID uuid.UUID) error {
	i.blocksMtx.Lock()
	var completingBlock common.WALBlock
	for _, iterBlock := range i.completingBlocks {
		if iterBlock.BlockMeta().BlockID == blockID {
			completingBlock = iterBlock
			break
		}
	}
	i.blocksMtx.Unlock()

	if completingBlock == nil {
		return fmt.Errorf("error finding completingBlock")
	}

	ctx := context.Background()

	backendBlock, err := i.writer.CompleteBlockWithBackend(ctx, completingBlock, i.localReader, i.localWriter)
	if err != nil {
		return fmt.Errorf("error completing wal block with local backend: %w", err)
	}

	ingesterBlock := NewLocalBlock(ctx, backendBlock, i.local)

	i.blocksMtx.Lock()
	i.completeBlocks = append(i.completeBlocks, ingesterBlock)
	i.blocksMtx.Unlock()

	return nil
}

func (i *instance) ClearCompletingBlock(blockID uuid.UUID) error {
	i.blocksMtx.Lock()
	defer i.blocksMtx.Unlock()

	var completingBlock common.WALBlock
	for j, iterBlock := range i.completingBlocks {
		if iterBlock.BlockMeta().BlockID == blockID {
			completingBlock = iterBlock
			i.completingBlocks = append(i.completingBlocks[:j], i.completingBlocks[j+1:]...)
			break
		}
	}

	if completingBlock != nil {
		return completingBlock.Clear()
	}

	return errors.New("Error finding wal completingBlock to clear")
}

// GetBlockToBeFlushed gets a list of blocks that can be flushed to the backend.
func (i *instance) GetBlockToBeFlushed(blockID uuid.UUID) *LocalBlock {
	i.blocksMtx.RLock()
	defer i.blocksMtx.RUnlock()

	for _, c := range i.completeBlocks {
		if c.BlockMeta().BlockID == blockID && c.FlushedTime().IsZero() {
			return c
		}
	}

	return nil
}

func (i *instance) ClearFlushedBlocks(completeBlockTimeout time.Duration) error {
	var err error

	i.blocksMtx.Lock()
	defer i.blocksMtx.Unlock()

	for idx, b := range i.completeBlocks {
		flushedTime := b.FlushedTime()
		if flushedTime.IsZero() {
			continue
		}

		if flushedTime.Add(completeBlockTimeout).Before(time.Now()) {
			i.completeBlocks = append(i.completeBlocks[:idx], i.completeBlocks[idx+1:]...)

			err = i.local.ClearBlock(b.BlockMeta().BlockID, i.instanceID)
			if err == nil {
				metricBlocksClearedTotal.Inc()
			}
			break
		}
	}

	return err
}

<<<<<<< HEAD
func (i *instance) FindTraceByID(ctx context.Context, id []byte) (*tempopb.Trace, error) {
	ctx, span := tracer.Start(ctx, "instance.FindTraceByID")
	defer span.End()
=======
func (i *instance) FindTraceByID(ctx context.Context, id []byte, allowPartialTrace bool) (*tempopb.Trace, error) {
	span, ctx := opentracing.StartSpanFromContext(ctx, "instance.FindTraceByID")
	defer span.Finish()
>>>>>>> bdd7fcea

	var err error
	var completeTrace *tempopb.Trace

	// live traces
	i.tracesMtx.Lock()
	if liveTrace, ok := i.traces[i.tokenForTraceID(id)]; ok {
		completeTrace, err = model.MustNewSegmentDecoder(model.CurrentEncoding).PrepareForRead(liveTrace.batches)
		if err != nil {
			i.tracesMtx.Unlock()
			return nil, fmt.Errorf("unable to unmarshal liveTrace: %w", err)
		}
	}
	i.tracesMtx.Unlock()

	maxBytes := i.limiter.limits.MaxBytesPerTrace(i.instanceID)
	searchOpts := common.DefaultSearchOptionsWithMaxBytes(maxBytes)

	combiner := trace.NewCombiner(maxBytes, allowPartialTrace)
	_, err = combiner.Consume(completeTrace)
	if err != nil {
		return nil, err
	}

	// headBlock
	i.headBlockMtx.RLock()
	tr, err := i.headBlock.FindTraceByID(ctx, id, searchOpts)
	i.headBlockMtx.RUnlock()
	if err != nil {
		return nil, fmt.Errorf("headBlock.FindTraceByID failed: %w", err)
	}
	_, err = combiner.Consume(tr)
	if err != nil {
		return nil, err
	}

	i.blocksMtx.RLock()
	defer i.blocksMtx.RUnlock()

	// completingBlock
	for _, c := range i.completingBlocks {
		tr, err = c.FindTraceByID(ctx, id, searchOpts)
		if err != nil {
			return nil, fmt.Errorf("completingBlock.FindTraceByID failed: %w", err)
		}
		_, err = combiner.Consume(tr)
		if err != nil {
			return nil, err
		}
	}

	// completeBlock
	for _, c := range i.completeBlocks {
		found, err := c.FindTraceByID(ctx, id, searchOpts)
		if err != nil {
			return nil, fmt.Errorf("completeBlock.FindTraceByID failed: %w", err)
		}
		_, err = combiner.Consume(found)
		if err != nil {
			return nil, err
		}
	}

	result, _ := combiner.Result()
	return result, nil
}

// AddCompletingBlock adds an AppendBlock directly to the slice of completing blocks.
// This is used during wal replay. It is expected that calling code will add the appropriate
// jobs to the queue to eventually flush these.
func (i *instance) AddCompletingBlock(b common.WALBlock) {
	i.blocksMtx.Lock()
	defer i.blocksMtx.Unlock()

	i.completingBlocks = append(i.completingBlocks, b)
}

// getOrCreateTrace will return a new trace object for the given request
//
//	It must be called under the i.tracesMtx lock
func (i *instance) getOrCreateTrace(traceID []byte, fp uint32, maxBytes int) *liveTrace {
	trace, ok := i.traces[fp]
	if ok {
		return trace
	}

	trace = newTrace(traceID, maxBytes)
	i.traces[fp] = trace
	i.traceCount.Inc()

	return trace
}

// tokenForTraceID hash trace ID, should be called under lock
func (i *instance) tokenForTraceID(id []byte) uint32 {
	i.hash.Reset()
	_, _ = i.hash.Write(id)
	return i.hash.Sum32()
}

// resetHeadBlock() should be called under lock
func (i *instance) resetHeadBlock() error {
	// Reset trace sizes when cutting block
	i.tracesMtx.Lock()
	i.traceSizes = make(map[uint32]uint32, len(i.traceSizes))
	i.tracesMtx.Unlock()

	dedicatedColumns := i.getDedicatedColumns()

	meta := &backend.BlockMeta{
		BlockID:          uuid.New(),
		TenantID:         i.instanceID,
		DedicatedColumns: dedicatedColumns,
	}
	newHeadBlock, err := i.writer.WAL().NewBlock(meta, model.CurrentEncoding)
	if err != nil {
		return err
	}

	i.headBlock = newHeadBlock
	i.lastBlockCut = time.Now()

	return nil
}

func (i *instance) getDedicatedColumns() backend.DedicatedColumns {
	if cols := i.overrides.DedicatedColumns(i.instanceID); cols != nil {
		err := cols.Validate()
		if err != nil {
			level.Error(log.Logger).Log("msg", "Unable to apply overrides for dedicated attribute columns. Columns invalid.", "tenant", i.instanceID, "error", err)
			return i.dedicatedColumns
		}

		return cols
	}
	return i.dedicatedColumns
}

func (i *instance) tracesToCut(cutoff time.Duration, immediate bool) []*liveTrace {
	i.tracesMtx.Lock()
	defer i.tracesMtx.Unlock()

	// Set this before cutting to give a more accurate number.
	metricLiveTraces.WithLabelValues(i.instanceID).Set(float64(len(i.traces)))

	cutoffTime := time.Now().Add(cutoff)
	tracesToCut := make([]*liveTrace, 0, len(i.traces))

	for key, trace := range i.traces {
		if cutoffTime.After(trace.lastAppend) || immediate {
			tracesToCut = append(tracesToCut, trace)
			delete(i.traces, key)
		}
	}
	i.traceCount.Store(int32(len(i.traces)))

	return tracesToCut
}

func (i *instance) writeTraceToHeadBlock(id common.ID, b []byte, start, end uint32) error {
	i.headBlockMtx.Lock()
	defer i.headBlockMtx.Unlock()

	i.tracesCreatedTotal.Inc()
	err := i.headBlock.Append(id, b, start, end)
	if err != nil {
		return err
	}

	return nil
}

func (i *instance) rediscoverLocalBlocks(ctx context.Context) ([]*LocalBlock, error) {
	ids, _, err := i.localReader.Blocks(ctx, i.instanceID)
	if err != nil {
		return nil, err
	}

	hasWal := func(id uuid.UUID) bool {
		i.blocksMtx.RLock()
		defer i.blocksMtx.RUnlock()
		for _, b := range i.completingBlocks {
			if b.BlockMeta().BlockID == id {
				return true
			}
		}
		return false
	}

	var rediscoveredBlocks []*LocalBlock

	for _, id := range ids {

		// Ignore blocks that have a matching wal. The wal will be replayed and the local block recreated.
		// NOTE - Wal replay must be done beforehand.
		if hasWal(id) {
			continue
		}

		// See if block is intact by checking for meta, which is written last.
		// If meta missing then block was not successfully written.
		meta, err := i.localReader.BlockMeta(ctx, id, i.instanceID)
		if err != nil {
			if errors.Is(err, backend.ErrDoesNotExist) {
				// Partial/incomplete block found, remove, it will be recreated from data in the wal.
				level.Warn(log.Logger).Log("msg", "Unable to reload meta for local block. This indicates an incomplete block and will be deleted", "tenant", i.instanceID, "block", id.String())
				err = i.local.ClearBlock(id, i.instanceID)
				if err != nil {
					return nil, fmt.Errorf("deleting bad local block tenant %v block %v: %w", i.instanceID, id.String(), err)
				}
			} else {
				// Block with unknown error
				level.Error(log.Logger).Log("msg", "Unexpected error reloading meta for local block. Ignoring and continuing. This block should be investigated.", "tenant", i.instanceID, "block", id.String(), "error", err)
				metricReplayErrorsTotal.WithLabelValues(i.instanceID).Inc()
			}

			continue
		}

		b, err := encoding.OpenBlock(meta, i.localReader)
		if err != nil {
			return nil, err
		}

		ib := NewLocalBlock(ctx, b, i.local)
		rediscoveredBlocks = append(rediscoveredBlocks, ib)

		level.Info(log.Logger).Log("msg", "reloaded local block", "tenantID", i.instanceID, "block", id.String(), "flushed", ib.FlushedTime())
	}

	i.blocksMtx.Lock()
	i.completeBlocks = append(i.completeBlocks, rediscoveredBlocks...)
	i.blocksMtx.Unlock()

	return rediscoveredBlocks, nil
}

// sortByteSlices sorts a []byte
func sortByteSlices(buffs [][]byte) {
	sort.Slice(buffs, func(i, j int) bool {
		traceI := buffs[i]
		traceJ := buffs[j]

		return bytes.Compare(traceI, traceJ) == -1
	})
}<|MERGE_RESOLUTION|>--- conflicted
+++ resolved
@@ -404,15 +404,9 @@
 	return err
 }
 
-<<<<<<< HEAD
-func (i *instance) FindTraceByID(ctx context.Context, id []byte) (*tempopb.Trace, error) {
+func (i *instance) FindTraceByID(ctx context.Context, id []byte, allowPartialTrace bool) (*tempopb.Trace, error) {
 	ctx, span := tracer.Start(ctx, "instance.FindTraceByID")
 	defer span.End()
-=======
-func (i *instance) FindTraceByID(ctx context.Context, id []byte, allowPartialTrace bool) (*tempopb.Trace, error) {
-	span, ctx := opentracing.StartSpanFromContext(ctx, "instance.FindTraceByID")
-	defer span.Finish()
->>>>>>> bdd7fcea
 
 	var err error
 	var completeTrace *tempopb.Trace
