package ingester

import (
	"context"

	"github.com/grafana/tempo/pkg/tempopb"
	"github.com/weaveworks/common/user"
)

const searchDir = "search"

func (i *Ingester) Search(ctx context.Context, req *tempopb.SearchRequest) (*tempopb.SearchResponse, error) {
	instanceID, err := user.ExtractOrgID(ctx)
	if err != nil {
		return nil, err
	}
	inst, ok := i.getInstanceByID(instanceID)
	if !ok || inst == nil {
		return &tempopb.SearchResponse{}, nil
	}

	res, err := inst.Search(ctx, req)
	if err != nil {
		return nil, err
	}

	return res, nil
}

func (i *Ingester) SearchTags(ctx context.Context, req *tempopb.SearchTagsRequest) (*tempopb.SearchTagsResponse, error) {
	instanceID, err := user.ExtractOrgID(ctx)
	if err != nil {
		return nil, err
	}
	inst, ok := i.getInstanceByID(instanceID)
	if !ok || inst == nil {
		return &tempopb.SearchTagsResponse{}, nil
	}

	res, err := inst.SearchTags(ctx)
	if err != nil {
		return nil, err
	}

	return res, nil
}

func (i *Ingester) SearchTagValues(ctx context.Context, req *tempopb.SearchTagValuesRequest) (*tempopb.SearchTagValuesResponse, error) {
	instanceID, err := user.ExtractOrgID(ctx)
	if err != nil {
		return nil, err
	}
	inst, ok := i.getInstanceByID(instanceID)
	if !ok || inst == nil {
		return &tempopb.SearchTagValuesResponse{}, nil
	}

	res, err := inst.SearchTagValues(ctx, req.TagName)
	if err != nil {
		return nil, err
	}

<<<<<<< HEAD
	return res, nil
=======
	return resp, nil
}

// todo(search): consolidate. this only exists so that the ingester continues to implement the tempopb.QuerierServer interface.
func (i *Ingester) BackendSearch(ctx context.Context, req *tempopb.BackendSearchRequest) (*tempopb.SearchResponse, error) {
	return nil, nil
>>>>>>> ba93a400
}<|MERGE_RESOLUTION|>--- conflicted
+++ resolved
@@ -60,14 +60,10 @@
 		return nil, err
 	}
 
-<<<<<<< HEAD
 	return res, nil
-=======
-	return resp, nil
 }
 
 // todo(search): consolidate. this only exists so that the ingester continues to implement the tempopb.QuerierServer interface.
 func (i *Ingester) BackendSearch(ctx context.Context, req *tempopb.BackendSearchRequest) (*tempopb.SearchResponse, error) {
 	return nil, nil
->>>>>>> ba93a400
 }