--- conflicted
+++ resolved
@@ -48,15 +48,9 @@
 	return c
 }
 
-<<<<<<< HEAD
-func (c *localBlock) FindTraceByID(ctx context.Context, id common.ID, opts common.SearchOptions) (*tempopb.Trace, error) {
-	ctx, span := tracer.Start(ctx, "localBlock.FindTraceByID")
+func (c *LocalBlock) FindTraceByID(ctx context.Context, id common.ID, opts common.SearchOptions) (*tempopb.Trace, error) {
+	ctx, span := tracer.Start(ctx, "LocalBlock.FindTraceByID")
 	defer span.End()
-=======
-func (c *LocalBlock) FindTraceByID(ctx context.Context, id common.ID, opts common.SearchOptions) (*tempopb.Trace, error) {
-	span, ctx := opentracing.StartSpanFromContext(ctx, "LocalBlock.FindTraceByID")
-	defer span.Finish()
->>>>>>> c6bf2982
 	return c.BackendBlock.FindTraceByID(ctx, id, opts)
 }
 
