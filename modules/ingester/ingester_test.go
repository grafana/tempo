--- conflicted
+++ resolved
@@ -154,12 +154,8 @@
 		})
 		require.NoError(t, err, "unexpected error querying")
 		trace.SortTrace(foundTrace.Trace)
-<<<<<<< HEAD
-		test.TracesEqual(t, traces[i], foundTrace.Trace)
-=======
 		equal := proto.Equal(traces[i], foundTrace.Trace)
 		require.True(t, equal)
->>>>>>> 73fd4991
 	}
 
 	// a block that has been replayed should have a flush queue entry to complete it
@@ -316,12 +312,8 @@
 		})
 		require.NoError(t, err, "unexpected error querying")
 		trace.SortTrace(foundTrace.Trace)
-<<<<<<< HEAD
-		test.TracesEqual(t, traces[i], foundTrace.Trace)
-=======
 		equal := proto.Equal(traces[i], foundTrace.Trace)
 		require.True(t, equal)
->>>>>>> 73fd4991
 	}
 }
 
