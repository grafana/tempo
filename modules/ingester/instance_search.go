package ingester

import (
	"context"
	"fmt"
	"sort"

	"github.com/go-kit/log/level"
	"github.com/grafana/tempo/pkg/api"
	v2 "github.com/grafana/tempo/pkg/model/v2"
	"github.com/grafana/tempo/pkg/tempofb"
	"github.com/grafana/tempo/pkg/tempopb"
	"github.com/grafana/tempo/pkg/traceql"
	"github.com/grafana/tempo/pkg/util"
	"github.com/grafana/tempo/pkg/util/log"
	"github.com/grafana/tempo/tempodb/encoding/common"
	"github.com/grafana/tempo/tempodb/search"
	"github.com/opentracing/opentracing-go"
	ot_log "github.com/opentracing/opentracing-go/log"
	"github.com/weaveworks/common/user"
)

func (i *instance) Search(ctx context.Context, req *tempopb.SearchRequest) (*tempopb.SearchResponse, error) {
	span, ctx := opentracing.StartSpanFromContext(ctx, "instance.Search")
	defer span.Finish()

	ctx, cancel := context.WithCancel(ctx)
	defer cancel()

	maxResults := int(req.Limit)
	// if limit is not set, use a safe default
	if maxResults == 0 {
		maxResults = 20
	}

	span.LogFields(ot_log.String("SearchRequest", req.String()))

	p := search.NewSearchPipeline(req)

	sr := search.NewResults()
	defer sr.Close()

	i.searchLiveTraces(ctx, p, sr)

	// Lock blocks mutex until all search tasks have been created. This avoids
	// deadlocking with other activity (ingest, flushing), caused by releasing
	// and then attempting to retake the lock.
	i.blocksMtx.RLock()
	i.searchWAL(ctx, req, p, sr)
	i.searchLocalBlocks(ctx, req, p, sr)
	i.blocksMtx.RUnlock()

	sr.AllWorkersStarted()

	resultsMap := map[string]*tempopb.TraceSearchMetadata{}

	for result := range sr.Results() {
		// Dedupe/combine results
		if existing := resultsMap[result.TraceID]; existing != nil {
			search.CombineSearchResults(existing, result)
		} else {
			resultsMap[result.TraceID] = result
		}

		if len(resultsMap) >= maxResults {
			break
		}
	}

	results := make([]*tempopb.TraceSearchMetadata, 0, len(resultsMap))
	for _, result := range resultsMap {
		results = append(results, result)
	}

	// Sort
	sort.Slice(results, func(i, j int) bool {
		return results[i].StartTimeUnixNano > results[j].StartTimeUnixNano
	})

	return &tempopb.SearchResponse{
		Traces: results,
		Metrics: &tempopb.SearchMetrics{
			InspectedTraces: sr.TracesInspected(),
			InspectedBytes:  sr.BytesInspected(),
			InspectedBlocks: sr.BlocksInspected(),
			SkippedBlocks:   sr.BlocksSkipped(),
		},
	}, nil
}

func (i *instance) searchLiveTraces(ctx context.Context, p search.Pipeline, sr *search.Results) {
	sr.StartWorker()

	go func() {
		span, ctx := opentracing.StartSpanFromContext(ctx, "instance.searchLiveTraces")
		defer span.Finish()

		defer sr.FinishWorker()

		i.tracesMtx.Lock()
		defer i.tracesMtx.Unlock()

		span.LogFields(ot_log.Event("live traces mtx acquired"))

		entry := &tempofb.SearchEntry{} // buffer

		for _, t := range i.traces {
			if sr.Quit() {
				return
			}

			sr.AddTraceInspected(1)

			var result *tempopb.TraceSearchMetadata

			// Search and combine from all segments for the trace.
			for _, s := range t.searchData {
				sr.AddBytesInspected(uint64(len(s)))

				entry.Reset(s)
				if p.Matches(entry) {
					newResult := search.GetSearchResultFromData(entry)
					if result != nil {
						search.CombineSearchResults(result, newResult)
					} else {
						result = newResult
					}
				}
			}

			if result != nil {
				if quit := sr.AddResult(ctx, result); quit {
					return
				}
			}
		}
	}()
}

// searchWAL starts a search task for every WAL block. Must be called under lock.
func (i *instance) searchWAL(ctx context.Context, req *tempopb.SearchRequest, p search.Pipeline, sr *search.Results) {
	searchFunc := func(e *searchStreamingBlockEntry) {
		// flat-buffers search
		span, ctx := opentracing.StartSpanFromContext(ctx, "instance.searchWAL")
		defer span.Finish()

		defer sr.FinishWorker()

		e.mtx.RLock()
		defer e.mtx.RUnlock()

		span.LogFields(ot_log.Event("streaming block entry mtx acquired"))
		span.SetTag("blockID", e.b.BlockID().String())

		err := e.b.Search(ctx, p, sr)
		if err != nil {
			level.Error(log.Logger).Log("msg", "error searching wal block", "blockID", e.b.BlockID().String(), "err", err)
		}
	}

	searchWalBlock := func(b common.WALBlock) {
<<<<<<< HEAD
		i.blocksMtx.Lock()
		defer i.blocksMtx.Unlock()

=======
		blockID := b.BlockMeta().BlockID.String()
>>>>>>> c57394a7
		span, ctx := opentracing.StartSpanFromContext(ctx, "instance.searchWALBlock", opentracing.Tags{
			"blockID": blockID,
		})
		defer span.Finish()
		defer sr.FinishWorker()

		var resp *tempopb.SearchResponse
		var err error

		opts := common.DefaultSearchOptions()
		if api.IsTraceQLQuery(req) {
			// note: we are creating new engine for each wal block,
			// and engine.Execute is parsing the query for each block
			resp, err = traceql.NewEngine().Execute(ctx, req, traceql.NewSpansetFetcherWrapper(func(ctx context.Context, req traceql.FetchSpansRequest) (traceql.FetchSpansResponse, error) {
				return b.Fetch(ctx, req, opts)
			}))
		} else {
			resp, err = b.Search(ctx, req, opts)
		}

		if err != nil {
			level.Error(log.Logger).Log("msg", "error searching local block", "blockID", blockID, "block_version", b.BlockMeta().Version, "err", err)
			return
		}

		sr.AddBlockInspected()
		sr.AddBytesInspected(resp.Metrics.InspectedBytes)
		sr.AddTraceInspected(resp.Metrics.InspectedTraces)
		for _, r := range resp.Traces {
			sr.AddResult(ctx, r)
		}
	}

	// head block
	if i.headBlock != nil {
		sr.StartWorker()
		go searchWalBlock(i.headBlock)
	}

	if i.searchHeadBlock != nil {
		sr.StartWorker()
		go searchFunc(i.searchHeadBlock)
	}

	// completing blocks
	for _, b := range i.completingBlocks {
		sr.StartWorker()
		go searchWalBlock(b)
	}

	for _, e := range i.searchAppendBlocks {
		sr.StartWorker()
		go searchFunc(e)
	}
}

// searchLocalBlocks starts a search task for every local block. Must be called under lock.
func (i *instance) searchLocalBlocks(ctx context.Context, req *tempopb.SearchRequest, p search.Pipeline, sr *search.Results) {
	// first check the searchCompleteBlocks map. if there is an entry for a block here we want to search it first
	for _, e := range i.searchCompleteBlocks {
		sr.StartWorker()
		go func(e *searchLocalBlockEntry) {
			span, ctx := opentracing.StartSpanFromContext(ctx, "instance.fb.searchLocalBlocks")
			defer span.Finish()

			defer sr.FinishWorker()

			e.mtx.RLock()
			defer e.mtx.RUnlock()

			span.LogFields(ot_log.Event("local block entry mtx acquired"))
			span.SetTag("blockID", e.b.BlockID().String())

			// flat-buffers search
			err := e.b.Search(ctx, p, sr)
			if err != nil {
				level.Error(log.Logger).Log("msg", "error searching local block", "blockID", e.b.BlockID().String(), "err", err)
			}
		}(e)
	}

	// next check all complete blocks to see if they were not searched, if they weren't then attempt to search them
	for _, e := range i.completeBlocks {
		_, ok := i.searchCompleteBlocks[e]
		if ok {
			// no need to search this block, we already did above
			continue
		}

		// todo: remove support for v2 search and then this check can be removed.
		if e.BlockMeta().Version == v2.Encoding {
			level.Warn(log.Logger).Log("msg", "local block search not supported on v2 blocks")
			continue
		}

		sr.StartWorker()
		go func(e *localBlock) {
			defer sr.FinishWorker()

			span, ctx := opentracing.StartSpanFromContext(ctx, "instance.searchLocalBlocks")
			defer span.Finish()

			blockID := e.BlockMeta().BlockID.String()

			span.LogFields(ot_log.Event("local block entry mtx acquired"))
			span.SetTag("blockID", blockID)

			var resp *tempopb.SearchResponse
			var err error

			opts := common.DefaultSearchOptions()
			if api.IsTraceQLQuery(req) {
				// note: we are creating new engine for each wal block,
				// and engine.Execute is parsing the query for each block
				resp, err = traceql.NewEngine().Execute(ctx, req, traceql.NewSpansetFetcherWrapper(func(ctx context.Context, req traceql.FetchSpansRequest) (traceql.FetchSpansResponse, error) {
					return e.Fetch(ctx, req, opts)
				}))
			} else {
				resp, err = e.Search(ctx, req, opts)
			}

			if err != nil {
				level.Error(log.Logger).Log("msg", "error searching local block", "blockID", blockID, "err", err)
				return
			}

			for _, t := range resp.Traces {
				sr.AddResult(ctx, t)
			}
			sr.AddBlockInspected()

			sr.AddBytesInspected(resp.Metrics.InspectedBytes)
			sr.AddTraceInspected(resp.Metrics.InspectedTraces)
		}(e)
	}
}

func (i *instance) SearchTags(ctx context.Context) (*tempopb.SearchTagsResponse, error) {
	userID, err := user.ExtractOrgID(ctx)
	if err != nil {
		return nil, err
	}

	limit := i.limiter.limits.MaxBytesPerTagValuesQuery(userID)
	distinctValues := util.NewDistinctStringCollector(limit)

	// live traces
	kv := &tempofb.KeyValues{}
	err = i.visitSearchEntriesLiveTraces(ctx, func(entry *tempofb.SearchEntry) {
		for i, ii := 0, entry.TagsLength(); i < ii; i++ {
			entry.Tags(kv, i)
			key := string(kv.Key())
			distinctValues.Collect(key)
		}
	})
	if err != nil {
		return nil, err
	}

	// wal + search blocks
	if !distinctValues.Exceeded() {
		err = i.visitSearchableBlocks(ctx, func(block search.SearchableBlock) error {
			return block.Tags(ctx, distinctValues.Collect)
		})
		if err != nil {
			return nil, err
		}
	}

	search := func(s common.Searcher, dv *util.DistinctStringCollector) error {
		if s == nil {
			return nil
		}
		if dv.Exceeded() {
			return nil
		}
		err = s.SearchTags(ctx, dv.Collect, common.DefaultSearchOptions())
		if err != nil && err != common.ErrUnsupported {
			return fmt.Errorf("unexpected error searching tags: %w", err)
		}

		return nil
	}

	i.blocksMtx.RLock()
	defer i.blocksMtx.RUnlock()

	// search parquet wal/completing blocks/completed blocks
	if err = search(i.headBlock, distinctValues); err != nil {
		return nil, fmt.Errorf("unexpected error searching head block (%s): %w", i.headBlock.BlockMeta().BlockID, err)
	}
	for _, b := range i.completingBlocks {
		if err = search(b, distinctValues); err != nil {
			return nil, fmt.Errorf("unexpected error searching completing block (%s): %w", b.BlockMeta().BlockID, err)
		}
	}
	for _, b := range i.completeBlocks {
		_, ok := i.searchCompleteBlocks[b]
		if ok {
			// no need to search this block, we already did above
			continue
		}
		if err = search(b, distinctValues); err != nil {
			return nil, fmt.Errorf("unexpected error searching complete block (%s): %w", b.BlockMeta().BlockID, err)
		}
	}

	if distinctValues.Exceeded() {
		level.Warn(log.Logger).Log("msg", "size of tags in instance exceeded limit, reduce cardinality or size of tags", "userID", userID, "limit", limit, "total", distinctValues.TotalDataSize())
	}

	return &tempopb.SearchTagsResponse{
		TagNames: distinctValues.Strings(),
	}, nil
}

func (i *instance) SearchTagValues(ctx context.Context, tagName string) (*tempopb.SearchTagValuesResponse, error) {
	userID, err := user.ExtractOrgID(ctx)
	if err != nil {
		return nil, err
	}

	limit := i.limiter.limits.MaxBytesPerTagValuesQuery(userID)
	distinctValues := util.NewDistinctStringCollector(limit)

	// live traces
	kv := &tempofb.KeyValues{}
	tagNameBytes := []byte(tagName)
	err = i.visitSearchEntriesLiveTraces(ctx, func(entry *tempofb.SearchEntry) {
		kv := tempofb.FindTag(entry, kv, tagNameBytes)
		if kv != nil {
			for i, ii := 0, kv.ValueLength(); i < ii; i++ {
				key := string(kv.Value(i))
				distinctValues.Collect(key)
			}
		}
	})
	if err != nil {
		return nil, err
	}

	search := func(s common.Searcher, dv *util.DistinctStringCollector) error {
		if s == nil {
			return nil
		}
		if dv.Exceeded() {
			return nil
		}
		err = s.SearchTagValues(ctx, tagName, dv.Collect, common.DefaultSearchOptions())
		if err != nil && err != common.ErrUnsupported {
			return fmt.Errorf("unexpected error searching tag values (%s): %w", tagName, err)
		}

		return nil
	}

	i.blocksMtx.RLock()
	defer i.blocksMtx.RUnlock()

	// search parquet wal/completing blocks/completed blocks
	if err = search(i.headBlock, distinctValues); err != nil {
		return nil, fmt.Errorf("unexpected error searching head block (%s): %w", i.headBlock.BlockMeta().BlockID, err)
	}
	for _, b := range i.completingBlocks {
		if err = search(b, distinctValues); err != nil {
			return nil, fmt.Errorf("unexpected error searching completing block (%s): %w", b.BlockMeta().BlockID, err)
		}
	}
	for _, b := range i.completeBlocks {
		_, ok := i.searchCompleteBlocks[b]
		if ok {
			// no need to search this block, we already did above
			continue
		}
		if err = search(b, distinctValues); err != nil {
			return nil, fmt.Errorf("unexpected error searching complete block (%s): %w", b.BlockMeta().BlockID, err)
		}
	}

	if distinctValues.Exceeded() {
		level.Warn(log.Logger).Log("msg", "size of tag values in instance exceeded limit, reduce cardinality or size of tags", "tag", tagName, "userID", userID, "limit", limit, "total", distinctValues.TotalDataSize())
	}

	return &tempopb.SearchTagValuesResponse{
		TagValues: distinctValues.Strings(),
	}, nil
}

func (i *instance) visitSearchEntriesLiveTraces(ctx context.Context, visitFn func(entry *tempofb.SearchEntry)) error {
	span, _ := opentracing.StartSpanFromContext(ctx, "instance.visitSearchEntriesLiveTraces")
	defer span.Finish()

	i.tracesMtx.Lock()
	defer i.tracesMtx.Unlock()

	se := &tempofb.SearchEntry{}
	for _, t := range i.traces {
		for _, s := range t.searchData {
			se.Reset(s)
			visitFn(se)

			if err := ctx.Err(); err != nil {
				return err
			}
		}
	}
	return nil
}

func (i *instance) visitSearchableBlocks(ctx context.Context, visitFn func(block search.SearchableBlock) error) error {
	i.blocksMtx.RLock()
	defer i.blocksMtx.RUnlock()

	err := i.visitSearchableBlocksWAL(ctx, visitFn)
	if err != nil {
		return err
	}

	return i.visitSearchableBlocksLocalBlocks(ctx, visitFn)
}

// visitSearchableBlocksWAL visits every WAL block. Must be called under lock.
func (i *instance) visitSearchableBlocksWAL(ctx context.Context, visitFn func(block search.SearchableBlock) error) error {
	span, _ := opentracing.StartSpanFromContext(ctx, "instance.visitSearchableBlocksWAL")
	defer span.Finish()

	visitUnderLock := func(entry *searchStreamingBlockEntry) error {
		entry.mtx.RLock()
		defer entry.mtx.RUnlock()

		return visitFn(entry.b)
	}

	if i.searchHeadBlock != nil {
		err := visitUnderLock(i.searchHeadBlock)
		if err != nil {
			return err
		}
		if err := ctx.Err(); err != nil {
			return err
		}
	}

	for _, b := range i.searchAppendBlocks {
		err := visitUnderLock(b)
		if err != nil {
			return err
		}
		if err := ctx.Err(); err != nil {
			return err
		}
	}
	return nil
}

// visitSearchableBlocksWAL visits every local block. Must be called under lock.
func (i *instance) visitSearchableBlocksLocalBlocks(ctx context.Context, visitFn func(block search.SearchableBlock) error) error {
	span, _ := opentracing.StartSpanFromContext(ctx, "instance.visitSearchableBlocksLocalBlocks")
	defer span.Finish()

	visitUnderLock := func(entry *searchLocalBlockEntry) error {
		entry.mtx.RLock()
		defer entry.mtx.RUnlock()

		return visitFn(entry.b)
	}

	for _, b := range i.searchCompleteBlocks {
		err := visitUnderLock(b)
		if err != nil {
			return err
		}
		if err := ctx.Err(); err != nil {
			return err
		}
	}
	return nil
}<|MERGE_RESOLUTION|>--- conflicted
+++ resolved
@@ -159,13 +159,10 @@
 	}
 
 	searchWalBlock := func(b common.WALBlock) {
-<<<<<<< HEAD
 		i.blocksMtx.Lock()
 		defer i.blocksMtx.Unlock()
 
-=======
 		blockID := b.BlockMeta().BlockID.String()
->>>>>>> c57394a7
 		span, ctx := opentracing.StartSpanFromContext(ctx, "instance.searchWALBlock", opentracing.Tags{
 			"blockID": blockID,
 		})
