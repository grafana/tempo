--- conflicted
+++ resolved
@@ -336,26 +336,6 @@
 	limit := i.limiter.limits.MaxBytesPerTagValuesQuery(userID)
 	distinctValues := util.NewDistinctStringCollector(limit)
 
-<<<<<<< HEAD
-	// live traces
-	kv := &tempofb.KeyValues{}
-	err = i.visitSearchEntriesLiveTraces(ctx, func(entry *tempofb.SearchEntry) bool {
-		for i, ii := 0, entry.TagsLength(); i < ii; i++ {
-			entry.Tags(kv, i)
-			key := string(kv.Key())
-			if exceeded := distinctValues.Collect(key); exceeded {
-				// Exit early if we've exceeded the limit
-				return true
-			}
-		}
-		return false
-	})
-	if err != nil {
-		return nil, err
-	}
-
-=======
->>>>>>> a29054c6
 	// wal + search blocks
 	if !distinctValues.Exceeded() {
 		err = i.visitSearchableBlocks(ctx, func(block search.SearchableBlock) error {
