--- conflicted
+++ resolved
@@ -396,13 +396,8 @@
 
 	query := traceql.ExtractMatchers(req.Query)
 
-<<<<<<< HEAD
 	var searchBlock func(context.Context, common.Searcher) error
-	if !i.autocompleteFilteringEnabled || isEmptyQuery(query) {
-=======
-	var searchBlock func(common.Searcher) error
 	if !i.autocompleteFilteringEnabled || traceql.IsEmptyQuery(query) {
->>>>>>> babdaa2b
 		// If filtering is disabled or query is empty,
 		// we can use the more efficient SearchTagValuesV2 method.
 		searchBlock = func(ctx context.Context, s common.Searcher) error {
