package ingester

import (
	"context"
	"fmt"
	"sort"
	"time"

	"github.com/grafana/tempo/pkg/tempofb"
	"github.com/grafana/tempo/pkg/tempopb"
	"github.com/grafana/tempo/tempodb/search"
	"github.com/grafana/tempo/tempodb/wal"
)

func (i *instance) Search(ctx context.Context, req *tempopb.SearchRequest) (*tempopb.SearchResponse, error) {

<<<<<<< HEAD
	ctx, cancel := context.WithCancel(ctx)
	defer cancel()

	maxResults := 20
	if req.Limit != 0 {
		maxResults = int(req.Limit)
=======
	maxResults := int(req.Limit)
	// if limit is not set, use a safe default
	if maxResults == 0 {
		maxResults = 20
>>>>>>> 458b8e8d
	}

	p := search.NewSearchPipeline(req)

	sr := search.NewResults()
	defer sr.Close()

	i.searchLiveTraces(ctx, p, sr)

	// Lock blocks mutex until all search tasks have been created. This avoids
	// deadlocking with other activity (ingest, flushing), caused by releasing
	// and then attempting to retake the lock.
	i.blocksMtx.RLock()
	i.searchWAL(ctx, p, sr)
	i.searchLocalBlocks(ctx, p, sr)
	i.blocksMtx.RUnlock()

	sr.AllWorkersStarted()

	resultsMap := map[string]*tempopb.TraceSearchMetadata{}

	for result := range sr.Results() {
		// Dedupe/combine results
		if existing := resultsMap[result.TraceID]; existing != nil {
			search.CombineSearchResults(existing, result)
		} else {
			resultsMap[result.TraceID] = result
		}

		if len(resultsMap) >= maxResults {
			break
		}
	}

	results := make([]*tempopb.TraceSearchMetadata, 0, len(resultsMap))
	for _, result := range resultsMap {
		results = append(results, result)
	}

	// Sort
	sort.Slice(results, func(i, j int) bool {
		return results[i].StartTimeUnixNano > results[j].StartTimeUnixNano
	})

	return &tempopb.SearchResponse{
		Traces: results,
		Metrics: &tempopb.SearchMetrics{
			InspectedTraces: sr.TracesInspected(),
			InspectedBytes:  sr.BytesInspected(),
			InspectedBlocks: sr.BlocksInspected(),
			SkippedBlocks:   sr.BlocksSkipped(),
		},
	}, nil
}

func (i *instance) searchLiveTraces(ctx context.Context, p search.Pipeline, sr *search.Results) {
	sr.StartWorker()

	go func() {
		defer sr.FinishWorker()

		i.tracesMtx.Lock()
		defer i.tracesMtx.Unlock()

		for _, t := range i.traces {
			if sr.Quit() {
				return
			}

			sr.AddTraceInspected(1)

			var result *tempopb.TraceSearchMetadata

			// Search and combine from all segments for the trace.
			for _, s := range t.searchData {
				sr.AddBytesInspected(uint64(len(s)))

				entry := tempofb.SearchEntryFromBytes(s)
				if p.Matches(entry) {
					newResult := search.GetSearchResultFromData(entry)
					if result != nil {
						search.CombineSearchResults(result, newResult)
					} else {
						result = newResult
					}
				}
			}

			if result != nil {
				if quit := sr.AddResult(ctx, result); quit {
					return
				}
			}
		}
	}()
}

// searchWAL starts a search task for every WAL block. Must be called under lock.
func (i *instance) searchWAL(ctx context.Context, p search.Pipeline, sr *search.Results) {
	searchFunc := func(k *wal.AppendBlock, e *searchStreamingBlockEntry) {
		defer sr.FinishWorker()

		e.mtx.RLock()
		defer e.mtx.RUnlock()

		err := e.b.Search(ctx, p, sr)
		if err != nil {
			fmt.Println("error searching wal block", k.BlockID().String(), err)
		}
	}

	// head block
	sr.StartWorker()
	go searchFunc(i.headBlock, i.searchHeadBlock)

	// completing blocks
	for b, e := range i.searchAppendBlocks {
		sr.StartWorker()
		go searchFunc(b, e)
	}
}

// searchLocalBlocks starts a search task for every local block. Must be called under lock.
func (i *instance) searchLocalBlocks(ctx context.Context, p search.Pipeline, sr *search.Results) {
	for b, e := range i.searchCompleteBlocks {
		sr.StartWorker()
		go func(b *wal.LocalBlock, e *searchLocalBlockEntry) {
			defer sr.FinishWorker()

			e.mtx.RLock()
			defer e.mtx.RUnlock()

			err := e.b.Search(ctx, p, sr)
			if err != nil {
				fmt.Println("error searching local block", b.BlockMeta().BlockID.String(), err)
			}
		}(b, e)
	}
}

func (i *instance) GetSearchTags() []string {
	return i.searchTagCache.GetNames()
}

func (i *instance) GetSearchTagValues(tagName string) []string {
	return i.searchTagCache.GetValues(tagName)
}

func (i *instance) RecordSearchLookupValues(b []byte) {
	s := tempofb.SearchEntryFromBytes(b)
	i.searchTagCache.SetData(time.Now(), s)
}

func (i *instance) PurgeExpiredSearchTags(before time.Time) {
	i.searchTagCache.PurgeExpired(before)
}<|MERGE_RESOLUTION|>--- conflicted
+++ resolved
@@ -14,19 +14,13 @@
 
 func (i *instance) Search(ctx context.Context, req *tempopb.SearchRequest) (*tempopb.SearchResponse, error) {
 
-<<<<<<< HEAD
 	ctx, cancel := context.WithCancel(ctx)
 	defer cancel()
 
-	maxResults := 20
-	if req.Limit != 0 {
-		maxResults = int(req.Limit)
-=======
 	maxResults := int(req.Limit)
 	// if limit is not set, use a safe default
 	if maxResults == 0 {
 		maxResults = 20
->>>>>>> 458b8e8d
 	}
 
 	p := search.NewSearchPipeline(req)
