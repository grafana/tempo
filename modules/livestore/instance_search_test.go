/*
livestore instance_search_test is mostly based on the tests in ingest.
*/
package livestore

import (
	"bytes"
	"context"
	crand "crypto/rand"
	"errors"
	"flag"
	"fmt"
	"path"
	"sort"
	"strconv"
	"sync"
	"testing"
	"time"

	"github.com/go-kit/log"
	"github.com/google/uuid"
	"github.com/grafana/dskit/kv/consul"
	"github.com/grafana/dskit/ring"
	"github.com/grafana/dskit/services"
	"github.com/grafana/dskit/user"
	"github.com/prometheus/client_golang/prometheus"
	"github.com/stretchr/testify/assert"
	"github.com/stretchr/testify/require"

	"github.com/grafana/tempo/modules/ingester"
	"github.com/grafana/tempo/modules/overrides"
	"github.com/grafana/tempo/pkg/ingest/testkafka"
	"github.com/grafana/tempo/pkg/model/trace"
	"github.com/grafana/tempo/pkg/tempopb"
	v1 "github.com/grafana/tempo/pkg/tempopb/common/v1"
	trace_v1 "github.com/grafana/tempo/pkg/tempopb/trace/v1"
	"github.com/grafana/tempo/pkg/traceql"
	"github.com/grafana/tempo/pkg/util"
	"github.com/grafana/tempo/pkg/util/test"
	"github.com/grafana/tempo/tempodb/backend"
	"github.com/grafana/tempo/tempodb/encoding"
	"github.com/grafana/tempo/tempodb/wal"
)

const (
	// todo: these are the dumbest consts i've ever seen. is the linter forcing us to do this?
	foo          = "foo"
	bar          = "bar"
	testTenantID = "fake"
)

func TestInstanceSearch(t *testing.T) {
	i, ls := defaultInstanceAndTmpDir(t)

	tagKey := foo
	tagValue := bar
	ids, _, _, _ := writeTracesForSearch(t, i, "", tagKey, tagValue, false, false)

	req := &tempopb.SearchRequest{
		Query: fmt.Sprintf(`{ span.%s = "%s" }`, tagKey, tagValue),
	}
	req.Limit = uint32(len(ids)) + 1

	// Test after appending to WAL. writeTracesforSearch() makes sure all traces are in the wal
	ctx, cancel := context.WithCancel(context.Background())
	defer cancel()
	sr, err := i.Search(ctx, req)
	assert.NoError(t, err)
	assert.Len(t, sr.Traces, len(ids))
	checkEqual(t, ids, sr)

	// Test after cutting new headblock
	blockID, err := i.cutBlocks(true)
	require.NoError(t, err)
	assert.NotEqual(t, blockID, uuid.Nil)

	sr, err = i.Search(ctx, req)
	assert.NoError(t, err)
	assert.Len(t, sr.Traces, len(ids))
	checkEqual(t, ids, sr)

	// Test after completing a block
	err = i.completeBlock(ctx, blockID)
	require.NoError(t, err)

	sr, err = i.Search(ctx, req)
	assert.NoError(t, err)
	assert.Len(t, sr.Traces, len(ids))
	checkEqual(t, ids, sr)

	err = services.StopAndAwaitTerminated(ctx, ls)
	require.NoError(t, err)
}

// TestInstanceSearchTraceQL is duplicate of TestInstanceSearch for now
func TestInstanceSearchTraceQL(t *testing.T) {
	queries := []string{
		`{ .service.name = "test-service" }`,
		`{ duration >= 1s }`,
		`{ duration >= 1s && .service.name = "test-service" }`,
	}

	for _, query := range queries {
		t.Run(fmt.Sprintf("Query:%s", query), func(t *testing.T) {
			i, ls := defaultInstanceAndTmpDir(t)

			_, ids := pushTracesToInstance(t, i, 10)

			req := &tempopb.SearchRequest{Query: query, Limit: 20, SpansPerSpanSet: 10}

			// Test live traces, these are cut roughly every 5 seconds so these should
			// not exist yet.
			ctx, cancel := context.WithCancel(context.Background())
			defer cancel()
			sr, err := i.Search(ctx, req)
			assert.NoError(t, err)
			assert.Len(t, sr.Traces, 0)

			// Test after appending to WAL
			require.NoError(t, i.cutIdleTraces(true))

			sr, err = i.Search(ctx, req)
			assert.NoError(t, err)
			assert.Len(t, sr.Traces, len(ids))
			checkEqual(t, ids, sr)

			// Test after cutting new headBlock
			blockID, err := i.cutBlocks(true)
			require.NoError(t, err)
			assert.NotEqual(t, blockID, uuid.Nil)

			sr, err = i.Search(ctx, req)
			assert.NoError(t, err)
			assert.Len(t, sr.Traces, len(ids))
			checkEqual(t, ids, sr)

			// Test after completing a block
			err = i.completeBlock(ctx, blockID)
			require.NoError(t, err)

			sr, err = i.Search(ctx, req)
			assert.NoError(t, err)
			assert.Len(t, sr.Traces, len(ids))
			checkEqual(t, ids, sr)

			err = services.StopAndAwaitTerminated(ctx, ls)
			require.NoError(t, err)
		})
	}
}

func TestInstanceSearchWithStartAndEnd(t *testing.T) {
	i, ls := defaultInstanceAndTmpDir(t)

	tagKey := foo
	tagValue := bar
	ids, _, _, _ := writeTracesForSearch(t, i, "", tagKey, tagValue, false, false)

	ctx, cancel := context.WithCancel(context.Background())
	defer cancel()

	search := func(req *tempopb.SearchRequest, start, end uint32) *tempopb.SearchResponse {
		req.Start = start
		req.End = end
		sr, err := i.Search(ctx, req)
		assert.NoError(t, err)
		return sr
	}

	searchAndAssert := func(req *tempopb.SearchRequest) {
		sr := search(req, 0, 0)
		assert.Len(t, sr.Traces, len(ids))
		checkEqual(t, ids, sr)

		// writeTracesForSearch will build spans that end 1 second from now
		// query 2 min range to have extra slack and always be within range
		sr = search(req, uint32(time.Now().Add(-5*time.Minute).Unix()), uint32(time.Now().Add(5*time.Minute).Unix()))
		assert.Len(t, sr.Traces, len(ids))
		checkEqual(t, ids, sr)

		// search with start=5m from now, end=10m from now
		sr = search(req, uint32(time.Now().Add(5*time.Minute).Unix()), uint32(time.Now().Add(10*time.Minute).Unix()))
		// no results and should inspect 100 traces in wal
		assert.Len(t, sr.Traces, 0)
	}

	req := &tempopb.SearchRequest{
		Query: fmt.Sprintf(`{ span.%s = "%s" }`, tagKey, tagValue),
	}
	req.Limit = uint32(len(ids)) + 1

	// Test after appending to WAL.
	// writeTracesforSearch() makes sure all traces are in the wal
	searchAndAssert(req)

	// Test after cutting new headblock
	blockID, err := i.cutBlocks(true)
	require.NoError(t, err)
	assert.NotEqual(t, blockID, uuid.Nil)
	searchAndAssert(req)

	// Test after completing a block
	err = i.completeBlock(ctx, blockID)
	require.NoError(t, err)
	searchAndAssert(req)

	err = services.StopAndAwaitTerminated(ctx, ls)
	require.NoError(t, err)
}

func checkEqual(t *testing.T, ids [][]byte, sr *tempopb.SearchResponse) {
	for _, meta := range sr.Traces {
		parsedTraceID, err := util.HexStringToTraceID(meta.TraceID)
		assert.NoError(t, err)

		present := false
		for _, id := range ids {
			if bytes.Equal(parsedTraceID, id) {
				present = true
			}
		}
		assert.True(t, present)
	}
}

func TestInstanceSearchTags(t *testing.T) {
	i, ls := defaultInstance(t)

	// add dummy search data
	tagKey := foo
	tagValue := bar

	_, expectedTagValues, _, _ := writeTracesForSearch(t, i, "", tagKey, tagValue, true, false)

	ctx, cancel := context.WithCancel(context.Background())
	defer cancel()
	userCtx := user.InjectOrgID(ctx, "fake")

	// Test after appending to WAL
	testSearchTagsAndValues(t, userCtx, i, tagKey, expectedTagValues)

	// Test after cutting new headblock
	blockID, err := i.cutBlocks(true)
	require.NoError(t, err)
	assert.NotEqual(t, blockID, uuid.Nil)

	testSearchTagsAndValues(t, userCtx, i, tagKey, expectedTagValues)

	// Test after completing a block
	err = i.completeBlock(ctx, blockID)
	require.NoError(t, err)

	testSearchTagsAndValues(t, userCtx, i, tagKey, expectedTagValues)

	err = services.StopAndAwaitTerminated(ctx, ls)
	require.NoError(t, err)
}

// nolint:revive,unparam
func testSearchTagsAndValues(t *testing.T, ctx context.Context, i *instance, tagName string, expectedTagValues []string) {
	checkSearchTags := func(scope string, contains bool) {
		sr, err := i.SearchTags(ctx, scope)
		require.NoError(t, err)
		require.Greater(t, sr.Metrics.InspectedBytes, uint64(100)) // at least 100 bytes are inspected
		if contains {
			require.Contains(t, sr.TagNames, tagName)
		} else {
			require.NotContains(t, sr.TagNames, tagName)
		}
	}

	checkSearchTags("", true)
	checkSearchTags("span", true)
	// tags are added to the spans and not resources so they should not be present on resource
	checkSearchTags("resource", false)
	checkSearchTags("event", true)
	checkSearchTags("link", true)

	srv, err := i.SearchTagValues(ctx, &tempopb.SearchTagValuesRequest{
		TagName:             tagName,
		MaxTagValues:        0,
		StaleValueThreshold: 0,
	})
	require.NoError(t, err)
	require.Greater(t, srv.Metrics.InspectedBytes, uint64(100)) // we scanned at-least 100 bytes

	sort.Strings(expectedTagValues)
	sort.Strings(srv.TagValues)
	require.Equal(t, expectedTagValues, srv.TagValues)
}

func TestInstanceSearchNoData(t *testing.T) {
	i, ls := defaultInstance(t)

	req := &tempopb.SearchRequest{
		Query: "{}",
	}

	ctx, cancel := context.WithCancel(context.Background())

	sr, err := i.Search(ctx, req)
	assert.NoError(t, err)
	require.Len(t, sr.Traces, 0)

	cancel()
	err = services.StopAndAwaitTerminated(ctx, ls)
	if errors.Is(err, context.Canceled) {
		return
	}
	require.NoError(t, err)
}

// TestInstanceSearchMaxBytesPerTagValuesQueryReturnsPartial confirms that SearchTagValues returns
// partial results if the bytes of the found tag value exceeds the MaxBytesPerTagValuesQuery limit
func TestInstanceSearchMaxBytesPerTagValuesQueryReturnsPartial(t *testing.T) {
	limits, err := overrides.NewOverrides(overrides.Config{
		Defaults: overrides.Overrides{
			Read: overrides.ReadOverrides{
				MaxBytesPerTagValuesQuery: 12,
			},
		},
	}, nil, prometheus.DefaultRegisterer)
	assert.NoError(t, err, "unexpected error creating limits")

	instance, ls := defaultInstance(t)
	instance.overrides = limits

	tagKey := foo
	tagValue := bar

	// create multiple distinct values like bar0, bar1, ...
	_, _, _, _ = writeTracesForSearch(t, instance, "", tagKey, tagValue, true, false)

	ctx, cancel := context.WithCancel(context.Background())
	defer cancel()
	userCtx := user.InjectOrgID(ctx, testTenantID)

	t.Run("SearchTagValues", func(t *testing.T) {
		resp, err := instance.SearchTagValues(userCtx, &tempopb.SearchTagValuesRequest{
			TagName:             tagKey,
			MaxTagValues:        0,
			StaleValueThreshold: 0,
		})
		require.NoError(t, err)
		require.Equal(t, 2, len(resp.TagValues)) // Only two values of the form "bar<idx>" fit in the 12 byte limit above.
	})

	t.Run("SearchTagValuesV2", func(t *testing.T) {
		resp, err := instance.SearchTagValuesV2(userCtx, &tempopb.SearchTagValuesRequest{
			TagName: "." + tagKey,
		})
		require.NoError(t, err)
		require.Equal(t, 1, len(resp.TagValues))
	})

	err = services.StopAndAwaitTerminated(ctx, ls)
	require.NoError(t, err)
}

// TestInstanceSearchMaxBlocksPerTagValuesQueryReturnsPartial confirms that SearchTagValues returns
// partial results if the number of inspected blocks is limited by MaxBlocksPerTagValuesQuery
func TestInstanceSearchMaxBlocksPerTagValuesQueryReturnsPartial(t *testing.T) {
	limits, err := overrides.NewOverrides(overrides.Config{
		Defaults: overrides.Overrides{
			Read: overrides.ReadOverrides{
				MaxBlocksPerTagValuesQuery: 1,
			},
		},
	}, nil, prometheus.DefaultRegisterer)
	assert.NoError(t, err, "unexpected error creating limits")

	instance, ls := defaultInstance(t)
	instance.overrides = limits

	tagKey := foo
	tagValue := bar

	// First block worth of traces
	_, _, _, _ = writeTracesForSearch(t, instance, "", tagKey, tagValue, true, false)

	// Cut the headblock so the next writes land in a new block
	blockID, err := instance.cutBlocks(true)
	require.NoError(t, err)
	assert.NotEqual(t, blockID, uuid.Nil)

	// Second block worth of traces
	_, _, _, _ = writeTracesForSearch(t, instance, "", tagKey, "another-"+bar, true, false)

	ctx, cancel := context.WithCancel(context.Background())
	defer cancel()
	userCtx := user.InjectOrgID(ctx, testTenantID)

	respV1, err := instance.SearchTagValues(userCtx, &tempopb.SearchTagValuesRequest{
		TagName:             tagKey,
		MaxTagValues:        0,
		StaleValueThreshold: 0,
	})
	require.NoError(t, err)
	// livestore writeTracesForSearch creates 5 values per block
	assert.Equal(t, 5, len(respV1.TagValues))

	respV2, err := instance.SearchTagValuesV2(userCtx, &tempopb.SearchTagValuesRequest{TagName: fmt.Sprintf(".%s", tagKey)})
	require.NoError(t, err)
	assert.Equal(t, 5, len(respV2.TagValues))

	// Now test with unlimited blocks
	limits2, err := overrides.NewOverrides(overrides.Config{}, nil, prometheus.DefaultRegisterer)
	assert.NoError(t, err, "unexpected error creating limits")
	instance.overrides = limits2

	respV1, err = instance.SearchTagValues(userCtx, &tempopb.SearchTagValuesRequest{
		TagName:             tagKey,
		MaxTagValues:        0,
		StaleValueThreshold: 0,
	})
	require.NoError(t, err)
	assert.Equal(t, 10, len(respV1.TagValues))

	respV2, err = instance.SearchTagValuesV2(userCtx, &tempopb.SearchTagValuesRequest{TagName: fmt.Sprintf(".%s", tagKey)})
	require.NoError(t, err)
	assert.Equal(t, 10, len(respV2.TagValues))

	err = services.StopAndAwaitTerminated(ctx, ls)
	require.NoError(t, err)
}

func TestSearchTagsV2Limits(t *testing.T) {
	for _, testCase := range []struct {
		MaxBytesPerTagValuesQuery int
	}{
		{
			MaxBytesPerTagValuesQuery: 0,
		},
		{
			MaxBytesPerTagValuesQuery: 10,
		},
		{
			MaxBytesPerTagValuesQuery: 50,
		},
		{
			MaxBytesPerTagValuesQuery: 100,
		},
		{
			MaxBytesPerTagValuesQuery: 500,
		},
		{
			MaxBytesPerTagValuesQuery: 1000,
		},
	} {
		t.Run(fmt.Sprintf("MaxBytesPerTagValuesQuery=%d", testCase.MaxBytesPerTagValuesQuery), func(t *testing.T) {
			ctx, cncl := context.WithCancel(context.Background())
			ctx = user.InjectOrgID(ctx, "test")
			defer cncl()

			instance, ls := defaultInstance(t)
			limits, err := overrides.NewOverrides(overrides.Config{
				Defaults: overrides.Overrides{
					Read: overrides.ReadOverrides{
						MaxBytesPerTagValuesQuery: testCase.MaxBytesPerTagValuesQuery,
					},
				},
			}, nil, prometheus.DefaultRegisterer)
			require.NoError(t, err)

			defer func() {
				err := services.StopAndAwaitTerminated(ctx, ls)
				require.NoError(t, err)
			}()

			instance.overrides = limits

			// push traces
			uniqueKeys := map[string]struct{}{}
			numTraces := 10
			for i := 0; i < numTraces; i++ {
				id := test.ValidTraceID(nil)
				trace := test.MakeTrace(1, id)

				traceBytes, err := trace.Marshal()
				require.NoError(t, err)

				for _, rs := range trace.ResourceSpans {
					for _, ss := range rs.ScopeSpans {
						for _, sp := range ss.Spans {
							for _, tag := range sp.Attributes {
								uniqueKeys[tag.Key] = struct{}{}
							}
						}
					}
				}

				// Create a push request for livestore
				req := &tempopb.PushBytesRequest{
					Traces: []tempopb.PreallocBytes{{Slice: traceBytes}},
					Ids:    [][]byte{id},
				}
				instance.pushBytes(ctx, time.Now(), req)
				err = instance.cutIdleTraces(true)
				require.NoError(t, err)
				blockID, err := instance.cutBlocks(true)
				require.NoError(t, err)
				err = instance.completeBlock(ctx, blockID)
				require.NoError(t, err)
			}
			expectedTags := len(uniqueKeys)

			res, err := instance.SearchTagsV2(ctx, &tempopb.SearchTagsRequest{
				Scope: "span",
			})
			require.NoError(t, err)
			require.NotNil(t, res)
			require.Greater(t, res.Metrics.InspectedBytes, uint64(0))

			require.Len(t, res.Scopes, 1)
			require.Equal(t, "span", res.Scopes[0].Name)

			// if MaxBytesPerTagValuesQuery is 0, we expect all tags to be returned
			if testCase.MaxBytesPerTagValuesQuery == 0 {
				require.Equal(t, expectedTags, len(res.Scopes[0].Tags))
				return
			}

			// if MaxBytesPerTagValuesQuery is > 0, let's count their actualSz and confirm it's less than the limit
			actualSz := 0
			for _, tag := range res.Scopes[0].Tags {
				actualSz += len(tag)
			}
			require.LessOrEqual(t, actualSz, testCase.MaxBytesPerTagValuesQuery)

			err = services.StopAndAwaitTerminated(ctx, ls)
			require.NoError(t, err)
		})
	}
}

// Helper functions adapted from ingester module
func defaultInstance(t testing.TB) (*instance, *LiveStore) {
	instance, liveStore := defaultInstanceAndTmpDir(t)
	return instance, liveStore
}

func defaultInstanceAndTmpDir(t testing.TB) (*instance, *LiveStore) {
	tmpDir := t.TempDir()

	liveStore, _, cncl, err := defaultLiveStore(t, tmpDir)
	require.NoError(t, err)
	t.Cleanup(cncl)
	liveStore.cfg.QueryBlockConcurrency = 1

	// Create a fake instance for testing
	instance, err := liveStore.getOrCreateInstance(testTenantID)
	require.NoError(t, err, "unexpected error creating new instance")

	return instance, liveStore
}

func defaultLiveStore(t testing.TB, tmpDir string) (*LiveStore, context.Context, func(), error) {
	cfg := Config{}
	cfg.RegisterFlagsAndApplyDefaults("", flag.NewFlagSet("", flag.ContinueOnError))
	cfg.WAL.Filepath = tmpDir
	cfg.WAL.Version = encoding.LatestEncoding().Version()

	// Set up test Kafka configuration
	const testTopic = "traces"
	_, kafkaAddr := testkafka.CreateCluster(t, 1, testTopic)

	cfg.IngestConfig.Kafka.Address = kafkaAddr
	cfg.IngestConfig.Kafka.Topic = testTopic
	cfg.IngestConfig.Kafka.ConsumerGroup = "test-consumer-group"

	cfg.holdAllBackgroundProcesses = true // note that the default testing live store disables background processes so we can deterministically run tests

	cfg.Ring.RegisterFlagsAndApplyDefaults("", flag.NewFlagSet("", flag.ContinueOnError))
	//	flagext.DefaultValues(&cfg.Ring)
	mockParititionStore, _ := consul.NewInMemoryClient(
		ring.GetPartitionRingCodec(),
		log.NewNopLogger(),
		nil,
	)
	mockStore, _ := consul.NewInMemoryClient(
		ring.GetCodec(),
		log.NewNopLogger(),
		nil,
	)

	cfg.Ring.KVStore.Mock = mockStore
	cfg.Ring.ListenPort = 0
	cfg.Ring.InstanceAddr = "localhost"
	cfg.Ring.InstanceID = "test-1"
	cfg.PartitionRing.KVStore.Mock = mockParititionStore

	// Create overrides
	limits, err := overrides.NewOverrides(overrides.Config{}, nil, prometheus.DefaultRegisterer)
	if err != nil {
		return nil, nil, func() {}, err
	}

	// Create metrics
	reg := prometheus.NewRegistry()

	logger := &testLogger{t}

	// Use fake Kafka cluster for testing
	liveStore, err := New(cfg, limits, logger, reg, true) // singlePartition = true for testing
	if err != nil {
		return nil, nil, func() {}, err
	}

	ctx, cancel := context.WithCancel(context.Background())
	return liveStore, ctx, cancel, services.StartAndAwaitRunning(ctx, liveStore)
}

var _ log.Logger = (*testLogger)(nil)

type testLogger struct {
	t testing.TB
}

func (l *testLogger) Log(keyvals ...interface{}) error {
	l.t.Log(keyvals...)
	return nil
}

func pushTracesToInstance(t *testing.T, i *instance, numTraces int) ([]*tempopb.Trace, [][]byte) {
	var ids [][]byte
	var traces []*tempopb.Trace

	ctx, cancel := context.WithCancel(context.Background())
	defer cancel()

	for j := 0; j < numTraces; j++ {
		id := make([]byte, 16)
		_, err := crand.Read(id)
		require.NoError(t, err)

		testTrace := test.MakeTrace(10, id)
		trace.SortTrace(testTrace)
		traceBytes, err := testTrace.Marshal()
		require.NoError(t, err)

		// Create a push request for livestore
		req := &tempopb.PushBytesRequest{
			Traces: []tempopb.PreallocBytes{{Slice: traceBytes}},
			Ids:    [][]byte{id},
		}
		i.pushBytes(ctx, time.Now(), req)

		ids = append(ids, id)
		traces = append(traces, testTrace)
	}
	return traces, ids
}

// writes traces to the given instance along with search data. returns
// ids expected to be returned from a tag search and strings expected to
// be returned from a tag value search
// nolint:revive,unparam
func writeTracesForSearch(t *testing.T, i *instance, spanName, tagKey, tagValue string, postFixValue bool, includeEventLink bool) ([][]byte, []string, []string, []string) {
	numTraces := 5
	ids := make([][]byte, 0, numTraces)
	expectedTagValues := make([]string, 0, numTraces)
	expectedEventTagValues := make([]string, 0, numTraces)
	expectedLinkTagValues := make([]string, 0, numTraces)

	ctx, cancel := context.WithCancel(context.Background())
	defer cancel()

	now := time.Now()
	for j := 0; j < numTraces; j++ {
		id := make([]byte, 16)
		_, err := crand.Read(id)
		require.NoError(t, err)

		tv := tagValue
		if postFixValue {
			tv += strconv.Itoa(j)
		}
		kv := &v1.KeyValue{Key: tagKey, Value: &v1.AnyValue{Value: &v1.AnyValue_StringValue{StringValue: tv}}}
		eTv := "event-" + tv
		lTv := "link-" + tv
		eventKv := &v1.KeyValue{Key: tagKey, Value: &v1.AnyValue{Value: &v1.AnyValue_StringValue{StringValue: eTv}}}
		linkKv := &v1.KeyValue{Key: tagKey, Value: &v1.AnyValue{Value: &v1.AnyValue_StringValue{StringValue: lTv}}}
		expectedTagValues = append(expectedTagValues, tv)
		if includeEventLink {
			expectedEventTagValues = append(expectedEventTagValues, eTv)
			expectedLinkTagValues = append(expectedLinkTagValues, lTv)
		}
		ids = append(ids, id)

		testTrace := test.MakeTrace(10, id)
		// add the time
		for _, batch := range testTrace.ResourceSpans {
			for _, ils := range batch.ScopeSpans {
				ils.Scope = &v1.InstrumentationScope{
					Name:       "scope-name",
					Version:    "scope-version",
					Attributes: []*v1.KeyValue{kv},
				}
				for _, span := range ils.Spans {
					span.Name = spanName
					span.StartTimeUnixNano = uint64(now.UnixNano())
					span.EndTimeUnixNano = uint64(now.UnixNano())
				}
			}
		}
		testTrace.ResourceSpans[0].ScopeSpans[0].Spans[0].Attributes = append(testTrace.ResourceSpans[0].ScopeSpans[0].Spans[0].Attributes, kv)
		// add link and event
		event := &trace_v1.Span_Event{Name: "event-name", Attributes: []*v1.KeyValue{eventKv}}
		link := &trace_v1.Span_Link{TraceId: id, SpanId: id, Attributes: []*v1.KeyValue{linkKv}}
		testTrace.ResourceSpans[0].ScopeSpans[0].Spans[0].Events = append(testTrace.ResourceSpans[0].ScopeSpans[0].Spans[0].Events, event)
		testTrace.ResourceSpans[0].ScopeSpans[0].Spans[0].Links = append(testTrace.ResourceSpans[0].ScopeSpans[0].Spans[0].Links, link)

		trace.SortTrace(testTrace)

		traceBytes, err := testTrace.Marshal()
		require.NoError(t, err)

		// Create a push request for livestore
		req := &tempopb.PushBytesRequest{
			Traces: []tempopb.PreallocBytes{{Slice: traceBytes}},
			Ids:    [][]byte{id},
		}
		i.pushBytes(ctx, now, req)
	}

	// traces have to be cut to show up in searches
	err := i.cutIdleTraces(true)
	require.NoError(t, err)

	return ids, expectedTagValues, expectedEventTagValues, expectedLinkTagValues
}

func TestInstanceSearchDoesNotRace(t *testing.T) {
	i, ls := defaultInstanceAndTmpDir(t)

	// add dummy search data
	tagKey := foo
	tagValue := bar

	req := &tempopb.SearchRequest{
		Query: fmt.Sprintf(`{ span.%s = "%s" }`, tagKey, tagValue),
	}

	end := make(chan struct{})
	wg := sync.WaitGroup{}
	ctx, cncl := context.WithCancel(context.Background())

	concurrent := func(f func()) {
		wg.Add(1)
		go func() {
			defer wg.Done()
			for {
				select {
				case <-end:
					return
				default:
					f()
				}
			}
		}()
	}

	concurrent(func() {
		id := make([]byte, 16)
		_, err := crand.Read(id)
		require.NoError(t, err)

		trace := test.MakeTrace(10, id)
		traceBytes, err := trace.Marshal()
		require.NoError(t, err)

		// Create a push request for livestore
		req := &tempopb.PushBytesRequest{
			Traces: []tempopb.PreallocBytes{{Slice: traceBytes}},
			Ids:    [][]byte{id},
		}
		i.pushBytes(ctx, time.Now(), req)
	})

	concurrent(func() {
		err := i.cutIdleTraces(true)
		require.NoError(t, err, "error cutting complete traces")
	})

	concurrent(func() {
		// Cut wal, complete
		blockID, _ := i.cutBlocks(true)
		if blockID != uuid.Nil {
			err := i.completeBlock(ctx, blockID)
			require.NoError(t, err)
		}
	})

	concurrent(func() {
		err := i.deleteOldBlocks() // livestore cleanup
		require.NoError(t, err)
	})

	concurrent(func() {
		_, err := i.Search(ctx, req)
		require.NoError(t, err, "error searching")
	})

	concurrent(func() {
		// SearchTags queries now require userID in ctx
		ctx := user.InjectOrgID(ctx, "test")
		_, err := i.SearchTags(ctx, "")
		require.NoError(t, err, "error getting search tags")
	})

	concurrent(func() {
		// SearchTagValues queries now require userID in ctx
		ctx := user.InjectOrgID(ctx, "test")
		_, err := i.SearchTagValues(ctx, &tempopb.SearchTagValuesRequest{
			TagName:             tagKey,
			MaxTagValues:        0,
			StaleValueThreshold: 0,
		})
		require.NoError(t, err, "error getting search tag values")
	})

	time.Sleep(2000 * time.Millisecond)
	close(end)
	// Wait for go funcs to quit before
	// exiting and cleaning up
	wg.Wait()

	err := services.StopAndAwaitTerminated(ctx, ls)
	cncl()
	require.NoError(t, err)
}

func TestInstanceSearchMetrics(t *testing.T) {
	t.Parallel()
	i, ls := defaultInstance(t)

	numTraces := uint32(500)
	numBytes := uint64(0)
	for j := uint32(0); j < numTraces; j++ {
		id := test.ValidTraceID(nil)

		// Trace bytes have to be pushed as raw tempopb.Trace bytes
		trace := test.MakeTrace(10, id)

		traceBytes, err := trace.Marshal()
		require.NoError(t, err)

		// Create a push request for livestore
		req := &tempopb.PushBytesRequest{
			Traces: []tempopb.PreallocBytes{{Slice: traceBytes}},
			Ids:    [][]byte{id},
		}
		ctx, cancel := context.WithCancel(context.Background())
		defer cancel()
		i.pushBytes(ctx, time.Now(), req)
	}

	ctx, cancel := context.WithCancel(context.Background())
	defer cancel()
	search := func() *tempopb.SearchMetrics {
		sr, err := i.Search(ctx, &tempopb.SearchRequest{
			Query: fmt.Sprintf(`{ span.%s = "%s" }`, "foo", "bar"),
		})
		require.NoError(t, err)
		return sr.Metrics
	}

	// Live traces
	m := search()
	require.Equal(t, uint32(0), m.InspectedTraces) // we don't search live traces
	require.Equal(t, uint64(0), m.InspectedBytes)  // we don't search live traces

	// Test after appending to WAL
	err := i.cutIdleTraces(true)
	require.NoError(t, err)
	m = search()
	require.Less(t, numBytes, m.InspectedBytes)

	// Test after cutting new headblock
	blockID, err := i.cutBlocks(true)
	require.NoError(t, err)
	m = search()
	require.Less(t, numBytes, m.InspectedBytes)

	// Test after completing a block
	err = i.completeBlock(ctx, blockID)
	require.NoError(t, err)
	m = search()
	require.Less(t, numBytes, m.InspectedBytes)

	err = services.StopAndAwaitTerminated(ctx, ls)
	require.NoError(t, err)
}

func TestInstanceFindByTraceID(t *testing.T) {
	i, ls := defaultInstanceAndTmpDir(t)

	tagKey := foo
	tagValue := bar
	ids, _, _, _ := writeTracesForSearch(t, i, "", tagKey, tagValue, false, false)
	require.Greater(t, len(ids), 0, "writeTracesForSearch should create traces")

	// Test 1: Find traces after being cut to WAL
<<<<<<< HEAD
	ctx, cancel := context.WithCancel(context.Background())
	defer cancel()
	resp, err := i.FindByTraceID(ctx, ids[0])
=======
	resp, err := i.FindByTraceID(context.Background(), ids[0], true)
>>>>>>> dfafe8c6
	require.NoError(t, err)
	require.NotNil(t, resp)
	require.NotNil(t, resp.Trace)
	require.Equal(t, ids[0], resp.Trace.ResourceSpans[0].ScopeSpans[0].Spans[0].TraceId)

	// Test 2: Move traces through different sections
	blockID, err := i.cutBlocks(true)
	require.NoError(t, err)
	require.NotEqual(t, blockID, uuid.Nil)

	// Verify we can still find traces from walBlocks
<<<<<<< HEAD
	resp, err = i.FindByTraceID(ctx, ids[0])
=======
	resp, err = i.FindByTraceID(context.Background(), ids[0], true)
>>>>>>> dfafe8c6
	require.NoError(t, err)
	require.NotNil(t, resp.Trace)

	// Test 3: Complete block (moves to completeBlocks)
	err = i.completeBlock(ctx, blockID)
	require.NoError(t, err)

	// Verify we can find traces from completed blocks
<<<<<<< HEAD
	resp, err = i.FindByTraceID(ctx, ids[0])
=======
	resp, err = i.FindByTraceID(context.Background(), ids[0], true)
>>>>>>> dfafe8c6
	require.NoError(t, err)
	require.NotNil(t, resp.Trace)

	// Test 4: Add more traces to new head block
	moreIDs, _, _, _ := writeTracesForSearch(t, i, "", tagKey, "baz", false, false)
	require.Greater(t, len(moreIDs), 0, "should create more traces")

	// Verify we can find both old and new traces
<<<<<<< HEAD
	resp1, err := i.FindByTraceID(ctx, ids[0])
	require.NoError(t, err)
	require.NotNil(t, resp1.Trace, "Should find trace from completed blocks")

	resp2, err := i.FindByTraceID(ctx, moreIDs[0])
=======
	resp1, err := i.FindByTraceID(context.Background(), ids[0], true)
	require.NoError(t, err)
	require.NotNil(t, resp1.Trace, "Should find trace from completed blocks")

	resp2, err := i.FindByTraceID(context.Background(), moreIDs[0], true)
>>>>>>> dfafe8c6
	require.NoError(t, err)
	require.NotNil(t, resp2.Trace, "Should find trace from head block")

	err = services.StopAndAwaitTerminated(ctx, ls)
	require.NoError(t, err)
}

func TestInstanceFindByTraceIDWithSizeLimits(t *testing.T) {
	// Test that the maxBytesPerTrace limit is being passed to the combiner correctly
	i, ls := defaultInstance(t)
	defer func() {
		err := services.StopAndAwaitTerminated(t.Context(), ls)
		require.NoError(t, err)
	}()

	// Set generous ingestion limits initially so the trace can be fully ingested
	generousLimits, err := overrides.NewOverrides(overrides.Config{
		Defaults: overrides.Overrides{
			Global: overrides.GlobalOverrides{
				MaxBytesPerTrace: 10 * 1024 * 1024, // 10MB - very generous
			},
		},
	}, nil, prometheus.DefaultRegisterer)
	require.NoError(t, err)
	i.overrides = generousLimits

	// Create a large trace
	traceID := test.ValidTraceID(nil)
	expectedTrace := test.MakeTraceWithSpanCount(10, 100, traceID)

	// Push the large trace with generous limits
	ctx := user.InjectOrgID(context.Background(), testTenantID)
	traceBytes, err := expectedTrace.Marshal()
	require.NoError(t, err)

	req := &tempopb.PushBytesRequest{
		Traces: []tempopb.PreallocBytes{{Slice: traceBytes}},
		Ids:    [][]byte{traceID},
	}
	i.pushBytes(ctx, time.Now(), req)

	// Cut to ensure we can find it
	err = i.cutIdleTraces(true)
	require.NoError(t, err)

	// and request it back
	resp, err := i.FindByTraceID(context.Background(), traceID, false)
	require.NoError(t, err)
	test.TracesEqual(t, expectedTrace, resp.Trace)

	// Now change the overrides to make the trace "too large"
	newLimit := resp.Trace.Size() / 3 // Much smaller than the ingested trace
	strictLimits, err := overrides.NewOverrides(overrides.Config{
		Defaults: overrides.Overrides{
			Global: overrides.GlobalOverrides{
				MaxBytesPerTrace: newLimit,
			},
		},
	}, nil, prometheus.DefaultRegisterer)
	require.NoError(t, err)
	i.overrides = strictLimits

	// Test with allowPartialTrace=false - should return an error since trace exceeds the new limit
	resp1, err := i.FindByTraceID(context.Background(), traceID, false)

	require.Contains(t, err.Error(), "trace exceeds max size")
	// When there's an error, the response is nil - this is the current behavior
	require.Nil(t, resp1, "Response should be nil when there's an error")

	// Test with allowPartialTrace=true - should return partial trace without error
	resp, err = i.FindByTraceID(context.Background(), traceID, true)
	require.NoError(t, err)
	require.NotNil(t, resp.Trace) // can't validate the trace b/c its a subset of the original trace. as long as its non-nil, we're good
}

func TestIncludeBlock(t *testing.T) {
	tests := []struct {
		blocKStart int64
		blockEnd   int64
		reqStart   uint32
		reqEnd     uint32
		expected   bool
	}{
		// if request is 0s, block start/end don't matter
		{
			blocKStart: 100,
			blockEnd:   200,
			reqStart:   0,
			reqEnd:     0,
			expected:   true,
		},
		// req before
		{
			blocKStart: 100,
			blockEnd:   200,
			reqStart:   50,
			reqEnd:     99,
			expected:   false,
		},
		// overlap front
		{
			blocKStart: 100,
			blockEnd:   200,
			reqStart:   50,
			reqEnd:     150,
			expected:   true,
		},
		// inside block
		{
			blocKStart: 100,
			blockEnd:   200,
			reqStart:   110,
			reqEnd:     150,
			expected:   true,
		},
		// overlap end
		{
			blocKStart: 100,
			blockEnd:   200,
			reqStart:   150,
			reqEnd:     250,
			expected:   true,
		},
		// after block
		{
			blocKStart: 100,
			blockEnd:   200,
			reqStart:   201,
			reqEnd:     250,
			expected:   false,
		},
	}

	for _, tc := range tests {
		t.Run(fmt.Sprintf("%d-%d-%d-%d", tc.blocKStart, tc.blockEnd, tc.reqStart, tc.reqEnd), func(t *testing.T) {
			actual := includeBlock(&backend.BlockMeta{
				StartTime: time.Unix(tc.blocKStart, 0),
				EndTime:   time.Unix(tc.blockEnd, 0),
			}, time.Unix(int64(tc.reqStart), 0), time.Unix(int64(tc.reqEnd), 0))

			require.Equal(t, tc.expected, actual)
		})
	}
}

func TestLiveStoreQueryRange(t *testing.T) {
	// init configuration
	var (
		tempDir = t.TempDir()
		tenant  = "TestLiveStoreQueryRange"
	)

	cfg := Config{}
	cfg.RegisterFlagsAndApplyDefaults("", &flag.FlagSet{})
	cfg.Metrics.TimeOverlapCutoff = 0.5
	cfg.QueryBlockConcurrency = 10
	cfg.CompleteBlockTimeout = 5 * time.Minute

	// Create WAL
	walCfg := &wal.Config{
		Filepath: path.Join(tempDir, "wal"),
		Version:  encoding.DefaultEncoding().Version(),
	}
	w, err := wal.New(walCfg)
	require.NoError(t, err)
	defer func() {
		// WAL doesn't have a shutdown method, just clean up the temp directory
		_ = w.Clear()
	}()

	mover, err := overrides.NewOverrides(overrides.Config{}, nil, prometheus.DefaultRegisterer)
	require.NoError(t, err)
	// Create instance
	inst, err := newInstance(tenant, cfg, w, mover, log.NewNopLogger())
	require.NoError(t, err)

	// Create test spans
	now := time.Now()
	duration := time.Millisecond
	span1Start := now.Add(-10 * time.Second)
	span2Start := now.Add(-time.Second + time.Millisecond)

	sp := test.MakeSpan(test.ValidTraceID(nil))
	sp.StartTimeUnixNano = uint64(span1Start.UnixNano())
	sp.EndTimeUnixNano = uint64(span1Start.Add(duration).UnixNano())
	sp.Kind = trace_v1.Span_SPAN_KIND_SERVER

	sp2 := test.MakeSpan(test.ValidTraceID(nil))
	sp2.StartTimeUnixNano = uint64(span2Start.UnixNano())
	sp2.EndTimeUnixNano = uint64(span2Start.Add(duration).UnixNano())
	sp2.Kind = trace_v1.Span_SPAN_KIND_SERVER

	// Create traces from spans
	trace1 := &tempopb.Trace{
		ResourceSpans: []*trace_v1.ResourceSpans{
			{
				ScopeSpans: []*trace_v1.ScopeSpans{
					{
						Spans: []*trace_v1.Span{sp},
					},
				},
			},
		},
	}

	trace2 := &tempopb.Trace{
		ResourceSpans: []*trace_v1.ResourceSpans{
			{
				ScopeSpans: []*trace_v1.ScopeSpans{
					{
						Spans: []*trace_v1.Span{sp2},
					},
				},
			},
		},
	}

	// Marshal traces to bytes
	trace1Bytes, err := trace1.Marshal()
	require.NoError(t, err)

	trace2Bytes, err := trace2.Marshal()
	require.NoError(t, err)

	// Create trace IDs
	traceID1 := test.ValidTraceID(nil)
	traceID2 := test.ValidTraceID(nil)

	// Push traces using pushBytes
	pushReq := &tempopb.PushBytesRequest{
		Traces: []tempopb.PreallocBytes{
			{Slice: trace1Bytes},
			{Slice: trace2Bytes},
		},
		Ids: [][]byte{traceID1, traceID2},
	}

	inst.pushBytes(t.Context(), now, pushReq)

	// Force block creation by cutting traces and blocks
	err = inst.cutIdleTraces(true)
	require.NoError(t, err)

	blockID, err := inst.cutBlocks(true)
	require.NoError(t, err)
	require.NotEqual(t, uuid.Nil, blockID)

	// Complete the block
	ctx, cancel := context.WithCancel(context.Background())
	defer cancel()
	err = inst.completeBlock(ctx, blockID)
	require.NoError(t, err)

	// Wait a bit to ensure block is ready
	time.Sleep(100 * time.Millisecond)

	// Get the completed block for testing
	inst.blocksMtx.RLock()
	var block *ingester.LocalBlock
	for _, b := range inst.completeBlocks {
		block = b
		break
	}
	inst.blocksMtx.RUnlock()

	require.NotNil(t, block, "block should have been created and completed")

	type testCase struct {
		name              string
		req               *tempopb.QueryRangeRequest
		expectedSpans     int
		expectedExemplars int
	}

	for _, tc := range []testCase{
		{
			// -------------- SP1 ------- SP2 ---------
			// ---------^------------^-----------------
			// ------- START ------ END ---------------
			name: "first trace",
			req: &tempopb.QueryRangeRequest{
				Query:     "{} | count_over_time()",
				Start:     uint64(span1Start.Add(-1 * time.Second).UnixNano()),
				End:       uint64(span1Start.Add(duration + time.Second).UnixNano()),
				Step:      uint64(time.Second),
				Exemplars: 2,
			},
			expectedSpans:     1,
			expectedExemplars: 1,
		},
		{
			// -------------- SP1 ------- SP2 ---------
			// ----------------------^------------^----
			// ------------------- START ------- END --
			name: "second trace",
			req: &tempopb.QueryRangeRequest{
				Query:     "{} | count_over_time()",
				Start:     uint64(span2Start.Add(-1 * time.Second).UnixNano()),
				End:       uint64(now.UnixNano()),
				Step:      uint64(time.Second),
				Exemplars: 2,
			},
			expectedSpans:     1,
			expectedExemplars: 1,
		},
		{
			// -------------- SP1 ------- SP2 -----------
			// ---------------^-------------------^------
			// ------------- START ------------- END ----
			name: "start of block included",
			req: &tempopb.QueryRangeRequest{
				Query:     "{} | count_over_time()",
				Start:     uint64(block.BlockMeta().StartTime.UnixNano()),
				End:       uint64(now.UnixNano()),
				Step:      uint64(time.Second),
				Exemplars: 2,
			},
			expectedSpans:     2,
			expectedExemplars: 2,
		},
		{
			// -------------- SP1 ------- SP2 ------------------
			// ----------------------------^-------------^------
			// ------------------------- START -------- END ----
			name: "end of block included",
			req: &tempopb.QueryRangeRequest{
				Query:     "{} | count_over_time()",
				Start:     uint64(block.BlockMeta().EndTime.UnixNano()),
				End:       uint64(now.UnixNano()),
				Step:      uint64(time.Second),
				Exemplars: 2,
			},
			expectedSpans:     0, // TODO: possible bug
			expectedExemplars: 0,
		},
	} {
		t.Run(tc.name, func(t *testing.T) {
			req := tc.req
			req.MaxSeries = 10
			req.Start, req.End, req.Step = traceql.TrimToBlockOverlap(req.Start, req.End, req.Step, block.BlockMeta().StartTime, block.BlockMeta().EndTime)

			results, err := inst.QueryRange(ctx, req)
			require.NoError(t, err)

			require.Equal(t, 1, len(results.Series))
			for _, ts := range results.Series {
				var sum float64
				for _, val := range ts.Samples {
					sum += val.Value
				}
				require.InDelta(t, tc.expectedSpans, sum, 0.000001)
				require.Equal(t, tc.expectedExemplars, len(ts.Exemplars))
			}
		})
	}
}<|MERGE_RESOLUTION|>--- conflicted
+++ resolved
@@ -901,13 +901,9 @@
 	require.Greater(t, len(ids), 0, "writeTracesForSearch should create traces")
 
 	// Test 1: Find traces after being cut to WAL
-<<<<<<< HEAD
 	ctx, cancel := context.WithCancel(context.Background())
 	defer cancel()
-	resp, err := i.FindByTraceID(ctx, ids[0])
-=======
-	resp, err := i.FindByTraceID(context.Background(), ids[0], true)
->>>>>>> dfafe8c6
+	resp, err := i.FindByTraceID(ctx, ids[0],true)
 	require.NoError(t, err)
 	require.NotNil(t, resp)
 	require.NotNil(t, resp.Trace)
@@ -919,11 +915,7 @@
 	require.NotEqual(t, blockID, uuid.Nil)
 
 	// Verify we can still find traces from walBlocks
-<<<<<<< HEAD
-	resp, err = i.FindByTraceID(ctx, ids[0])
-=======
-	resp, err = i.FindByTraceID(context.Background(), ids[0], true)
->>>>>>> dfafe8c6
+	resp, err = i.FindByTraceID(ctx, ids[0],true)
 	require.NoError(t, err)
 	require.NotNil(t, resp.Trace)
 
@@ -932,11 +924,7 @@
 	require.NoError(t, err)
 
 	// Verify we can find traces from completed blocks
-<<<<<<< HEAD
 	resp, err = i.FindByTraceID(ctx, ids[0])
-=======
-	resp, err = i.FindByTraceID(context.Background(), ids[0], true)
->>>>>>> dfafe8c6
 	require.NoError(t, err)
 	require.NotNil(t, resp.Trace)
 
@@ -945,19 +933,11 @@
 	require.Greater(t, len(moreIDs), 0, "should create more traces")
 
 	// Verify we can find both old and new traces
-<<<<<<< HEAD
 	resp1, err := i.FindByTraceID(ctx, ids[0])
 	require.NoError(t, err)
 	require.NotNil(t, resp1.Trace, "Should find trace from completed blocks")
 
 	resp2, err := i.FindByTraceID(ctx, moreIDs[0])
-=======
-	resp1, err := i.FindByTraceID(context.Background(), ids[0], true)
-	require.NoError(t, err)
-	require.NotNil(t, resp1.Trace, "Should find trace from completed blocks")
-
-	resp2, err := i.FindByTraceID(context.Background(), moreIDs[0], true)
->>>>>>> dfafe8c6
 	require.NoError(t, err)
 	require.NotNil(t, resp2.Trace, "Should find trace from head block")
 
