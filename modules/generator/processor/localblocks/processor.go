package localblocks

import (
	"bytes"
	"context"
	"encoding/json"
	"errors"
	"fmt"
	"sort"
	"sync"
	"time"

	kitlog "github.com/go-kit/log"
	"github.com/go-kit/log/level"
	"github.com/golang/groupcache/lru"
	"github.com/google/uuid"
	"github.com/grafana/tempo/modules/ingester"
	"github.com/grafana/tempo/pkg/flushqueues"
	"github.com/grafana/tempo/tempodb"
<<<<<<< HEAD
	"go.opentelemetry.io/otel"
	"go.opentelemetry.io/otel/attribute"
	"go.opentelemetry.io/otel/trace"
	"go.uber.org/atomic"
=======
>>>>>>> bdd7fcea

	gen "github.com/grafana/tempo/modules/generator/processor"
	"github.com/grafana/tempo/pkg/model"
	"github.com/grafana/tempo/pkg/tempopb"
	v1 "github.com/grafana/tempo/pkg/tempopb/trace/v1"
	"github.com/grafana/tempo/pkg/traceql"
	"github.com/grafana/tempo/pkg/traceqlmetrics"
	"github.com/grafana/tempo/pkg/util/log"
	"github.com/grafana/tempo/tempodb/backend"
	"github.com/grafana/tempo/tempodb/encoding"
	"github.com/grafana/tempo/tempodb/encoding/common"
	"github.com/grafana/tempo/tempodb/wal"
)

var tracer = otel.Tracer("generator/processor/localblocks")

const timeBuffer = 5 * time.Minute

// ProcessorOverrides is just the set of overrides needed here.
type ProcessorOverrides interface {
	DedicatedColumns(string) backend.DedicatedColumns
	MaxBytesPerTrace(string) int
	UnsafeQueryHints(string) bool
}

type Processor struct {
	tenant    string
	logger    kitlog.Logger
	Cfg       Config
	wal       *wal.WAL
	walR      backend.Reader
	walW      backend.Writer
	closeCh   chan struct{}
	wg        sync.WaitGroup
	cacheMtx  sync.RWMutex
	cache     *lru.Cache
	overrides ProcessorOverrides
	enc       encoding.VersionedEncoding

	blocksMtx      sync.RWMutex
	headBlock      common.WALBlock
	walBlocks      map[uuid.UUID]common.WALBlock
	completeBlocks map[uuid.UUID]*ingester.LocalBlock
	lastCutTime    time.Time

	flushqueue *flushqueues.PriorityQueue

	liveTracesMtx sync.Mutex
	liveTraces    *liveTraces
	traceSizes    *traceSizes

	writer tempodb.Writer
}

var _ gen.Processor = (*Processor)(nil)

func New(cfg Config, tenant string, wal *wal.WAL, writer tempodb.Writer, overrides ProcessorOverrides) (p *Processor, err error) {
	if wal == nil {
		return nil, errors.New("local blocks processor requires traces wal")
	}

	enc := encoding.DefaultEncoding()
	if cfg.Block.Version != "" {
		enc, err = encoding.FromVersion(cfg.Block.Version)
		if err != nil {
			return nil, err
		}
	}

	p = &Processor{
		tenant:         tenant,
		logger:         log.WithUserID(tenant, log.Logger),
		Cfg:            cfg,
		wal:            wal,
		walR:           backend.NewReader(wal.LocalBackend()),
		walW:           backend.NewWriter(wal.LocalBackend()),
		overrides:      overrides,
		enc:            enc,
		walBlocks:      map[uuid.UUID]common.WALBlock{},
		completeBlocks: map[uuid.UUID]*ingester.LocalBlock{},
		flushqueue:     flushqueues.NewPriorityQueue(metricFlushQueueSize.WithLabelValues(tenant)),
		liveTraces:     newLiveTraces(),
		traceSizes:     newTraceSizes(),
		closeCh:        make(chan struct{}),
		wg:             sync.WaitGroup{},
		cache:          lru.New(100),
		writer:         writer,
	}

	err = p.reloadBlocks()
	if err != nil {
		return nil, fmt.Errorf("replaying blocks: %w", err)
	}

	p.wg.Add(4)
	go p.cutLoop()
	go p.completeLoop()
	go p.deleteLoop()
	go p.metricLoop()

	if p.writer != nil && p.Cfg.FlushToStorage {
		p.wg.Add(1)
		go p.flushLoop()
	}

	return p, nil
}

func (*Processor) Name() string {
	return "LocalBlocksProcessor"
}

func (p *Processor) PushSpans(_ context.Context, req *tempopb.PushSpansRequest) {
	p.liveTracesMtx.Lock()
	defer p.liveTracesMtx.Unlock()

	before := p.liveTraces.Len()

	maxSz := p.overrides.MaxBytesPerTrace(p.tenant)

	batches := req.Batches
	if p.Cfg.FilterServerSpans {
		batches = filterBatches(batches)
	}

	for _, batch := range batches {

		// Spans in the batch are for the same trace.
		// We use the first one.
		if len(batch.ScopeSpans) == 0 || len(batch.ScopeSpans[0].Spans) == 0 {
			return
		}
		traceID := batch.ScopeSpans[0].Spans[0].TraceId

		// Metric total spans regardless of outcome
		numSpans := 0
		for _, ss := range batch.ScopeSpans {
			numSpans += len(ss.Spans)
		}
		metricTotalSpans.WithLabelValues(p.tenant).Add(float64(numSpans))

		// Check max trace size
		if maxSz > 0 && !p.traceSizes.Allow(traceID, batch.Size(), maxSz) {
			metricDroppedSpans.WithLabelValues(p.tenant, reasonTraceSizeExceeded).Add(float64(numSpans))
			continue
		}

		// Live traces
		if !p.liveTraces.Push(traceID, batch, p.Cfg.MaxLiveTraces) {
			metricDroppedTraces.WithLabelValues(p.tenant, reasonLiveTracesExceeded).Inc()
			continue
		}

	}

	after := p.liveTraces.Len()

	// Number of new traces is the delta
	metricTotalTraces.WithLabelValues(p.tenant).Add(float64(after - before))
}

func (p *Processor) Shutdown(context.Context) {
	close(p.closeCh)
	p.wg.Wait()

	// Immediately cut all traces from memory
	err := p.cutIdleTraces(true)
	if err != nil {
		level.Error(p.logger).Log("msg", "local blocks processor failed to cut remaining traces on shutdown", "err", err)
	}

	err = p.cutBlocks(true)
	if err != nil {
		level.Error(p.logger).Log("msg", "local blocks processor failed to cut head block on shutdown", "err", err)
	}
}

func (p *Processor) cutLoop() {
	defer p.wg.Done()

	flushTicker := time.NewTicker(p.Cfg.FlushCheckPeriod)
	defer flushTicker.Stop()

	for {
		select {
		case <-flushTicker.C:
			err := p.cutIdleTraces(false)
			if err != nil {
				level.Error(p.logger).Log("msg", "local blocks processor failed to cut idle traces", "err", err)
			}

			err = p.cutBlocks(false)
			if err != nil {
				level.Error(p.logger).Log("msg", "local blocks processor failed to cut head block", "err", err)
			}

		case <-p.closeCh:
			return
		}
	}
}

func (p *Processor) deleteLoop() {
	defer p.wg.Done()

	ticker := time.NewTicker(10 * time.Second)
	defer ticker.Stop()

	for {
		select {
		case <-ticker.C:
			err := p.deleteOldBlocks()
			if err != nil {
				level.Error(p.logger).Log("msg", "local blocks processor failed to delete old blocks", "err", err)
			}

		case <-p.closeCh:
			return
		}
	}
}

func (p *Processor) completeLoop() {
	defer p.wg.Done()

	ticker := time.NewTicker(10 * time.Second)
	defer ticker.Stop()

	for {
		select {
		case <-ticker.C:
			err := p.completeBlock()
			if err != nil {
				level.Error(p.logger).Log("msg", "local blocks processor failed to complete a block", "err", err)
			}

		case <-p.closeCh:
			return
		}
	}
}

func (p *Processor) flushLoop() {
	defer p.wg.Done()

	go func() {
		<-p.closeCh
		p.flushqueue.Close()
	}()

	for {
		o := p.flushqueue.Dequeue()
		if o == nil {
			return
		}

		op := o.(*flushOp)
		op.attempts++
		err := p.flushBlock(op.blockID)
		if err != nil {
			_ = level.Error(p.logger).Log("msg", "failed to flush a block", "err", err)

			_ = level.Info(p.logger).Log("msg", "re-queueing block for flushing", "block", op.blockID, "attempts", op.attempts)
			op.at = time.Now().Add(op.backoff())

			if _, err := p.flushqueue.Enqueue(op); err != nil {
				_ = level.Error(p.logger).Log("msg", "failed to requeue block for flushing", "err", err)
			}
		}
	}
}

func (p *Processor) metricLoop() {
	defer p.wg.Done()

	ticker := time.NewTicker(10 * time.Second)
	defer ticker.Stop()

	for {
		select {
		case <-ticker.C:
			// Instead of reacting to every block flush/update, just run on a timer.
			p.recordBlockBytes()

		case <-p.closeCh:
			return
		}
	}
}

func (p *Processor) completeBlock() error {
	// Get a wal block
	var firstWalBlock common.WALBlock
	p.blocksMtx.RLock()
	for _, e := range p.walBlocks {
		firstWalBlock = e
		break
	}
	p.blocksMtx.RUnlock()

	if firstWalBlock == nil {
		return nil
	}

	// Now create a new block
	var (
		ctx    = context.Background()
		reader = backend.NewReader(p.wal.LocalBackend())
		writer = backend.NewWriter(p.wal.LocalBackend())
		cfg    = p.Cfg.Block
		b      = firstWalBlock
	)

	iter, err := b.Iterator()
	if err != nil {
		return err
	}
	defer iter.Close()

	newMeta, err := p.enc.CreateBlock(ctx, cfg, b.BlockMeta(), iter, reader, writer)
	if err != nil {
		return err
	}

	newBlock, err := p.enc.OpenBlock(newMeta, reader)
	if err != nil {
		return err
	}

	// Add new block and delete old block
	p.blocksMtx.Lock()
	defer p.blocksMtx.Unlock()

	p.completeBlocks[newMeta.BlockID] = ingester.NewLocalBlock(ctx, newBlock, p.wal.LocalBackend())
	metricCompletedBlocks.WithLabelValues(p.tenant).Inc()

	// Queue for flushing
	if _, err := p.flushqueue.Enqueue(newFlushOp(newMeta.BlockID)); err != nil {
		_ = level.Error(p.logger).Log("msg", "local blocks processor failed to enqueue block for flushing", "err", err)
	}

	err = b.Clear()
	if err != nil {
		return err
	}
	delete(p.walBlocks, b.BlockMeta().BlockID)

	return nil
}

func (p *Processor) flushBlock(id uuid.UUID) error {
	p.blocksMtx.RLock()
	completeBlock := p.completeBlocks[id]
	p.blocksMtx.RUnlock()

	if completeBlock == nil {
		return nil
	}

	ctx := context.Background()
	err := p.writer.WriteBlock(ctx, completeBlock)
	if err != nil {
		return err
	}
	metricFlushedBlocks.WithLabelValues(p.tenant).Inc()
	_ = level.Info(p.logger).Log("msg", "flushed block to storage", "block", id.String())
	return nil
}

func (p *Processor) GetMetrics(ctx context.Context, req *tempopb.SpanMetricsRequest) (*tempopb.SpanMetricsResponse, error) {
	p.blocksMtx.RLock()
	defer p.blocksMtx.RUnlock()

	var (
		err       error
		startNano = uint64(time.Unix(int64(req.Start), 0).UnixNano())
		endNano   = uint64(time.Unix(int64(req.End), 0).UnixNano())
	)

	if startNano > 0 && endNano > 0 {
		cutoff := time.Now().Add(-p.Cfg.CompleteBlockTimeout).Add(-timeBuffer)
		if startNano < uint64(cutoff.UnixNano()) {
			return nil, fmt.Errorf("time range must be within last %v", p.Cfg.CompleteBlockTimeout)
		}
	}

	// Blocks to check
	blocks := make([]common.BackendBlock, 0, 1+len(p.walBlocks)+len(p.completeBlocks))
	if p.headBlock != nil {
		blocks = append(blocks, p.headBlock)
	}
	for _, b := range p.walBlocks {
		blocks = append(blocks, b)
	}
	for _, b := range p.completeBlocks {
		blocks = append(blocks, b)
	}

	m := traceqlmetrics.NewMetricsResults()
	for _, b := range blocks {

		var (
			meta       = b.BlockMeta()
			blockStart = uint32(meta.StartTime.Unix())
			blockEnd   = uint32(meta.EndTime.Unix())
			// We can only cache the results of this query on this block
			// if the time range fully covers this block (not partial).
			cacheable = req.Start <= blockStart && req.End >= blockEnd
			// Including the trace count in the cache key means we can safely
			// cache results for a wal block which can receive new data
			key = fmt.Sprintf("b:%s-c:%d-q:%s-g:%s", meta.BlockID.String(), meta.TotalObjects, req.Query, req.GroupBy)
		)

		var r *traceqlmetrics.MetricsResults

		if cacheable {
			r = p.metricsCacheGet(key)
		}

		// Uncacheable or not found in cache
		if r == nil {

			f := traceql.NewSpansetFetcherWrapper(func(ctx context.Context, req traceql.FetchSpansRequest) (traceql.FetchSpansResponse, error) {
				return b.Fetch(ctx, req, common.DefaultSearchOptions())
			})

			r, err = traceqlmetrics.GetMetrics(ctx, req.Query, req.GroupBy, 0, startNano, endNano, f)
			if err != nil {
				return nil, err
			}

			if cacheable {
				p.metricsCacheSet(key, r)
			}
		}

		m.Combine(r)

		if req.Limit > 0 && m.SpanCount >= int(req.Limit) {
			break
		}
	}

	resp := &tempopb.SpanMetricsResponse{
		SpanCount: uint64(m.SpanCount),
		Estimated: m.Estimated,
		Metrics:   make([]*tempopb.SpanMetrics, 0, len(m.Series)),
	}

	var rawHistorgram *tempopb.RawHistogram
	var errCount int
	for keys, sh := range m.Series {
		h := []*tempopb.RawHistogram{}

		for bucket, count := range sh.Histogram.Buckets() {
			if count != 0 {
				rawHistorgram = &tempopb.RawHistogram{
					Bucket: uint64(bucket),
					Count:  uint64(count),
				}

				h = append(h, rawHistorgram)
			}
		}

		errCount = 0
		if errs, ok := m.Errors[keys]; ok {
			errCount = errs
		}

		resp.Metrics = append(resp.Metrics, &tempopb.SpanMetrics{
			LatencyHistogram: h,
			Series:           metricSeriesToProto(sh.Series),
			Errors:           uint64(errCount),
		})
	}

	return resp, nil
}

<<<<<<< HEAD
// QueryRange returns metrics.
func (p *Processor) QueryRange(ctx context.Context, req *tempopb.QueryRangeRequest) (traceql.SeriesSet, error) {
	ctx, cancel := context.WithCancel(ctx)
	defer cancel()

	p.blocksMtx.RLock()
	defer p.blocksMtx.RUnlock()

	cutoff := time.Now().Add(-p.Cfg.CompleteBlockTimeout).Add(-timeBuffer)
	if req.Start < uint64(cutoff.UnixNano()) {
		return nil, fmt.Errorf("time range must be within last %v", p.Cfg.CompleteBlockTimeout)
	}

	// Blocks to check
	blocks := make([]common.BackendBlock, 0, 1+len(p.walBlocks)+len(p.completeBlocks))
	if p.headBlock != nil {
		blocks = append(blocks, p.headBlock)
	}
	for _, b := range p.walBlocks {
		blocks = append(blocks, b)
	}
	for _, b := range p.completeBlocks {
		blocks = append(blocks, b)
	}
	if len(blocks) == 0 {
		return nil, nil
	}

	expr, err := traceql.Parse(req.Query)
	if err != nil {
		return nil, fmt.Errorf("compiling query: %w", err)
	}

	unsafe := p.overrides.UnsafeQueryHints(p.tenant)

	timeOverlapCutoff := p.Cfg.Metrics.TimeOverlapCutoff
	if v, ok := expr.Hints.GetFloat(traceql.HintTimeOverlapCutoff, unsafe); ok && v >= 0 && v <= 1.0 {
		timeOverlapCutoff = v
	}

	concurrency := p.Cfg.Metrics.ConcurrentBlocks
	if v, ok := expr.Hints.GetInt(traceql.HintConcurrentBlocks, unsafe); ok && v > 0 && v < 100 {
		concurrency = uint(v)
	}

	// Compile the sharded version of the query
	eval, err := traceql.NewEngine().CompileMetricsQueryRange(req, false, timeOverlapCutoff, unsafe)
	if err != nil {
		return nil, err
	}

	var (
		wg     = boundedwaitgroup.New(concurrency)
		jobErr = atomic.Error{}
	)

	for _, b := range blocks {
		// If a job errored then quit immediately.
		if err := jobErr.Load(); err != nil {
			return nil, err
		}

		start := uint64(b.BlockMeta().StartTime.UnixNano())
		end := uint64(b.BlockMeta().EndTime.UnixNano())
		if start > req.End || end < req.Start {
			// Out of time range
			continue
		}

		wg.Add(1)
		go func(b common.BackendBlock) {
			defer wg.Done()

			m := b.BlockMeta()

			ctx, span := tracer.Start(ctx, "Processor.QueryRange.Block", trace.WithAttributes(
				attribute.String("block", m.BlockID.String()),
				attribute.Int64("blockSize", int64(m.Size)),
			))
			defer span.End()

			// TODO - caching
			f := traceql.NewSpansetFetcherWrapper(func(ctx context.Context, req traceql.FetchSpansRequest) (traceql.FetchSpansResponse, error) {
				return b.Fetch(ctx, req, common.DefaultSearchOptions())
			})

			err := eval.Do(ctx, f, uint64(m.StartTime.UnixNano()), uint64(m.EndTime.UnixNano()))
			if err != nil {
				jobErr.Store(err)
			}
		}(b)
	}

	wg.Wait()

	if err := jobErr.Load(); err != nil {
		return nil, err
	}

	return eval.Results(), nil
}

=======
>>>>>>> bdd7fcea
func (p *Processor) metricsCacheGet(key string) *traceqlmetrics.MetricsResults {
	p.cacheMtx.RLock()
	defer p.cacheMtx.RUnlock()

	if r, ok := p.cache.Get(key); ok {
		return r.(*traceqlmetrics.MetricsResults)
	}

	return nil
}

func (p *Processor) metricsCacheSet(key string, m *traceqlmetrics.MetricsResults) {
	p.cacheMtx.Lock()
	defer p.cacheMtx.Unlock()

	p.cache.Add(key, m)
}

func (p *Processor) deleteOldBlocks() (err error) {
	p.blocksMtx.Lock()
	defer p.blocksMtx.Unlock()

	cuttoff := time.Now().Add(-p.Cfg.CompleteBlockTimeout)

	for id, b := range p.walBlocks {
		if b.BlockMeta().EndTime.Before(cuttoff) {
			if _, ok := p.completeBlocks[id]; !ok {
				level.Warn(p.logger).Log("msg", "deleting WAL block that was never completed", "block", id.String())
			}
			err = b.Clear()
			if err != nil {
				return err
			}
			delete(p.walBlocks, id)
		}
	}

	for id, b := range p.completeBlocks {
		if !p.Cfg.FlushToStorage {
			if b.BlockMeta().EndTime.Before(cuttoff) {
				level.Info(p.logger).Log("msg", "deleting complete block", "block", id.String())
				err = p.wal.LocalBackend().ClearBlock(id, p.tenant)
				if err != nil {
					return err
				}
				delete(p.completeBlocks, id)
			}
			continue
		}

		flushedTime := b.FlushedTime()
		if flushedTime.IsZero() {
			continue
		}

		if b.BlockMeta().EndTime.Before(cuttoff) {
			level.Info(p.logger).Log("msg", "deleting flushed complete block", "block", id.String())
			err = p.wal.LocalBackend().ClearBlock(id, p.tenant)
			if err != nil {
				return err
			}
			delete(p.completeBlocks, id)
		}
	}

	return
}

func (p *Processor) cutIdleTraces(immediate bool) error {
	p.liveTracesMtx.Lock()

	// Record live traces before flushing so we know the high water mark
	metricLiveTraces.WithLabelValues(p.tenant).Set(float64(len(p.liveTraces.traces)))

	since := time.Now().Add(-p.Cfg.TraceIdlePeriod)
	tracesToCut := p.liveTraces.CutIdle(since, immediate)

	p.liveTracesMtx.Unlock()

	if len(tracesToCut) == 0 {
		return nil
	}

	// Sort by ID
	sort.Slice(tracesToCut, func(i, j int) bool {
		return bytes.Compare(tracesToCut[i].id, tracesToCut[j].id) == -1
	})

	for _, t := range tracesToCut {

		tr := &tempopb.Trace{
			ResourceSpans: t.Batches,
		}

		err := p.writeHeadBlock(t.id, tr)
		if err != nil {
			return err
		}

	}

	p.blocksMtx.Lock()
	defer p.blocksMtx.Unlock()
	return p.headBlock.Flush()
}

func (p *Processor) writeHeadBlock(id common.ID, tr *tempopb.Trace) error {
	p.blocksMtx.Lock()
	defer p.blocksMtx.Unlock()

	if p.headBlock == nil {
		err := p.resetHeadBlock()
		if err != nil {
			return err
		}
	}

	// Get trace timestamp bounds
	var start, end uint64
	for _, b := range tr.ResourceSpans {
		for _, ss := range b.ScopeSpans {
			for _, s := range ss.Spans {
				if start == 0 || s.StartTimeUnixNano < start {
					start = s.StartTimeUnixNano
				}
				if s.EndTimeUnixNano > end {
					end = s.EndTimeUnixNano
				}
			}
		}
	}

	// Convert from unix nanos to unix seconds
	startSeconds := uint32(start / uint64(time.Second))
	endSeconds := uint32(end / uint64(time.Second))

	err := p.headBlock.AppendTrace(id, tr, startSeconds, endSeconds)
	if err != nil {
		return err
	}

	return nil
}

func (p *Processor) resetHeadBlock() error {
	meta := &backend.BlockMeta{
		BlockID:           uuid.New(),
		TenantID:          p.tenant,
		DedicatedColumns:  p.overrides.DedicatedColumns(p.tenant),
		ReplicationFactor: backend.MetricsGeneratorReplicationFactor,
	}
	block, err := p.wal.NewBlock(meta, model.CurrentEncoding)
	if err != nil {
		return err
	}
	p.headBlock = block
	p.lastCutTime = time.Now()
	return nil
}

func (p *Processor) cutBlocks(immediate bool) error {
	p.blocksMtx.Lock()
	defer p.blocksMtx.Unlock()

	if p.headBlock == nil || p.headBlock.DataLength() == 0 {
		return nil
	}

	if !immediate && time.Since(p.lastCutTime) < p.Cfg.MaxBlockDuration && p.headBlock.DataLength() < p.Cfg.MaxBlockBytes {
		return nil
	}

	// Clear historical trace sizes for traces that weren't seen in this block.
	p.traceSizes.ClearIdle(p.lastCutTime)

	// Final flush
	err := p.headBlock.Flush()
	if err != nil {
		return fmt.Errorf("failed to flush head block: %w", err)
	}

	p.walBlocks[p.headBlock.BlockMeta().BlockID] = p.headBlock
	metricCutBlocks.WithLabelValues(p.tenant).Inc()

	err = p.resetHeadBlock()
	if err != nil {
		return fmt.Errorf("failed to resetHeadBlock: %w", err)
	}

	return nil
}

func (p *Processor) reloadBlocks() error {
	var (
		ctx = context.Background()
		t   = p.tenant
		l   = p.wal.LocalBackend()
		r   = backend.NewReader(l)
	)

	// ------------------------------------
	// wal blocks
	// ------------------------------------
	walBlocks, err := p.wal.RescanBlocks(0, log.Logger)
	if err != nil {
		return err
	}
	level.Info(p.logger).Log("msg", "reloading wal blocks", "count", len(walBlocks))
	for _, blk := range walBlocks {
		meta := blk.BlockMeta()
		if meta.TenantID == p.tenant {
			level.Info(p.logger).Log("msg", "reloading wal block", "block", meta.BlockID.String())
			p.walBlocks[blk.BlockMeta().BlockID] = blk
		}
	}
	level.Info(p.logger).Log("msg", "reloaded wal blocks", "count", len(p.walBlocks))

	// ------------------------------------
	// Complete blocks
	// ------------------------------------

	// This is a quirk of the local backend, we shouldn't try to list
	// blocks until after we've made sure the tenant folder exists.
	tenants, err := r.Tenants(ctx)
	if err != nil {
		return err
	}
	if len(tenants) == 0 {
		level.Info(p.logger).Log("msg", "no tenants found, skipping complete block replay")
		return nil
	}

	ids, _, err := r.Blocks(ctx, p.tenant)
	if err != nil {
		return err
	}
	level.Info(p.logger).Log("msg", "reloading complete blocks", "count", len(ids))

	for _, id := range ids {
		level.Info(p.logger).Log("msg", "reloading complete block", "block", id.String())
		meta, err := r.BlockMeta(ctx, id, t)

		var clearBlock bool
		if err != nil {
			var vv *json.SyntaxError
			if errors.Is(err, backend.ErrDoesNotExist) || errors.As(err, &vv) {
				clearBlock = true
			}
		}

		if clearBlock {
			level.Info(p.logger).Log("msg", "clearing block", "block", id.String(), "err", err)
			// Partially written block, delete and continue
			err = l.ClearBlock(id, t)
			if err != nil {
				level.Error(p.logger).Log("msg", "local blocks processor failed to clear partially written block during replay", "err", err)
			}
			continue
		}

		if err != nil {
			return err
		}

		blk, err := encoding.OpenBlock(meta, r)
		if err != nil {
			return err
		}
		level.Info(p.logger).Log("msg", "reloaded complete block", "block", id.String())

		lb := ingester.NewLocalBlock(ctx, blk, l)
		p.completeBlocks[id] = lb

		if p.Cfg.FlushToStorage && lb.FlushedTime().IsZero() {
			level.Info(p.logger).Log("msg", "queueing reloaded block for flushing", "block", id.String())
			if _, err := p.flushqueue.Enqueue(newFlushOp(id)); err != nil {
				_ = level.Error(p.logger).Log("msg", "local blocks processor failed to enqueue block for flushing during replay", "err", err)
			}
		}
	}

	return nil
}

func (p *Processor) recordBlockBytes() {
	p.blocksMtx.RLock()
	defer p.blocksMtx.RUnlock()

	sum := uint64(0)

	if p.headBlock != nil {
		sum += p.headBlock.DataLength()
	}
	for _, b := range p.walBlocks {
		sum += b.DataLength()
	}
	for _, b := range p.completeBlocks {
		sum += b.BlockMeta().Size
	}

	metricBlockSize.WithLabelValues(p.tenant).Set(float64(sum))
}

func metricSeriesToProto(series traceqlmetrics.MetricSeries) []*tempopb.KeyValue {
	var r []*tempopb.KeyValue
	for _, kv := range series {
		if kv.Key != "" {
			r = append(r, traceQLStaticToProto(&kv))
		}
	}
	return r
}

func traceQLStaticToProto(kv *traceqlmetrics.KeyValue) *tempopb.KeyValue {
	val := tempopb.TraceQLStatic{Type: int32(kv.Value.Type)}

	switch kv.Value.Type {
	case traceql.TypeInt:
		n, _ := kv.Value.Int()
		val.N = int64(n)
	case traceql.TypeFloat:
		val.F = kv.Value.Float()
	case traceql.TypeString:
		val.S = kv.Value.EncodeToString(false)
	case traceql.TypeBoolean:
		b, _ := kv.Value.Bool()
		val.B = b
	case traceql.TypeDuration:
		d, _ := kv.Value.Duration()
		val.D = uint64(d)
	case traceql.TypeStatus:
		st, _ := kv.Value.Status()
		val.Status = int32(st)
	case traceql.TypeKind:
		k, _ := kv.Value.Kind()
		val.Kind = int32(k)
	default:
		val = tempopb.TraceQLStatic{Type: int32(traceql.TypeNil)}
	}

	return &tempopb.KeyValue{Key: kv.Key, Value: &val}
}

// filterBatches to only root spans or kind==server. Does not modify the input
// but returns a new struct referencing the same input pointers. Returns nil
// if there were no matching spans.
func filterBatches(batches []*v1.ResourceSpans) []*v1.ResourceSpans {
	keep := make([]*v1.ResourceSpans, 0, len(batches))

	for _, batch := range batches {
		var keepSS []*v1.ScopeSpans
		for _, ss := range batch.ScopeSpans {

			var keepSpans []*v1.Span
			for _, s := range ss.Spans {
				if s.Kind == v1.Span_SPAN_KIND_SERVER || len(s.ParentSpanId) == 0 {
					keepSpans = append(keepSpans, s)
				}
			}

			if len(keepSpans) > 0 {
				keepSS = append(keepSS, &v1.ScopeSpans{
					Scope: ss.Scope,
					Spans: keepSpans,
				})
			}
		}

		if len(keepSS) > 0 {
			keep = append(keep, &v1.ResourceSpans{
				Resource:   batch.Resource,
				ScopeSpans: keepSS,
			})
		}
	}

	return keep
}

type flushOp struct {
	blockID  uuid.UUID
	at       time.Time // When to execute
	attempts int
	bo       time.Duration
}

func newFlushOp(blockID uuid.UUID) *flushOp {
	return &flushOp{
		blockID: blockID,
		at:      time.Now(),
		bo:      30 * time.Second,
	}
}

func (f *flushOp) Key() string { return f.blockID.String() }

func (f *flushOp) Priority() int64 { return -f.at.Unix() }

const maxBackoff = 5 * time.Minute

func (f *flushOp) backoff() time.Duration {
	f.bo *= 2
	if f.bo > maxBackoff {
		f.bo = maxBackoff
	}

	return f.bo
}<|MERGE_RESOLUTION|>--- conflicted
+++ resolved
@@ -17,13 +17,7 @@
 	"github.com/grafana/tempo/modules/ingester"
 	"github.com/grafana/tempo/pkg/flushqueues"
 	"github.com/grafana/tempo/tempodb"
-<<<<<<< HEAD
 	"go.opentelemetry.io/otel"
-	"go.opentelemetry.io/otel/attribute"
-	"go.opentelemetry.io/otel/trace"
-	"go.uber.org/atomic"
-=======
->>>>>>> bdd7fcea
 
 	gen "github.com/grafana/tempo/modules/generator/processor"
 	"github.com/grafana/tempo/pkg/model"
@@ -504,111 +498,6 @@
 	return resp, nil
 }
 
-<<<<<<< HEAD
-// QueryRange returns metrics.
-func (p *Processor) QueryRange(ctx context.Context, req *tempopb.QueryRangeRequest) (traceql.SeriesSet, error) {
-	ctx, cancel := context.WithCancel(ctx)
-	defer cancel()
-
-	p.blocksMtx.RLock()
-	defer p.blocksMtx.RUnlock()
-
-	cutoff := time.Now().Add(-p.Cfg.CompleteBlockTimeout).Add(-timeBuffer)
-	if req.Start < uint64(cutoff.UnixNano()) {
-		return nil, fmt.Errorf("time range must be within last %v", p.Cfg.CompleteBlockTimeout)
-	}
-
-	// Blocks to check
-	blocks := make([]common.BackendBlock, 0, 1+len(p.walBlocks)+len(p.completeBlocks))
-	if p.headBlock != nil {
-		blocks = append(blocks, p.headBlock)
-	}
-	for _, b := range p.walBlocks {
-		blocks = append(blocks, b)
-	}
-	for _, b := range p.completeBlocks {
-		blocks = append(blocks, b)
-	}
-	if len(blocks) == 0 {
-		return nil, nil
-	}
-
-	expr, err := traceql.Parse(req.Query)
-	if err != nil {
-		return nil, fmt.Errorf("compiling query: %w", err)
-	}
-
-	unsafe := p.overrides.UnsafeQueryHints(p.tenant)
-
-	timeOverlapCutoff := p.Cfg.Metrics.TimeOverlapCutoff
-	if v, ok := expr.Hints.GetFloat(traceql.HintTimeOverlapCutoff, unsafe); ok && v >= 0 && v <= 1.0 {
-		timeOverlapCutoff = v
-	}
-
-	concurrency := p.Cfg.Metrics.ConcurrentBlocks
-	if v, ok := expr.Hints.GetInt(traceql.HintConcurrentBlocks, unsafe); ok && v > 0 && v < 100 {
-		concurrency = uint(v)
-	}
-
-	// Compile the sharded version of the query
-	eval, err := traceql.NewEngine().CompileMetricsQueryRange(req, false, timeOverlapCutoff, unsafe)
-	if err != nil {
-		return nil, err
-	}
-
-	var (
-		wg     = boundedwaitgroup.New(concurrency)
-		jobErr = atomic.Error{}
-	)
-
-	for _, b := range blocks {
-		// If a job errored then quit immediately.
-		if err := jobErr.Load(); err != nil {
-			return nil, err
-		}
-
-		start := uint64(b.BlockMeta().StartTime.UnixNano())
-		end := uint64(b.BlockMeta().EndTime.UnixNano())
-		if start > req.End || end < req.Start {
-			// Out of time range
-			continue
-		}
-
-		wg.Add(1)
-		go func(b common.BackendBlock) {
-			defer wg.Done()
-
-			m := b.BlockMeta()
-
-			ctx, span := tracer.Start(ctx, "Processor.QueryRange.Block", trace.WithAttributes(
-				attribute.String("block", m.BlockID.String()),
-				attribute.Int64("blockSize", int64(m.Size)),
-			))
-			defer span.End()
-
-			// TODO - caching
-			f := traceql.NewSpansetFetcherWrapper(func(ctx context.Context, req traceql.FetchSpansRequest) (traceql.FetchSpansResponse, error) {
-				return b.Fetch(ctx, req, common.DefaultSearchOptions())
-			})
-
-			err := eval.Do(ctx, f, uint64(m.StartTime.UnixNano()), uint64(m.EndTime.UnixNano()))
-			if err != nil {
-				jobErr.Store(err)
-			}
-		}(b)
-	}
-
-	wg.Wait()
-
-	if err := jobErr.Load(); err != nil {
-		return nil, err
-	}
-
-	return eval.Results(), nil
-}
-
-=======
->>>>>>> bdd7fcea
 func (p *Processor) metricsCacheGet(key string) *traceqlmetrics.MetricsResults {
 	p.cacheMtx.RLock()
 	defer p.cacheMtx.RUnlock()
