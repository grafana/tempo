--- conflicted
+++ resolved
@@ -36,13 +36,8 @@
 
 	p.PushSpans(context.Background(), &tempopb.PushSpansRequest{Batches: traces.Batches})
 
-<<<<<<< HEAD
 	// Manually call expire to force removal of completed edges.
-	sgp := p.(*processor)
-=======
-	// Manually call expire to force collection of edges.
 	sgp := p.(*Processor)
->>>>>>> 75249be5
 	sgp.store.Expire()
 
 	lbAppLabels := labels.FromMap(map[string]string{
