package spanmetrics

import (
	"context"
	"fmt"
	"time"
	"unicode/utf8"

	"go.opentelemetry.io/otel"

	gen "github.com/grafana/tempo/modules/generator/processor"
	processor_util "github.com/grafana/tempo/modules/generator/processor/util"
	"github.com/grafana/tempo/modules/generator/registry"
	"github.com/grafana/tempo/pkg/spanfilter"
	"github.com/grafana/tempo/pkg/tempopb"
	v1 "github.com/grafana/tempo/pkg/tempopb/resource/v1"
	v1_trace "github.com/grafana/tempo/pkg/tempopb/trace/v1"
	tempo_util "github.com/grafana/tempo/pkg/util"
	"github.com/prometheus/client_golang/prometheus"
)

const (
	metricCallsTotal      = "traces_spanmetrics_calls_total"
	metricDurationSeconds = "traces_spanmetrics_latency"
	metricSizeTotal       = "traces_spanmetrics_size_total"
	targetInfo            = "traces_target_info"
)

var tracer = otel.Tracer("modules/generator/processor/spanmetrics")

type Processor struct {
	Cfg Config

	registry registry.Registry

	spanMetricsCallsTotal      registry.Counter
	spanMetricsDurationSeconds registry.Histogram
	spanMetricsSizeTotal       registry.Counter
	spanMetricsTargetInfo      registry.Gauge
	labels                     []string

	filter               *spanfilter.SpanFilter
	filteredSpansCounter prometheus.Counter
	invalidUTF8Counter   prometheus.Counter

	// for testing
	now func() time.Time
}

func New(cfg Config, reg registry.Registry, filteredSpansCounter, invalidUTF8Counter prometheus.Counter) (gen.Processor, error) {
	labels := make([]string, 0, 4+len(cfg.Dimensions))

	if cfg.IntrinsicDimensions.Service {
		labels = append(labels, dimService)
	}
	if cfg.IntrinsicDimensions.SpanName {
		labels = append(labels, dimSpanName)
	}
	if cfg.IntrinsicDimensions.SpanKind {
		labels = append(labels, dimSpanKind)
	}
	if cfg.IntrinsicDimensions.StatusCode {
		labels = append(labels, dimStatusCode)
	}
	if cfg.IntrinsicDimensions.StatusMessage {
		labels = append(labels, dimStatusMessage)
	}

	for _, d := range cfg.Dimensions {
		labels = append(labels, processor_util.SanitizeLabelNameWithCollisions(d, intrinsicLabels))
	}

	for _, m := range cfg.DimensionMappings {
		labels = append(labels, processor_util.SanitizeLabelNameWithCollisions(m.Name, intrinsicLabels))
	}

	err := validateLabelValues(labels)
	if err != nil {
		return nil, err
	}

	err := validateLabelValues(labels)
	if err != nil {
		return nil, err
	}

	p := &Processor{
		Cfg:                   cfg,
		registry:              reg,
		spanMetricsTargetInfo: reg.NewGauge(targetInfo),
		now:                   time.Now,
		labels:                labels,
		filteredSpansCounter:  filteredSpansCounter,
		invalidUTF8Counter:    invalidUTF8Counter,
	}

	if cfg.Subprocessors[Latency] {
		p.spanMetricsDurationSeconds = reg.NewHistogram(metricDurationSeconds, cfg.HistogramBuckets, cfg.HistogramOverride)
	}
	if cfg.Subprocessors[Count] {
		p.spanMetricsCallsTotal = reg.NewCounter(metricCallsTotal)
	}
	if cfg.Subprocessors[Size] {
		p.spanMetricsSizeTotal = reg.NewCounter(metricSizeTotal)
	}

	filter, err := spanfilter.NewSpanFilter(cfg.FilterPolicies)
	if err != nil {
		return nil, err
	}

	p.filter = filter
	return p, nil
}

func (p *Processor) Name() string {
	return Name
}

func (p *Processor) PushSpans(ctx context.Context, req *tempopb.PushSpansRequest) {
	_, span := tracer.Start(ctx, "spanmetrics.PushSpans")
	defer span.End()

	p.aggregateMetrics(req.Batches)
}

func (p *Processor) Shutdown(_ context.Context) {
}

func (p *Processor) aggregateMetrics(resourceSpans []*v1_trace.ResourceSpans) {
	resourceLabels := make([]string, 0)
	resourceValues := make([]string, 0)
	for _, rs := range resourceSpans {
		// already extract job name & instance id, so we only have to do it once per batch of spans
		svcName, _ := processor_util.FindServiceName(rs.Resource.Attributes)
		jobName := processor_util.GetJobValue(rs.Resource.Attributes)
		instanceID, _ := processor_util.FindInstanceID(rs.Resource.Attributes)
		if p.Cfg.EnableTargetInfo {
			processor_util.GetTargetInfoAttributesValues(&resourceLabels, &resourceValues, rs.Resource.Attributes, p.Cfg.TargetInfoExcludedDimensions, intrinsicLabels)
		}
		for _, ils := range rs.ScopeSpans {
			for _, span := range ils.Spans {
				if p.filter.ApplyFilterPolicy(rs.Resource, span) {
					p.aggregateMetricsForSpan(svcName, jobName, instanceID, rs.Resource, span, resourceLabels, resourceValues)
					continue
				}
				p.filteredSpansCounter.Inc()
			}
		}
	}
}

func (p *Processor) aggregateMetricsForSpan(svcName string, jobName string, instanceID string, rs *v1.Resource, span *v1_trace.Span, resourceLabels []string, resourceValues []string) {
	// Spans with negative latency are treated as zero.
	latencySeconds := 0.0
	if start, end := span.GetStartTimeUnixNano(), span.GetEndTimeUnixNano(); start < end {
		latencySeconds = float64(end-start) / float64(time.Second.Nanoseconds())
	}

	labelValues := make([]string, 0, 4+len(p.Cfg.Dimensions))
	targetInfoLabelValues := make([]string, len(resourceLabels))
	labels := make([]string, len(p.labels))
	targetInfoLabels := make([]string, len(resourceLabels))
	copy(labels, p.labels)
	copy(targetInfoLabels, resourceLabels)
	copy(targetInfoLabelValues, resourceValues)

	// important: the order of labelValues must correspond to the order of labels / intrinsic dimensions
	if p.Cfg.IntrinsicDimensions.Service {
		labelValues = append(labelValues, svcName)
	}
	if p.Cfg.IntrinsicDimensions.SpanName {
		labelValues = append(labelValues, span.GetName())
	}
	if p.Cfg.IntrinsicDimensions.SpanKind {
		labelValues = append(labelValues, span.GetKind().String())
	}
	if p.Cfg.IntrinsicDimensions.StatusCode {
		labelValues = append(labelValues, span.GetStatus().GetCode().String())
	}
	if p.Cfg.IntrinsicDimensions.StatusMessage {
		labelValues = append(labelValues, span.GetStatus().GetMessage())
	}

	for _, d := range p.Cfg.Dimensions {
		value, _ := processor_util.FindAttributeValue(d, rs.Attributes, span.Attributes)
		labelValues = append(labelValues, value)
	}

	for _, m := range p.Cfg.DimensionMappings {
		values := ""
		for _, s := range m.SourceLabel {
			if value, _ := processor_util.FindAttributeValue(s, rs.Attributes, span.Attributes); value != "" {
				if values == "" {
					values += value
				} else {
					values = values + m.Join + value
				}
			}
		}
		labelValues = append(labelValues, values)
	}

	// add job label only if job is not blank
	if jobName != "" && p.Cfg.EnableTargetInfo {
		labels = append(labels, dimJob)
		labelValues = append(labelValues, jobName)
	}
	//  add instance label only if job is not blank
	if instanceID != "" && p.Cfg.EnableTargetInfo {
		labels = append(labels, dimInstance)
		labelValues = append(labelValues, instanceID)
	}

	spanMultiplier := processor_util.GetSpanMultiplier(p.Cfg.SpanMultiplierKey, span, rs)

	err := validateLabelValues(labelValues)
	if err != nil {
		p.invalidUTF8Counter.Inc()
		return
	}

	registryLabelValues := p.registry.NewLabelValueCombo(labels, labelValues)

	if p.Cfg.Subprocessors[Count] {
		p.spanMetricsCallsTotal.Inc(registryLabelValues, 1*spanMultiplier)
	}

	if p.Cfg.Subprocessors[Latency] {
		p.spanMetricsDurationSeconds.ObserveWithExemplar(registryLabelValues, latencySeconds, tempo_util.TraceIDToHexString(span.TraceId), spanMultiplier)
	}

	if p.Cfg.Subprocessors[Size] {
		p.spanMetricsSizeTotal.Inc(registryLabelValues, float64(span.Size()))
	}

	// update target_info label values
	if p.Cfg.EnableTargetInfo {
		// TODO - The resource labels only need to be sanitized once
		// TODO - attribute names are stable across applications
		//        so let's cache the result of previous sanitizations
		resourceAttributesCount := len(targetInfoLabels)

		// add joblabel to target info only if job is not blank
		if jobName != "" {
			targetInfoLabels = append(targetInfoLabels, dimJob)
			targetInfoLabelValues = append(targetInfoLabelValues, jobName)
		}
		//  add instance label to target info only if job is not blank
		if instanceID != "" {
			targetInfoLabels = append(targetInfoLabels, dimInstance)
			targetInfoLabelValues = append(targetInfoLabelValues, instanceID)
		}

		targetInfoRegistryLabelValues := p.registry.NewLabelValueCombo(targetInfoLabels, targetInfoLabelValues)

		// only register target info if at least (job or instance) AND one other attribute are present
		// TODO - We can move this check to the top
		if resourceAttributesCount > 0 && len(targetInfoLabels) > resourceAttributesCount {
			p.spanMetricsTargetInfo.SetForTargetInfo(targetInfoRegistryLabelValues, 1)
		}
	}
}

func validateLabelValues(v []string) error {
	for _, value := range v {
		if !utf8.ValidString(value) {
			return fmt.Errorf("invalid utf8 string: %s", value)
		}
	}

<<<<<<< HEAD
	return sanitized
}

func validateLabelValues(v []string) error {
	for _, value := range v {
		if !utf8.ValidString(value) {
			return fmt.Errorf("invalid utf8 string: %s", value)
		}
	}

	return nil
}

func isIntrinsicDimension(name string) bool {
	return processor_util.Contains(name, []string{dimJob, dimSpanName, dimSpanKind, dimStatusCode, dimStatusMessage, dimInstance})
=======
	return nil
>>>>>>> e50f5d96
}<|MERGE_RESOLUTION|>--- conflicted
+++ resolved
@@ -79,11 +79,6 @@
 		return nil, err
 	}
 
-	err := validateLabelValues(labels)
-	if err != nil {
-		return nil, err
-	}
-
 	p := &Processor{
 		Cfg:                   cfg,
 		registry:              reg,
@@ -268,24 +263,5 @@
 			return fmt.Errorf("invalid utf8 string: %s", value)
 		}
 	}
-
-<<<<<<< HEAD
-	return sanitized
-}
-
-func validateLabelValues(v []string) error {
-	for _, value := range v {
-		if !utf8.ValidString(value) {
-			return fmt.Errorf("invalid utf8 string: %s", value)
-		}
-	}
-
 	return nil
-}
-
-func isIntrinsicDimension(name string) bool {
-	return processor_util.Contains(name, []string{dimJob, dimSpanName, dimSpanKind, dimStatusCode, dimStatusMessage, dimInstance})
-=======
-	return nil
->>>>>>> e50f5d96
 }