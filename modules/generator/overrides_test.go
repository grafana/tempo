--- conflicted
+++ resolved
@@ -8,31 +8,12 @@
 )
 
 type mockOverrides struct {
-<<<<<<< HEAD
-	processors                            map[string]struct{}
-	serviceGraphsHistogramBuckets         []float64
-	serviceGraphsDimensions               []string
-	serviceGraphsPeerAttributes           []string
-	serviceGraphsEnableClientServerPrefix bool
-	serviceGraphsEnableClientMetrics      bool
-	spanMetricsHistogramBuckets           []float64
-	spanMetricsDimensions                 []string
-	spanMetricsIntrinsicDimensions        map[string]bool
-	spanMetricsFilterPolicies             []filterconfig.FilterPolicy
-	spanMetricsDimensionMappings          []sharedconfig.DimensionMappings
-	spanMetricsEnableTargetInfo           bool
-	localBlocksMaxLiveTraces              uint64
-	localBlocksMaxBlockDuration           time.Duration
-	localBlocksMaxBlockBytes              uint64
-	localBlocksFlushCheckPeriod           time.Duration
-	localBlocksTraceIdlePeriod            time.Duration
-	localBlocksCompleteBlockTimeout       time.Duration
-=======
 	processors                              map[string]struct{}
 	serviceGraphsHistogramBuckets           []float64
 	serviceGraphsDimensions                 []string
 	serviceGraphsPeerAttributes             []string
 	serviceGraphsEnableClientServerPrefix   bool
+	serviceGraphsEnableClientMetrics        bool
 	spanMetricsHistogramBuckets             []float64
 	spanMetricsDimensions                   []string
 	spanMetricsIntrinsicDimensions          map[string]bool
@@ -46,7 +27,6 @@
 	localBlocksFlushCheckPeriod             time.Duration
 	localBlocksTraceIdlePeriod              time.Duration
 	localBlocksCompleteBlockTimeout         time.Duration
->>>>>>> 14da7b8e
 }
 
 var _ metricsGeneratorOverrides = (*mockOverrides)(nil)
@@ -133,11 +113,10 @@
 	return m.serviceGraphsEnableClientServerPrefix
 }
 
-<<<<<<< HEAD
 func (m *mockOverrides) MetricsGeneratorProcessorServiceGraphsEnableClientMetrics(string) bool {
 	return m.serviceGraphsEnableClientMetrics
-=======
+}
+
 func (m *mockOverrides) MetricsGeneratorProcessorSpanMetricsTargetInfoExcludedDimensions(string) []string {
 	return m.spanMetricsTargetInfoExcludedDimensions
->>>>>>> 14da7b8e
 }