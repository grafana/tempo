--- conflicted
+++ resolved
@@ -9,35 +9,12 @@
 )
 
 type mockOverrides struct {
-<<<<<<< HEAD
-	processors                                         map[string]struct{}
-	serviceGraphsHistogramBuckets                      []float64
-	serviceGraphsDimensions                            []string
-	serviceGraphsPeerAttributes                        []string
-	serviceGraphsEnableClientServerPrefix              bool
-	serviceGraphsEnableMessagingSystemLatencyHistogram bool
-	spanMetricsHistogramBuckets                        []float64
-	spanMetricsDimensions                              []string
-	spanMetricsIntrinsicDimensions                     map[string]bool
-	spanMetricsFilterPolicies                          []filterconfig.FilterPolicy
-	spanMetricsDimensionMappings                       []sharedconfig.DimensionMappings
-	spanMetricsEnableTargetInfo                        bool
-	spanMetricsTargetInfoExcludedDimensions            []string
-	localBlocksMaxLiveTraces                           uint64
-	localBlocksMaxBlockDuration                        time.Duration
-	localBlocksMaxBlockBytes                           uint64
-	localBlocksFlushCheckPeriod                        time.Duration
-	localBlocksTraceIdlePeriod                         time.Duration
-	localBlocksCompleteBlockTimeout                    time.Duration
-	dedicatedColumns                                   backend.DedicatedColumns
-	maxBytesPerTrace                                   int
-	unsafeQueryHints                                   bool
-=======
 	processors                              map[string]struct{}
 	serviceGraphsHistogramBuckets           []float64
 	serviceGraphsDimensions                 []string
 	serviceGraphsPeerAttributes             []string
 	serviceGraphsEnableClientServerPrefix   bool
+  serviceGraphsEnableMessagingSystemLatencyHistogram bool
 	serviceGraphsEnableVirtualNodeLabel     bool
 	spanMetricsHistogramBuckets             []float64
 	spanMetricsDimensions                   []string
@@ -55,7 +32,6 @@
 	dedicatedColumns                        backend.DedicatedColumns
 	maxBytesPerTrace                        int
 	unsafeQueryHints                        bool
->>>>>>> 854cacaa
 }
 
 var _ metricsGeneratorOverrides = (*mockOverrides)(nil)
@@ -154,13 +130,12 @@
 	return m.serviceGraphsEnableClientServerPrefix
 }
 
-<<<<<<< HEAD
 func (m *mockOverrides) MetricsGeneratorProcessorServiceGraphsEnableMessagingSystemLatencyHistogram(string) bool {
 	return m.serviceGraphsEnableMessagingSystemLatencyHistogram
-=======
+}
+
 func (m *mockOverrides) MetricsGeneratorProcessorServiceGraphsEnableVirtualNodeLabel(string) bool {
 	return m.serviceGraphsEnableVirtualNodeLabel
->>>>>>> 854cacaa
 }
 
 func (m *mockOverrides) MetricsGeneratorProcessorSpanMetricsTargetInfoExcludedDimensions(string) []string {
