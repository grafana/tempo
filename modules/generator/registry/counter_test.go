--- conflicted
+++ resolved
@@ -369,7 +369,6 @@
 	assert.LessOrEqual(t, finalDemand, initialDemand/2, "demand should significantly decay")
 }
 
-<<<<<<< HEAD
 func Test_counter_concurrentCollectionRace(t *testing.T) {
 	var (
 		c                 = newCounter("my_counter", nil, nil, nil, 15*time.Minute)
@@ -410,7 +409,6 @@
 	assert.Equal(t, int32(1), initSamplesSeen.Load(),
 		"Expected exactly 1 goroutine to see the init sample, got %d",
 		initSamplesSeen.Load())
-=======
 func Test_counter_onUpdate(t *testing.T) {
 	var seriesUpdated int
 	lifecycler := &mockLimiter{
@@ -440,5 +438,4 @@
 	c.Inc(buildTestLabels([]string{"label"}, []string{"value-1"}), 3.0)
 	c.Inc(buildTestLabels([]string{"label"}, []string{"value-2"}), 4.0)
 	assert.Equal(t, 3, seriesUpdated)
->>>>>>> 86cba55e
 }