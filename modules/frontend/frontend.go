package frontend

import (
	"bytes"
	"fmt"
	"io"
	"net/http"
	"net/url"
	"path"
	"strings"

	"github.com/go-kit/log"
	"github.com/go-kit/log/level"
	"github.com/golang/protobuf/jsonpb" //nolint:all //deprecated
	"github.com/golang/protobuf/proto"  //nolint:all //deprecated
	"github.com/grafana/dskit/user"
	"github.com/opentracing/opentracing-go"
	"github.com/prometheus/client_golang/prometheus"

	"github.com/grafana/tempo/modules/frontend/combiner"
	"github.com/grafana/tempo/modules/overrides"
	"github.com/grafana/tempo/pkg/api"
	"github.com/grafana/tempo/pkg/cache"
	"github.com/grafana/tempo/pkg/tempopb"
	"github.com/grafana/tempo/tempodb"
)

type streamingSearchHandler func(req *tempopb.SearchRequest, srv tempopb.StreamingQuerier_SearchServer) error

type QueryFrontend struct {
<<<<<<< HEAD
	log.Logger
	TraceByIDHandler, SearchHandler, SearchTagsHandler, SearchTagsValuesHandler, SpanMetricsSummaryHandler, SearchWSHandler,
	SearchTagsV2Handler, SearchTagsValuesV2Handler, QueryRangeHandler http.Handler
	cacheProvider   cache.Provider
	streamingSearch streamingSearchHandler
	logger          log.Logger
=======
	TraceByIDHandler, SearchHandler, SpanMetricsSummaryHandler, QueryRangeHandler              http.Handler
	SearchTagsHandler, SearchTagsV2Handler, SearchTagsValuesHandler, SearchTagsValuesV2Handler http.Handler
	cacheProvider                                                                              cache.Provider
	streamingSearch                                                                            streamingSearchHandler
	logger                                                                                     log.Logger
>>>>>>> 0812df6e
}

// New returns a new QueryFrontend
func New(cfg Config, next http.RoundTripper, o overrides.Interface, reader tempodb.Reader, cacheProvider cache.Provider, apiPrefix string, logger log.Logger, registerer prometheus.Registerer) (*QueryFrontend, error) {
	level.Info(logger).Log("msg", "creating middleware in query frontend")

	if cfg.TraceByID.QueryShards < minQueryShards || cfg.TraceByID.QueryShards > maxQueryShards {
		return nil, fmt.Errorf("frontend query shards should be between %d and %d (both inclusive)", minQueryShards, maxQueryShards)
	}

	if cfg.Search.Sharder.ConcurrentRequests <= 0 {
		return nil, fmt.Errorf("frontend search concurrent requests should be greater than 0")
	}

	if cfg.Search.Sharder.TargetBytesPerRequest <= 0 {
		return nil, fmt.Errorf("frontend search target bytes per request should be greater than 0")
	}

	if cfg.Search.Sharder.QueryIngestersUntil < cfg.Search.Sharder.QueryBackendAfter {
		return nil, fmt.Errorf("query backend after should be less than or equal to query ingester until")
	}

	retryWare := newRetryWare(cfg.MaxRetries, registerer)

	// cache
	searchCache := newFrontendCache(cacheProvider, cache.RoleFrontendSearch, logger)

	// inject multi-tenant middleware in multi-tenant routes
	traceByIDMiddleware := MergeMiddlewares(
		newMultiTenantMiddleware(cfg, combiner.NewTraceByID, logger),
		newTraceByIDMiddleware(cfg, o, logger), retryWare)

	searchMiddleware := MergeMiddlewares(
		newMultiTenantMiddleware(cfg, combiner.NewSearch, logger),
		newSearchMiddleware(cfg, o, reader, searchCache, logger), retryWare)

	searchTagsMiddleware := MergeMiddlewares(
		newMultiTenantMiddleware(cfg, combiner.NewSearchTags, logger),
		newSearchTagsMiddleware(cfg, o, reader, logger, tagsResultHandlerFactory, parseTagsRequest), retryWare)

	searchTagsV2Middleware := MergeMiddlewares(
		newMultiTenantMiddleware(cfg, combiner.NewSearchTagsV2, logger),
		newSearchTagsMiddleware(cfg, o, reader, logger, tagsV2ResultHandlerFactory, parseTagsRequest), retryWare)

	searchTagsValuesMiddleware := MergeMiddlewares(
		newMultiTenantMiddleware(cfg, combiner.NewSearchTagValues, logger),
		newSearchTagsMiddleware(cfg, o, reader, logger, tagValuesResultHandlerFactory, parseTagValuesRequest), retryWare)

	searchTagsValuesV2Middleware := MergeMiddlewares(
		newMultiTenantMiddleware(cfg, combiner.NewSearchTagValuesV2, logger),
		newSearchTagsMiddleware(cfg, o, reader, logger, tagValuesV2ResultHandlerFactory, parseTagValuesRequest), retryWare)

	metricsMiddleware := MergeMiddlewares(
		newMultiTenantUnsupportedMiddleware(cfg, logger),
		newMetricsMiddleware(), retryWare)

	queryRangeMiddleware := MergeMiddlewares(
		newMultiTenantUnsupportedMiddleware(cfg, logger),
		newQueryRangeMiddleware(cfg, o, reader, logger), retryWare)

	traces := traceByIDMiddleware.Wrap(next)
	search := searchMiddleware.Wrap(next)
	searchTags := searchTagsMiddleware.Wrap(next)
	searchTagsV2 := searchTagsV2Middleware.Wrap(next)
	searchTagValues := searchTagsValuesMiddleware.Wrap(next)
	searchTagValuesV2 := searchTagsValuesV2Middleware.Wrap(next)

	metrics := metricsMiddleware.Wrap(next)
	queryrange := queryRangeMiddleware.Wrap(next)

	return &QueryFrontend{
		TraceByIDHandler:          newHandler(traces, traceByIDSLOPostHook(cfg.TraceByID.SLO), nil, logger),
		SearchHandler:             newHandler(search, searchSLOPostHook(cfg.Search.SLO), searchSLOPreHook, logger),
		SearchTagsHandler:         newHandler(searchTags, nil, nil, logger),
		SearchTagsV2Handler:       newHandler(searchTagsV2, nil, nil, logger),
		SearchTagsValuesHandler:   newHandler(searchTagValues, nil, nil, logger),
		SearchTagsValuesV2Handler: newHandler(searchTagValuesV2, nil, nil, logger),
		SpanMetricsSummaryHandler: newHandler(metrics, nil, nil, logger),
		QueryRangeHandler:         newHandler(queryrange, nil, nil, logger),
		cacheProvider:             cacheProvider,
		streamingSearch:           newSearchStreamingGRPCHandler(cfg, o, retryWare.Wrap(next), reader, searchCache, apiPrefix, logger),
		logger:                    logger,
	}, nil
}

// Search implements StreamingQuerierServer interface for streaming search
func (q *QueryFrontend) Search(req *tempopb.SearchRequest, srv tempopb.StreamingQuerier_SearchServer) error {
	return q.streamingSearch(req, srv)
}

// newTraceByIDMiddleware creates a new frontend middleware responsible for handling get traces requests.
func newTraceByIDMiddleware(cfg Config, o overrides.Interface, logger log.Logger) Middleware {
	return MiddlewareFunc(func(next http.RoundTripper) http.RoundTripper {
		// We're constructing middleware in this statement, each middleware wraps the next one from left-to-right
		// - the Deduper dedupes Span IDs for Zipkin support
		// - the ShardingWare shards queries by splitting the block ID space
		// - the RetryWare retries requests that have failed (error or http status 500)
		rt := NewRoundTripper(
			next,
			newDeduper(logger),
			newTraceByIDSharder(&cfg.TraceByID, o, logger),
			newHedgedRequestWare(cfg.TraceByID.Hedging),
		)

		return RoundTripperFunc(func(r *http.Request) (*http.Response, error) {
			// validate traceID
			_, err := api.ParseTraceID(r)
			if err != nil {
				return &http.Response{
					StatusCode: http.StatusBadRequest,
					Body:       io.NopCloser(strings.NewReader(err.Error())),
					Header:     http.Header{},
				}, nil
			}

			// validate start and end parameter
			_, _, _, _, _, reqErr := api.ValidateAndSanitizeRequest(r)
			if reqErr != nil {
				return &http.Response{
					StatusCode: http.StatusBadRequest,
					Body:       io.NopCloser(strings.NewReader(reqErr.Error())),
					Header:     http.Header{},
				}, nil
			}

			// check marshalling format
			marshallingFormat := api.HeaderAcceptJSON
			if r.Header.Get(api.HeaderAccept) == api.HeaderAcceptProtobuf {
				marshallingFormat = api.HeaderAcceptProtobuf
			}

			// enforce all communication internal to Tempo to be in protobuf bytes
			r.Header.Set(api.HeaderAccept, api.HeaderAcceptProtobuf)

			resp, err := rt.RoundTrip(r)

			// todo : should all of this request/response content type be up a level and be used for all query types?
			if resp != nil && resp.StatusCode == http.StatusOK {
				body, err := io.ReadAll(resp.Body)
				resp.Body.Close()
				if err != nil {
					return nil, fmt.Errorf("error reading response body at query frontend: %w", err)
				}
				responseObject := &tempopb.TraceByIDResponse{}
				err = proto.Unmarshal(body, responseObject)
				if err != nil {
					return nil, err
				}

				if marshallingFormat == api.HeaderAcceptJSON {
					var jsonTrace bytes.Buffer
					marshaller := &jsonpb.Marshaler{}
					err = marshaller.Marshal(&jsonTrace, responseObject.Trace)
					if err != nil {
						return nil, err
					}
					resp.Body = io.NopCloser(bytes.NewReader(jsonTrace.Bytes()))
				} else {
					traceBuffer, err := proto.Marshal(responseObject.Trace)
					if err != nil {
						return nil, err
					}
					resp.Body = io.NopCloser(bytes.NewReader(traceBuffer))
				}

				if resp.Header != nil {
					resp.Header.Set(api.HeaderContentType, marshallingFormat)
				}
			}
			span := opentracing.SpanFromContext(r.Context())
			if span != nil {
				span.SetTag("contentType", marshallingFormat)
			}

			return resp, err
		})
	})
}

// newSearchMiddleware creates a new frontend middleware to handle search and search tags requests.
func newSearchMiddleware(cfg Config, o overrides.Interface, reader tempodb.Reader, c *frontendCache, logger log.Logger) Middleware {
	return MiddlewareFunc(func(next http.RoundTripper) http.RoundTripper {
		ss := newSearchSharder(reader, o, cfg.Search.Sharder, newSearchProgress, c, logger)
		searchRT := NewRoundTripper(next, ss)

		return RoundTripperFunc(func(r *http.Request) (*http.Response, error) {
			// backend search queries require sharding, so we pass through a special roundtripper
			return searchRT.RoundTrip(r)
		})
	})
}

// newSearchTagsMiddleware creates a new frontend middleware to handle search tags requests.
func newSearchTagsMiddleware(cfg Config, o overrides.Interface, reader tempodb.Reader, logger log.Logger,
	resultsHandlerFactory tagResultHandlerFactory, parseRequest parseRequestFunction,
) Middleware {
	return MiddlewareFunc(func(next http.RoundTripper) http.RoundTripper {
		return NewRoundTripper(next, newTagsSharding(reader, o, cfg.Search.Sharder, resultsHandlerFactory, logger, parseRequest))
	})
}

// newSpanMetricsMiddleware creates a new frontend middleware to handle metrics-generator requests.
func newMetricsMiddleware() Middleware {
	return MiddlewareFunc(func(next http.RoundTripper) http.RoundTripper {
		generatorRT := next

		return RoundTripperFunc(func(r *http.Request) (*http.Response, error) {
			// ingester search queries only need to be proxied to a single querier
			orgID, _ := user.ExtractOrgID(r.Context())

			r.Header.Set(user.OrgIDHeaderName, orgID)
			r.RequestURI = buildUpstreamRequestURI(r.RequestURI, nil)

			return generatorRT.RoundTrip(r)
		})
	})
}

// buildUpstreamRequestURI returns a uri based on the passed parameters
// we do this because dskit/common uses the RequestURI field to translate from http.Request to httpgrpc.Request
// https://github.com/grafana/dskit/blob/740f56bd293423c5147773ce97264519f9fddc58/httpgrpc/server/server.go#L59
func buildUpstreamRequestURI(originalURI string, params url.Values) string {
	const queryDelimiter = "?"

	uri := path.Join(api.PathPrefixQuerier, originalURI)
	if len(params) > 0 {
		uri += queryDelimiter + params.Encode()
	}

	return uri
}

func newQueryRangeMiddleware(cfg Config, o overrides.Interface, reader tempodb.Reader, logger log.Logger) Middleware {
	return MiddlewareFunc(func(next http.RoundTripper) http.RoundTripper {
		searchRT := NewRoundTripper(next, newQueryRangeSharder(reader, o, cfg.Metrics.Sharder, newSearchProgress, logger))

		return RoundTripperFunc(func(r *http.Request) (*http.Response, error) {
			return searchRT.RoundTrip(r)
		})
	})
}<|MERGE_RESOLUTION|>--- conflicted
+++ resolved
@@ -28,20 +28,11 @@
 type streamingSearchHandler func(req *tempopb.SearchRequest, srv tempopb.StreamingQuerier_SearchServer) error
 
 type QueryFrontend struct {
-<<<<<<< HEAD
-	log.Logger
-	TraceByIDHandler, SearchHandler, SearchTagsHandler, SearchTagsValuesHandler, SpanMetricsSummaryHandler, SearchWSHandler,
-	SearchTagsV2Handler, SearchTagsValuesV2Handler, QueryRangeHandler http.Handler
-	cacheProvider   cache.Provider
-	streamingSearch streamingSearchHandler
-	logger          log.Logger
-=======
 	TraceByIDHandler, SearchHandler, SpanMetricsSummaryHandler, QueryRangeHandler              http.Handler
 	SearchTagsHandler, SearchTagsV2Handler, SearchTagsValuesHandler, SearchTagsValuesV2Handler http.Handler
 	cacheProvider                                                                              cache.Provider
 	streamingSearch                                                                            streamingSearchHandler
 	logger                                                                                     log.Logger
->>>>>>> 0812df6e
 }
 
 // New returns a new QueryFrontend
