package frontend

import (
	"bytes"
	"io"
	"io/ioutil"
	"net/http"
	"strings"
	"time"

	"github.com/cortexproject/cortex/pkg/querier/queryrange"
	"github.com/go-kit/kit/log"
	"github.com/go-kit/kit/log/level"
	"github.com/golang/protobuf/jsonpb"
	"github.com/golang/protobuf/proto"
	"github.com/opentracing/opentracing-go"
	ot_log "github.com/opentracing/opentracing-go/log"
	"github.com/pkg/errors"
	"github.com/prometheus/client_golang/prometheus"
	"github.com/prometheus/client_golang/prometheus/promauto"
	"github.com/weaveworks/common/middleware"
	"github.com/weaveworks/common/user"

	"github.com/grafana/tempo/pkg/tempopb"
	"github.com/grafana/tempo/pkg/util"
)

// NewTripperware returns a Tripperware configured with a middleware to route, split and dedupe requests.
func NewTripperware(cfg Config, logger log.Logger, registerer prometheus.Registerer) (queryrange.Tripperware, error) {
	level.Info(logger).Log("msg", "creating tripperware in query frontend")

	tracesTripperware := NewTracesTripperware(cfg, logger)
	searchTripperware := NewSearchTripperware(logger)

	return func(next http.RoundTripper) http.RoundTripper {
		traces := tracesTripperware(next)
		search := searchTripperware(next)

		return newFrontendRoundTripper(next, traces, search, logger, registerer)
	}, nil
}

type frontendRoundTripper struct {
	next, traces, search http.RoundTripper
	logger               log.Logger
	queriesPerTenant     *prometheus.CounterVec
}

func newFrontendRoundTripper(next, traces, search http.RoundTripper, logger log.Logger, registerer prometheus.Registerer) frontendRoundTripper {
	queriesPerTenant := promauto.With(registerer).NewCounterVec(prometheus.CounterOpts{
		Namespace: "tempo",
		Name:      "query_frontend_queries_total",
		Help:      "Total queries received per tenant.",
	}, []string{"tenant"})

	return frontendRoundTripper{
		next:             next,
		traces:           traces,
		search:           search,
		logger:           logger,
		queriesPerTenant: queriesPerTenant,
	}
}

func (r frontendRoundTripper) RoundTrip(req *http.Request) (resp *http.Response, err error) {
	start := time.Now()
	// tracing instrumentation
	span, ctx := opentracing.StartSpanFromContext(req.Context(), "frontend.Tripperware")
	defer span.Finish()

	orgID, _ := user.ExtractOrgID(req.Context())
	r.queriesPerTenant.WithLabelValues(orgID).Inc()
	span.SetTag("orgID", orgID)

	// for context propagation with traceID set
	req = req.WithContext(ctx)

	// route the request to the appropriate RoundTripper
	switch op := getOperation(req.URL.Path); op {
	case TracesOp:
		resp, err = r.traces.RoundTrip(req)
	case SearchOp:
		resp, err = r.search.RoundTrip(req)
	default:
		resp, err = r.next.RoundTrip(req)
	}

	traceID, _ := middleware.ExtractTraceID(ctx)
	statusCode := 500
	var contentLength int64 = 0
	if resp != nil {
		statusCode = resp.StatusCode
		contentLength = resp.ContentLength
	}

	level.Info(r.logger).Log(
		"tenant", orgID,
		"method", req.Method,
		"traceID", traceID,
		"url", req.URL.RequestURI(),
		"duration", time.Since(start).String(),
		"response_size", contentLength,
		"status", statusCode,
	)

	return
}

type RequestOp string

const (
	TracesOp RequestOp = "traces"
	SearchOp           = "search"
)

func getOperation(path string) RequestOp {
	switch {
	case strings.HasPrefix(path, "/api/traces"):
		return TracesOp
	case strings.HasPrefix(path, "/api/search"):
		return SearchOp
	default:
		return ""
	}
}

// NewTracesTripperware creates a new frontend tripperware responsible for handling get traces requests.
func NewTracesTripperware(cfg Config, logger log.Logger) func(next http.RoundTripper) http.RoundTripper {
	return func(next http.RoundTripper) http.RoundTripper {
<<<<<<< HEAD
		// We're constructing middleware in this statement. There are two at the moment -
		// - the rightmost one (executed first) is ShardingWare which helps to shard queries by splitting the block ID space
		// - the leftmost one (executed last) is Deduper which dedupe Span IDs for Zipkin support
		rt := NewRoundTripper(next, Deduper(logger), ShardingWare(cfg.QueryShards, logger))
=======
		// We're constructing middleware in this statement, each middleware wraps the next one from left-to-right
		// - the Deduper dedupes Span IDs for Zipkin support
		// - the ShardingWare shards queries by splitting the block ID space
		// - the RetryWare retries requests that have failed (error or http status 500)
		rt := NewRoundTripper(next, Deduper(logger), ShardingWare(cfg.QueryShards, logger), RetryWare(cfg.MaxRetries, logger))

		return queryrange.RoundTripFunc(func(r *http.Request) (*http.Response, error) {
			start := time.Now()
			// tracing instrumentation
			span, ctx := opentracing.StartSpanFromContext(r.Context(), "frontend.Tripperware")
			defer span.Finish()
>>>>>>> 2ad27e7c

		return queryrange.RoundTripFunc(func(r *http.Request) (*http.Response, error) {
			// don't start a new span, this is already handled by frontendRoundTripper
			span := opentracing.SpanFromContext(r.Context())

			// validate traceID
			_, err := util.ParseTraceID(r)
			if err != nil {
				return &http.Response{
					StatusCode: http.StatusBadRequest,
					Body:       ioutil.NopCloser(strings.NewReader(err.Error())),
					Header:     http.Header{},
				}, nil
			}
			span.LogFields(ot_log.String("msg", "validated traceID"))

			// check marshalling format
			marshallingFormat := util.JSONTypeHeaderValue
			if r.Header.Get(util.AcceptHeaderKey) == util.ProtobufTypeHeaderValue {
				marshallingFormat = util.ProtobufTypeHeaderValue
			}

			// Enforce all communication internal to Tempo to be in protobuf bytes
			r.Header.Set(util.AcceptHeaderKey, util.ProtobufTypeHeaderValue)

			resp, err := rt.RoundTrip(r)

			if resp != nil && resp.StatusCode == http.StatusOK && marshallingFormat == util.JSONTypeHeaderValue {
				// if request is for application/json, unmarshal into proto object and re-marshal into json bytes
				body, err := io.ReadAll(resp.Body)
				resp.Body.Close()
				if err != nil {
					return nil, errors.Wrap(err, "error reading response body at query frontend")
				}
				traceObject := &tempopb.Trace{}
				err = proto.Unmarshal(body, traceObject)
				if err != nil {
					return nil, err
				}

				var jsonTrace bytes.Buffer
				marshaller := &jsonpb.Marshaler{}
				err = marshaller.Marshal(&jsonTrace, traceObject)
				if err != nil {
					return nil, err
				}
				resp.Body = ioutil.NopCloser(bytes.NewReader(jsonTrace.Bytes()))
			}
			span.SetTag("response marshalling format", marshallingFormat)

			return resp, err
		})
	}
}

// NewSearchTripperware creates a new frontend tripperware to handle search and search tags requests.
func NewSearchTripperware(logger log.Logger) queryrange.Tripperware {
	return func(rt http.RoundTripper) http.RoundTripper {
		return queryrange.RoundTripFunc(func(r *http.Request) (*http.Response, error) {
			// don't start a new span, this is already handled by frontendRoundTripper
			span := opentracing.SpanFromContext(r.Context())

			// check marshalling format
			marshallingFormat := util.JSONTypeHeaderValue
			if r.Header.Get(util.AcceptHeaderKey) == util.ProtobufTypeHeaderValue {
				marshallingFormat = util.ProtobufTypeHeaderValue
			}

			// TODO GRPC requests aren't handled properply yet

			//// Enforce all communication internal to Tempo to be in protobuf bytes
			//r.Header.Set(util.AcceptHeaderKey, util.ProtobufTypeHeaderValue)

			orgID, _ := user.ExtractOrgID(r.Context())

			r.Header.Set(user.OrgIDHeaderName, orgID)
			r.RequestURI = querierPrefix + r.RequestURI

			resp, err := rt.RoundTrip(r)

			//if resp != nil && resp.StatusCode == http.StatusOK && marshallingFormat == util.JSONTypeHeaderValue {
			//	// if request is for application/json, unmarshal into proto object and re-marshal into json bytes
			//	body, err := io.ReadAll(resp.Body)
			//	resp.Body.Close()
			//	if err != nil {
			//		return nil, errors.Wrap(err, "error reading response body at query frontend")
			//	}
			//	traceObject := &tempopb.Trace{}
			//	err = proto.Unmarshal(body, traceObject)
			//	if err != nil {
			//		return nil, err
			//	}
			//
			//	var jsonTrace bytes.Buffer
			//	marshaller := &jsonpb.Marshaler{}
			//	err = marshaller.Marshal(&jsonTrace, traceObject)
			//	if err != nil {
			//		return nil, err
			//	}
			//	resp.Body = ioutil.NopCloser(bytes.NewReader(jsonTrace.Bytes()))
			//}
			span.SetTag("response marshalling format", marshallingFormat)

			return resp, err
		})
	}
}<|MERGE_RESOLUTION|>--- conflicted
+++ resolved
@@ -127,24 +127,11 @@
 // NewTracesTripperware creates a new frontend tripperware responsible for handling get traces requests.
 func NewTracesTripperware(cfg Config, logger log.Logger) func(next http.RoundTripper) http.RoundTripper {
 	return func(next http.RoundTripper) http.RoundTripper {
-<<<<<<< HEAD
-		// We're constructing middleware in this statement. There are two at the moment -
-		// - the rightmost one (executed first) is ShardingWare which helps to shard queries by splitting the block ID space
-		// - the leftmost one (executed last) is Deduper which dedupe Span IDs for Zipkin support
-		rt := NewRoundTripper(next, Deduper(logger), ShardingWare(cfg.QueryShards, logger))
-=======
 		// We're constructing middleware in this statement, each middleware wraps the next one from left-to-right
 		// - the Deduper dedupes Span IDs for Zipkin support
 		// - the ShardingWare shards queries by splitting the block ID space
 		// - the RetryWare retries requests that have failed (error or http status 500)
 		rt := NewRoundTripper(next, Deduper(logger), ShardingWare(cfg.QueryShards, logger), RetryWare(cfg.MaxRetries, logger))
-
-		return queryrange.RoundTripFunc(func(r *http.Request) (*http.Response, error) {
-			start := time.Now()
-			// tracing instrumentation
-			span, ctx := opentracing.StartSpanFromContext(r.Context(), "frontend.Tripperware")
-			defer span.Finish()
->>>>>>> 2ad27e7c
 
 		return queryrange.RoundTripFunc(func(r *http.Request) (*http.Response, error) {
 			// don't start a new span, this is already handled by frontendRoundTripper
