--- conflicted
+++ resolved
@@ -13,12 +13,8 @@
 	"github.com/prometheus/client_golang/prometheus"
 	"github.com/prometheus/client_golang/prometheus/promauto"
 	"github.com/weaveworks/common/user"
-<<<<<<< HEAD
 
-	"github.com/cortexproject/cortex/pkg/querier/frontend"
 	"github.com/grafana/tempo/pkg/util"
-=======
->>>>>>> b9adba2f
 )
 
 // NewTripperware returns a Tripperware configured with a middleware to split requests
@@ -33,14 +29,7 @@
 	return func(next http.RoundTripper) http.RoundTripper {
 		// Get the http request, add custom parameters to it, split it, and call downstream roundtripper
 		rt := NewRoundTripper(next, ShardingWare(cfg.QueryShards, logger))
-<<<<<<< HEAD
-		return frontend.RoundTripFunc(func(r *http.Request) (*http.Response, error) {
-=======
 		return queryrange.RoundTripFunc(func(r *http.Request) (*http.Response, error) {
-			orgID, _ := user.ExtractOrgID(r.Context())
-			queriesPerTenant.WithLabelValues(orgID).Inc()
-
->>>>>>> b9adba2f
 			// tracing instrumentation
 			span, ctx := opentracing.StartSpanFromContext(r.Context(), "frontend.RoundTrip")
 			defer span.Finish()
