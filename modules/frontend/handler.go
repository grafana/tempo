--- conflicted
+++ resolved
@@ -143,13 +143,10 @@
 		}
 	}
 	server.WriteError(w, err)
-<<<<<<< HEAD
+	return err
 }
 
 // isRequestBodyTooLarge returns true if the error is "http: request body too large".
 func isRequestBodyTooLarge(err error) bool {
 	return err != nil && strings.Contains(err.Error(), "http: request body too large")
-=======
-	return err
->>>>>>> a4bcc5db
 }