package combiner

import (
	"bytes"
	"fmt"
	"io"
	"net/http"
	"strings"
	"sync"

	"github.com/gogo/protobuf/proto"
	"github.com/grafana/tempo/pkg/api"
	"github.com/grafana/tempo/pkg/model/trace"
	"github.com/grafana/tempo/pkg/tempopb"
)

const (
	internalErrorMsg = "internal error"
)

type traceByIDCombiner struct {
	mu sync.Mutex

	c           *trace.Combiner
	contentType string

	code          int
	statusMessage string
}

// NewTraceByID returns a trace id combiner. The trace by id combiner has a few different behaviors then the others
// - 404 is a valid response code. if all downstream jobs return 404 then it will return 404 with no body
// - translate tempopb.TraceByIDResponse to tempopb.Trace. all other combiners pass the same object through
// - runs the zipkin dedupe logic on the fully combined trace
// - encode the returned trace as either json or proto depending on the request
func NewTraceByID(maxBytes int, contentType string) Combiner {
	return &traceByIDCombiner{
		c:           trace.NewCombiner(maxBytes),
		code:        http.StatusNotFound,
		contentType: contentType,
	}
}

func (c *traceByIDCombiner) AddResponse(r PipelineResponse) error {
	c.mu.Lock()
	defer c.mu.Unlock()

	if c.shouldQuit() {
		return nil
	}

	res := r.HTTPResponse()
	if res.StatusCode == http.StatusNotFound {
		// 404s are not considered errors, so we don't need to do anything.
		return nil
	}
	c.code = res.StatusCode

	if res.StatusCode != http.StatusOK {
		bytesMsg, err := io.ReadAll(res.Body)
		if err != nil {
			return fmt.Errorf("error reading response body: %w", err)
		}
		c.statusMessage = string(bytesMsg)
		return nil
	}

	// Read the body
	buff, err := io.ReadAll(res.Body)
	if err != nil {
		c.statusMessage = internalErrorMsg
		return fmt.Errorf("error reading response body: %w", err)
	}
	_ = res.Body.Close()

	// Unmarshal the body
	resp := &tempopb.TraceByIDResponse{}
	err = resp.Unmarshal(buff)
	if err != nil {
		c.statusMessage = internalErrorMsg
		return fmt.Errorf("error unmarshalling response body: %w", err)
	}

	// Consume the trace
	_, err = c.c.Consume(resp.Trace)
	return err
}

func (c *traceByIDCombiner) HTTPFinal() (*http.Response, error) {
	c.mu.Lock()
	defer c.mu.Unlock()

	statusCode := c.code
	traceResult, _ := c.c.Result()

	if statusCode != http.StatusOK {
		return &http.Response{
			StatusCode: statusCode,
			Body:       io.NopCloser(strings.NewReader(c.statusMessage)),
			Header:     http.Header{},
		}, nil
	}

	// if we have no trace result just substitute and return an empty trace
	if traceResult == nil {
		traceResult = &tempopb.Trace{}
	}

	// dedupe duplicate span ids
	deduper := newDeduper()
	traceResult = deduper.dedupe(traceResult)

	// marshal in the requested format
	var buff []byte
	var err error

	if c.contentType == api.HeaderAcceptProtobuf {
		buff, err = proto.Marshal(traceResult)
	} else {
<<<<<<< HEAD
		var jsonStr string

		marshaler := &jsonpb.Marshaler{}
		jsonStr, err = marshaler.MarshalToString(traceResult)
		jsonStr = strings.Replace(jsonStr, `"resourceSpans":`, `"batches":`, 1)
		buff = []byte(jsonStr)
=======
		buff, err = tempopb.MarshalToJSONV1(traceResult)
>>>>>>> 5cae77c9
	}
	if err != nil {
		return &http.Response{}, fmt.Errorf("error marshalling response: %w content type: %s", err, c.contentType)
	}

	return &http.Response{
		StatusCode: http.StatusOK,
		Header: http.Header{
			api.HeaderContentType: {c.contentType},
		},
		Body:          io.NopCloser(bytes.NewReader(buff)),
		ContentLength: int64(len(buff)),
	}, nil
}

func (c *traceByIDCombiner) StatusCode() int {
	c.mu.Lock()
	defer c.mu.Unlock()
	return c.code
}

// ShouldQuit returns true if the response should be returned early.
func (c *traceByIDCombiner) ShouldQuit() bool {
	c.mu.Lock()
	defer c.mu.Unlock()
	return c.shouldQuit()
}

func (c *traceByIDCombiner) shouldQuit() bool {
	if c.code/100 == 5 { // Bail on 5xx
		return true
	}

	// test special case for 404
	if c.code == http.StatusNotFound {
		return false
	}

	// bail on other 400s
	if c.code/100 == 4 {
		return true
	}

	// 2xx and 404 are OK
	return false
}<|MERGE_RESOLUTION|>--- conflicted
+++ resolved
@@ -117,16 +117,7 @@
 	if c.contentType == api.HeaderAcceptProtobuf {
 		buff, err = proto.Marshal(traceResult)
 	} else {
-<<<<<<< HEAD
-		var jsonStr string
-
-		marshaler := &jsonpb.Marshaler{}
-		jsonStr, err = marshaler.MarshalToString(traceResult)
-		jsonStr = strings.Replace(jsonStr, `"resourceSpans":`, `"batches":`, 1)
-		buff = []byte(jsonStr)
-=======
 		buff, err = tempopb.MarshalToJSONV1(traceResult)
->>>>>>> 5cae77c9
 	}
 	if err != nil {
 		return &http.Response{}, fmt.Errorf("error marshalling response: %w content type: %s", err, c.contentType)
