package frontend

import (
	"context"
	"fmt"
<<<<<<< HEAD
	"math"
	"sort"
=======
	"net/http"
>>>>>>> 3449ef6a
	"time"

	"github.com/go-kit/log" //nolint:all deprecated
	"github.com/grafana/dskit/user"
	"github.com/segmentio/fasthash/fnv1a"

	"github.com/grafana/tempo/modules/frontend/combiner"
	"github.com/grafana/tempo/modules/frontend/pipeline"
	"github.com/grafana/tempo/modules/overrides"
	"github.com/grafana/tempo/pkg/api"
	"github.com/grafana/tempo/pkg/tempopb"
	"github.com/grafana/tempo/pkg/traceql"
	"github.com/grafana/tempo/tempodb"
	"github.com/grafana/tempo/tempodb/backend"
)

const (
	defaultTargetBytesPerRequest = 100 * 1024 * 1024
	defaultConcurrentRequests    = 1000
	// every search is broken into the same number of search shards. these shards are used to stream partial results back that are guaranteed to be latest results
	maxSearchShards = 200
)

type SearchSharderConfig struct {
	ConcurrentRequests    int           `yaml:"concurrent_jobs,omitempty"`
	TargetBytesPerRequest int           `yaml:"target_bytes_per_job,omitempty"`
	DefaultLimit          uint32        `yaml:"default_result_limit"`
	MaxLimit              uint32        `yaml:"max_result_limit"`
	MaxDuration           time.Duration `yaml:"max_duration"`
	QueryBackendAfter     time.Duration `yaml:"query_backend_after,omitempty"`
	QueryIngestersUntil   time.Duration `yaml:"query_ingesters_until,omitempty"`
	IngesterShards        int           `yaml:"ingester_shards,omitempty"`
}

type asyncSearchSharder struct {
	next      pipeline.AsyncRoundTripper[combiner.PipelineResponse]
	reader    tempodb.Reader
	overrides overrides.Interface

	cfg    SearchSharderConfig
	logger log.Logger
}

// newAsyncSearchSharder creates a sharding middleware for search
func newAsyncSearchSharder(reader tempodb.Reader, o overrides.Interface, cfg SearchSharderConfig, logger log.Logger) pipeline.AsyncMiddleware[combiner.PipelineResponse] {
	return pipeline.AsyncMiddlewareFunc[combiner.PipelineResponse](func(next pipeline.AsyncRoundTripper[combiner.PipelineResponse]) pipeline.AsyncRoundTripper[combiner.PipelineResponse] {
		return asyncSearchSharder{
			next:      next,
			reader:    reader,
			overrides: o,

			cfg:    cfg,
			logger: logger,
		}
	})
}

// RoundTrip implements http.RoundTripper
// execute up to concurrentRequests simultaneously where each request scans ~targetMBsPerRequest
// until limit results are found
func (s asyncSearchSharder) RoundTrip(pipelineRequest pipeline.Request) (pipeline.Responses[combiner.PipelineResponse], error) {
	r := pipelineRequest.HTTPRequest()

	searchReq, err := api.ParseSearchRequest(r)
	if err != nil {
		return pipeline.NewBadRequest(err), nil
	}

	// adjust limit based on config
	searchReq.Limit, err = adjustLimit(searchReq.Limit, s.cfg.DefaultLimit, s.cfg.MaxLimit)
	if err != nil {
		return pipeline.NewBadRequest(err), nil
	}

	requestCtx := r.Context()
	tenantID, err := user.ExtractOrgID(requestCtx)
	if err != nil {
		return pipeline.NewBadRequest(err), nil
	}
	ctx, span := tracer.Start(requestCtx, "frontend.ShardSearch")
	defer span.End()

	// calculate and enforce max search duration
	maxDuration := s.maxDuration(tenantID)
	if maxDuration != 0 && time.Duration(searchReq.End-searchReq.Start)*time.Second > maxDuration {
		return pipeline.NewBadRequest(fmt.Errorf("range specified by start and end exceeds %s. received start=%d end=%d", maxDuration, searchReq.Start, searchReq.End)), nil
	}

	// buffer allows us to insert any ingester reqs non-blocking
	reqCh := make(chan pipeline.Request, s.cfg.IngesterShards+1)

	// build request to search ingesters based on query_ingesters_until config and time range
	// pass subCtx in requests so we can cancel and exit early
<<<<<<< HEAD
	jobMetrics, err := s.ingesterRequests(ctx, tenantID, pipelineRequest, *searchReq, reqCh)
=======
	err = s.ingesterRequests(tenantID, pipelineRequest, *searchReq, reqCh)
>>>>>>> 3449ef6a
	if err != nil {
		return nil, err
	}

	// pass subCtx in requests so we can cancel and exit early
	jobMetrics = s.backendRequests(ctx, tenantID, pipelineRequest, searchReq, jobMetrics, reqCh, func(err error) {
		// todo: actually find a way to return this error to the user
		s.logger.Log("msg", "search: failed to build backend requests", "err", err)
	})

	// execute requests
	return pipeline.NewAsyncSharderChan(ctx, s.cfg.ConcurrentRequests, reqCh, pipeline.NewAsyncResponse(jobMetrics), s.next), nil
}

func (s *asyncSearchSharder) blockMetas(start, end uint32, tenantID string) []*backend.BlockMeta {
	// reduce metas to those in the requested range
	allBlocks := s.reader.BlockMetas(tenantID)
	blocks := make([]*backend.BlockMeta, 0, len(allBlocks)/50) // divide by 50 for luck
	for _, m := range allBlocks {
		if m.StartTime.Unix() <= int64(end) &&
			m.EndTime.Unix() >= int64(start) &&
			m.ReplicationFactor == backend.DefaultReplicationFactor { // This check skips generator blocks (RF=1)
			blocks = append(blocks, m)
		}
	}

	// search backwards in time
	sort.Slice(blocks, func(i, j int) bool {
		return blocks[i].EndTime.After(blocks[j].EndTime)
	})

	return blocks
}

// backendRequest builds backend requests to search backend blocks. backendRequest takes ownership of reqCh and closes it.
// it returns 3 int values: totalBlocks, totalBlockBytes, and estimated jobs
func (s *asyncSearchSharder) backendRequests(ctx context.Context, tenantID string, parent pipeline.Request, searchReq *tempopb.SearchRequest, resp *combiner.SearchJobResponse, reqCh chan<- pipeline.Request, errFn func(error)) *combiner.SearchJobResponse {
	// request without start or end, search only in ingester
	if searchReq.Start == 0 || searchReq.End == 0 {
		close(reqCh)
		return resp
	}

	// calculate duration (start and end) to search the backend blocks
	start, end := backendRange(searchReq.Start, searchReq.End, s.cfg.QueryBackendAfter)

	// no need to search backend
	if start == end {
		close(reqCh)
		return resp
	}

	blocks := s.blockMetas(start, end, tenantID)

	// calculate metrics to return to the caller
	resp.TotalBlocks = len(blocks)

	blockIter := backendJobsFunc(blocks, s.cfg.TargetBytesPerRequest, maxSearchShards, searchReq.End)
	blockIter(func(jobs int, sz uint64, completedThroughTime uint32) {
		resp.TotalJobs += jobs
		resp.TotalBytes += sz

		resp.Shards = append(resp.Shards, combiner.SearchShards{
			TotalJobs:               uint32(jobs),
			CompletedThroughSeconds: completedThroughTime,
		})
	}, nil)

	go func() {
		buildBackendRequests(ctx, tenantID, parent, searchReq, blockIter, reqCh, errFn)
	}()

	return resp
}

// ingesterRequest returns a new start and end time range for the backend as well as an http request
// that covers the ingesters. If nil is returned for the http.Request then there is no ingesters query.
// since this function modifies searchReq.Start and End we are taking a value instead of a pointer to prevent it from
// unexpectedly changing the passed searchReq.
<<<<<<< HEAD
func (s *asyncSearchSharder) ingesterRequests(ctx context.Context, tenantID string, parent pipeline.Request, searchReq tempopb.SearchRequest, reqCh chan pipeline.Request) (*combiner.SearchJobResponse, error) {
	resp := &combiner.SearchJobResponse{
		Shards: make([]combiner.SearchShards, 0, maxSearchShards+1), // +1 for the ingester shard
	}

	// request without start or end, search only in ingester
	if searchReq.Start == 0 || searchReq.End == 0 {
		// one shard that covers all time
		resp.TotalJobs = 1
		resp.Shards = append(resp.Shards, combiner.SearchShards{
			TotalJobs:               1,
			CompletedThroughSeconds: 1,
		})

		return resp, buildIngesterRequestChan(ctx, tenantID, parent, &searchReq, reqCh)
=======
func (s *asyncSearchSharder) ingesterRequests(tenantID string, parent pipeline.Request, searchReq tempopb.SearchRequest, reqCh chan pipeline.Request) error {
	// request without start or end, search only in ingester
	if searchReq.Start == 0 || searchReq.End == 0 {
		return buildIngesterRequest(tenantID, parent, &searchReq, reqCh)
>>>>>>> 3449ef6a
	}

	ingesterUntil := uint32(time.Now().Add(-s.cfg.QueryIngestersUntil).Unix())

	// if there's no overlap between the query and ingester range just return nil
	if searchReq.End < ingesterUntil {
		return resp, nil
	}

	ingesterStart := searchReq.Start
	ingesterEnd := searchReq.End

	// adjust ingesterStart if necessary
	if ingesterStart < ingesterUntil {
		ingesterStart = ingesterUntil
	}

	// if ingester start == ingester end then we don't need to query it
	if ingesterStart == ingesterEnd {
		return resp, nil
	}

	searchReq.Start = ingesterStart
	searchReq.End = ingesterEnd

	// Split the start and end range into sub requests for each range.
	duration := searchReq.End - searchReq.Start
	interval := duration / uint32(s.cfg.IngesterShards)
	intervalMinimum := uint32(60)

	if interval < intervalMinimum {
		interval = intervalMinimum
	}

	for i := 0; i < s.cfg.IngesterShards; i++ {
		var (
			subReq     = searchReq
			shardStart = ingesterStart + uint32(i)*interval
			shardEnd   = shardStart + interval
		)

		// stop if we've gone past the end of the range
		if shardStart >= ingesterEnd {
			break
		}

		// snap shardEnd to the end of the query range
		if shardEnd >= ingesterEnd || i == s.cfg.IngesterShards-1 {
			shardEnd = ingesterEnd
		}

		subReq.Start = shardStart
		subReq.End = shardEnd

<<<<<<< HEAD
		err := buildIngesterRequestChan(ctx, tenantID, parent, &subReq, reqCh)
=======
		err := buildIngesterRequest(tenantID, parent, &subReq, reqCh)
>>>>>>> 3449ef6a
		if err != nil {
			return nil, err
		}
	}

	// add one shard that covers no time at all. this will force the combiner to wait
	//  for ingester requests to complete before moving on to the backend requests
	ingesterJobs := len(reqCh)
	resp.TotalJobs = ingesterJobs
	resp.Shards = append(resp.Shards, combiner.SearchShards{
		TotalJobs:               uint32(ingesterJobs),
		CompletedThroughSeconds: math.MaxUint32,
	})

	return resp, nil
}

// maxDuration returns the max search duration allowed for this tenant.
func (s *asyncSearchSharder) maxDuration(tenantID string) time.Duration {
	// check overrides first, if no overrides then grab from our config
	maxDuration := s.overrides.MaxSearchDuration(tenantID)
	if maxDuration != 0 {
		return maxDuration
	}

	return s.cfg.MaxDuration
}

// backendRange returns a new start/end range for the backend based on the config parameter
// query_backend_after. If the returned start == the returned end then backend querying is not necessary.
func backendRange(start, end uint32, queryBackendAfter time.Duration) (uint32, uint32) {
	now := time.Now()
	backendAfter := uint32(now.Add(-queryBackendAfter).Unix())

	// adjust start/end if necessary. if the entire query range was inside backendAfter then
	// start will == end. This signals we don't need to query the backend.
	if end > backendAfter {
		end = backendAfter
	}
	if start > backendAfter {
		start = backendAfter
	}

	return start, end
}

// buildBackendRequests returns a slice of requests that cover all blocks in the store
// that are covered by start/end.
func buildBackendRequests(ctx context.Context, tenantID string, parent pipeline.Request, searchReq *tempopb.SearchRequest, blockIter func(shardIterFn, jobIterFn), reqCh chan<- pipeline.Request, errFn func(error)) {
	defer close(reqCh)

	queryHash := hashForSearchRequest(searchReq)
	colsToJSON := api.NewDedicatedColumnsToJSON()

	blockIter(nil, func(m *backend.BlockMeta, shard, startPage, pages int) {
		blockID := m.BlockID.String()
<<<<<<< HEAD
		subR := parent.HTTPRequest().Clone(ctx)
=======
>>>>>>> 3449ef6a

		dedColsJSON, err := colsToJSON.JSONForDedicatedColumns(m.DedicatedColumns)
		if err != nil {
			errFn(fmt.Errorf("failed to convert dedicated columns. block: %s tempopb: %w", blockID, err))
<<<<<<< HEAD
			return
		}

		subR, err = api.BuildSearchBlockRequest(subR, &tempopb.SearchBlockRequest{
			BlockID:       blockID,
			StartPage:     uint32(startPage),
			PagesToSearch: uint32(pages),
			Encoding:      m.Encoding.String(),
			IndexPageSize: m.IndexPageSize,
			TotalRecords:  m.TotalRecords,
			DataEncoding:  m.DataEncoding,
			Version:       m.Version,
			Size_:         m.Size_,
			FooterSize:    m.FooterSize,
			// DedicatedColumns: dc, for perf reason we pass dedicated columns json in directly to not have to realloc object -> proto -> json
		}, dedColsJSON)
		if err != nil {
			errFn(fmt.Errorf("failed to build search block request. block: %s tempopb: %w", blockID, err))
			return
		}
=======
			continue
		}

		for startPage := 0; startPage < int(m.TotalRecords); startPage += pages {
			pipelineR, err := cloneRequestforQueriers(parent, tenantID, func(r *http.Request) (*http.Request, error) {
				r, err = api.BuildSearchBlockRequest(r, &tempopb.SearchBlockRequest{
					BlockID:       blockID,
					StartPage:     uint32(startPage),
					PagesToSearch: uint32(pages),
					Encoding:      m.Encoding.String(),
					IndexPageSize: m.IndexPageSize,
					TotalRecords:  m.TotalRecords,
					DataEncoding:  m.DataEncoding,
					Version:       m.Version,
					Size_:         m.Size_,
					FooterSize:    m.FooterSize,
					// DedicatedColumns: dc, for perf reason we pass dedicated columns json in directly to not have to realloc object -> proto -> json
				}, dedColsJSON)

				return r, err
			})
			if err != nil {
				errFn(fmt.Errorf("failed to build search block request. block: %s tempopb: %w", blockID, err))
				continue
			}

			key := searchJobCacheKey(tenantID, queryHash, int64(searchReq.Start), int64(searchReq.End), m, startPage, pages)
			pipelineR.SetCacheKey(key)
>>>>>>> 3449ef6a

		prepareRequestForQueriers(subR, tenantID)
		key := searchJobCacheKey(tenantID, queryHash, int64(searchReq.Start), int64(searchReq.End), m, startPage, pages)
		pipelineR := parent.CloneFromHTTPRequest(subR)
		pipelineR.SetCacheKey(key)
		pipelineR.SetResponseData(shard)

		select {
		case reqCh <- pipelineR:
		case <-ctx.Done():
			// ignore the error if there is one. it will be handled elsewhere
			return
		}
	})
}

// hashForSearchRequest returns a uint64 hash of the query. if the query is invalid it returns a 0 hash.
// before hashing the query is forced into a canonical form so equivalent queries will hash to the same value.
func hashForSearchRequest(searchRequest *tempopb.SearchRequest) uint64 {
	if searchRequest.Query == "" {
		return 0
	}

	ast, err := traceql.Parse(searchRequest.Query)
	if err != nil { // this should never occur. if we've made this far we've already validated the query can parse. however, for sanity, just fail to cache if we can't parse
		return 0
	}

	// forces the query into a canonical form
	query := ast.String()

	// add the query, limit and spss to the hash
	hash := fnv1a.HashString64(query)
	hash = fnv1a.AddUint64(hash, uint64(searchRequest.Limit))
	hash = fnv1a.AddUint64(hash, uint64(searchRequest.SpansPerSpanSet))

	return hash
}

// pagesPerRequest returns an integer value that indicates the number of pages
// that should be searched per query. This value is based on the target number of bytes
// 0 is returned if there is no valid answer
func pagesPerRequest(m *backend.BlockMeta, bytesPerRequest int) int {
	if m.Size_ == 0 || m.TotalRecords == 0 {
		return 0
	}

	bytesPerPage := m.Size_ / uint64(m.TotalRecords)
	if bytesPerPage == 0 {
		return 0
	}

	pagesPerQuery := bytesPerRequest / int(bytesPerPage)
	if pagesPerQuery == 0 {
		pagesPerQuery = 1 // have to have at least 1 page per query
	}

	return pagesPerQuery
}

<<<<<<< HEAD
func buildIngesterRequestChan(ctx context.Context, tenantID string, parent pipeline.Request, searchReq *tempopb.SearchRequest, reqCh chan pipeline.Request) error {
	subR := parent.HTTPRequest().Clone(ctx)
	subR, err := api.BuildSearchRequest(subR, searchReq)
=======
func buildIngesterRequest(tenantID string, parent pipeline.Request, searchReq *tempopb.SearchRequest, reqCh chan pipeline.Request) error {
	subR, err := cloneRequestforQueriers(parent, tenantID, func(r *http.Request) (*http.Request, error) {
		return api.BuildSearchRequest(r, searchReq)
	})
>>>>>>> 3449ef6a
	if err != nil {
		return err
	}

<<<<<<< HEAD
	prepareRequestForQueriers(subR, tenantID)

	pipelineR := parent.CloneFromHTTPRequest(subR)
	pipelineR.SetResponseData(0) // ingester requests are always shard 0

	reqCh <- pipelineR
=======
	reqCh <- subR
>>>>>>> 3449ef6a
	return nil
}

type (
	shardIterFn func(jobs int, sz uint64, completedThroughTime uint32)
	jobIterFn   func(m *backend.BlockMeta, shard, startPage, pages int)
)

// backendJobsFunc provides an iter func with 2 callbacks designed to be used once to calculate job and shard metrics and a second time
// to generate actual jobs.
func backendJobsFunc(blocks []*backend.BlockMeta, targetBytesPerRequest int, maxShards int, end uint32) func(shardIterFn, jobIterFn) {
	blocksPerShard := len(blocks) / maxShards

	// if we have fewer blocks than shards then every shard is one block
	if blocksPerShard == 0 {
		blocksPerShard = 1
	}

	return func(shardIterCallback shardIterFn, jobIterCallback jobIterFn) {
		currentShard := 0
		jobsInShard := 0
		bytesInShard := uint64(0)
		blocksInShard := 0

		for _, b := range blocks {
			pages := pagesPerRequest(b, targetBytesPerRequest)
			jobsInBlock := 0

			if pages == 0 {
				continue
			}

			// if jobIterCallBack is nil we can skip the loop and directly calc the jobsInBlock
			if jobIterCallback == nil {
				jobsInBlock = int(b.TotalRecords) / pages
				if int(b.TotalRecords)%pages != 0 {
					jobsInBlock++
				}
			} else {
				for startPage := 0; startPage < int(b.TotalRecords); startPage += pages {
					jobIterCallback(b, currentShard, startPage, pages)
					jobsInBlock++
				}
			}

			// do we need to roll to a new shard?
			jobsInShard += jobsInBlock
			bytesInShard += b.Size_
			blocksInShard++

			// -1 b/c we will likely add a final shard below
			//  end comparison b/c there's no point in ending a shard that can't release any results
			if blocksInShard >= blocksPerShard && currentShard < maxShards-1 && b.EndTime.Unix() < int64(end) {
				if shardIterCallback != nil {
					shardIterCallback(jobsInShard, bytesInShard, uint32(b.EndTime.Unix()))
				}
				currentShard++

				jobsInShard = 0
				bytesInShard = 0
				blocksInShard = 0
			}
		}

		// final shard - note that we are overpacking the final shard due to the integer math as well as the limit of 200 shards total. if the search
		//  this is the least impactful shard to place extra jobs in as it is searched last. if we make it here the chances of this being an exhaustive search
		//  are higher
		if shardIterCallback != nil && jobsInShard > 0 {
			shardIterCallback(jobsInShard, bytesInShard, 1) // final shard can cover all time. we don't need to be precise
		}
	}
}<|MERGE_RESOLUTION|>--- conflicted
+++ resolved
@@ -3,12 +3,9 @@
 import (
 	"context"
 	"fmt"
-<<<<<<< HEAD
 	"math"
+	"net/http"
 	"sort"
-=======
-	"net/http"
->>>>>>> 3449ef6a
 	"time"
 
 	"github.com/go-kit/log" //nolint:all deprecated
@@ -102,11 +99,7 @@
 
 	// build request to search ingesters based on query_ingesters_until config and time range
 	// pass subCtx in requests so we can cancel and exit early
-<<<<<<< HEAD
-	jobMetrics, err := s.ingesterRequests(ctx, tenantID, pipelineRequest, *searchReq, reqCh)
-=======
-	err = s.ingesterRequests(tenantID, pipelineRequest, *searchReq, reqCh)
->>>>>>> 3449ef6a
+	jobMetrics, err := s.ingesterRequests(tenantID, pipelineRequest, *searchReq, reqCh)
 	if err != nil {
 		return nil, err
 	}
@@ -186,8 +179,7 @@
 // that covers the ingesters. If nil is returned for the http.Request then there is no ingesters query.
 // since this function modifies searchReq.Start and End we are taking a value instead of a pointer to prevent it from
 // unexpectedly changing the passed searchReq.
-<<<<<<< HEAD
-func (s *asyncSearchSharder) ingesterRequests(ctx context.Context, tenantID string, parent pipeline.Request, searchReq tempopb.SearchRequest, reqCh chan pipeline.Request) (*combiner.SearchJobResponse, error) {
+func (s *asyncSearchSharder) ingesterRequests(tenantID string, parent pipeline.Request, searchReq tempopb.SearchRequest, reqCh chan pipeline.Request) (*combiner.SearchJobResponse, error) {
 	resp := &combiner.SearchJobResponse{
 		Shards: make([]combiner.SearchShards, 0, maxSearchShards+1), // +1 for the ingester shard
 	}
@@ -201,13 +193,7 @@
 			CompletedThroughSeconds: 1,
 		})
 
-		return resp, buildIngesterRequestChan(ctx, tenantID, parent, &searchReq, reqCh)
-=======
-func (s *asyncSearchSharder) ingesterRequests(tenantID string, parent pipeline.Request, searchReq tempopb.SearchRequest, reqCh chan pipeline.Request) error {
-	// request without start or end, search only in ingester
-	if searchReq.Start == 0 || searchReq.End == 0 {
-		return buildIngesterRequest(tenantID, parent, &searchReq, reqCh)
->>>>>>> 3449ef6a
+		return resp, buildIngesterRequest(tenantID, parent, &searchReq, reqCh)
 	}
 
 	ingesterUntil := uint32(time.Now().Add(-s.cfg.QueryIngestersUntil).Unix())
@@ -262,11 +248,7 @@
 		subReq.Start = shardStart
 		subReq.End = shardEnd
 
-<<<<<<< HEAD
-		err := buildIngesterRequestChan(ctx, tenantID, parent, &subReq, reqCh)
-=======
 		err := buildIngesterRequest(tenantID, parent, &subReq, reqCh)
->>>>>>> 3449ef6a
 		if err != nil {
 			return nil, err
 		}
@@ -323,69 +305,36 @@
 
 	blockIter(nil, func(m *backend.BlockMeta, shard, startPage, pages int) {
 		blockID := m.BlockID.String()
-<<<<<<< HEAD
-		subR := parent.HTTPRequest().Clone(ctx)
-=======
->>>>>>> 3449ef6a
 
 		dedColsJSON, err := colsToJSON.JSONForDedicatedColumns(m.DedicatedColumns)
 		if err != nil {
 			errFn(fmt.Errorf("failed to convert dedicated columns. block: %s tempopb: %w", blockID, err))
-<<<<<<< HEAD
 			return
 		}
 
-		subR, err = api.BuildSearchBlockRequest(subR, &tempopb.SearchBlockRequest{
-			BlockID:       blockID,
-			StartPage:     uint32(startPage),
-			PagesToSearch: uint32(pages),
-			Encoding:      m.Encoding.String(),
-			IndexPageSize: m.IndexPageSize,
-			TotalRecords:  m.TotalRecords,
-			DataEncoding:  m.DataEncoding,
-			Version:       m.Version,
-			Size_:         m.Size_,
-			FooterSize:    m.FooterSize,
-			// DedicatedColumns: dc, for perf reason we pass dedicated columns json in directly to not have to realloc object -> proto -> json
-		}, dedColsJSON)
+		pipelineR, err := cloneRequestforQueriers(parent, tenantID, func(r *http.Request) (*http.Request, error) {
+			r, err = api.BuildSearchBlockRequest(r, &tempopb.SearchBlockRequest{
+				BlockID:       blockID,
+				StartPage:     uint32(startPage),
+				PagesToSearch: uint32(pages),
+				Encoding:      m.Encoding.String(),
+				IndexPageSize: m.IndexPageSize,
+				TotalRecords:  m.TotalRecords,
+				DataEncoding:  m.DataEncoding,
+				Version:       m.Version,
+				Size_:         m.Size_,
+				FooterSize:    m.FooterSize,
+				// DedicatedColumns: dc, for perf reason we pass dedicated columns json in directly to not have to realloc object -> proto -> json
+			}, dedColsJSON)
+
+			return r, err
+		})
 		if err != nil {
 			errFn(fmt.Errorf("failed to build search block request. block: %s tempopb: %w", blockID, err))
 			return
 		}
-=======
-			continue
-		}
-
-		for startPage := 0; startPage < int(m.TotalRecords); startPage += pages {
-			pipelineR, err := cloneRequestforQueriers(parent, tenantID, func(r *http.Request) (*http.Request, error) {
-				r, err = api.BuildSearchBlockRequest(r, &tempopb.SearchBlockRequest{
-					BlockID:       blockID,
-					StartPage:     uint32(startPage),
-					PagesToSearch: uint32(pages),
-					Encoding:      m.Encoding.String(),
-					IndexPageSize: m.IndexPageSize,
-					TotalRecords:  m.TotalRecords,
-					DataEncoding:  m.DataEncoding,
-					Version:       m.Version,
-					Size_:         m.Size_,
-					FooterSize:    m.FooterSize,
-					// DedicatedColumns: dc, for perf reason we pass dedicated columns json in directly to not have to realloc object -> proto -> json
-				}, dedColsJSON)
-
-				return r, err
-			})
-			if err != nil {
-				errFn(fmt.Errorf("failed to build search block request. block: %s tempopb: %w", blockID, err))
-				continue
-			}
-
-			key := searchJobCacheKey(tenantID, queryHash, int64(searchReq.Start), int64(searchReq.End), m, startPage, pages)
-			pipelineR.SetCacheKey(key)
->>>>>>> 3449ef6a
-
-		prepareRequestForQueriers(subR, tenantID)
+
 		key := searchJobCacheKey(tenantID, queryHash, int64(searchReq.Start), int64(searchReq.End), m, startPage, pages)
-		pipelineR := parent.CloneFromHTTPRequest(subR)
 		pipelineR.SetCacheKey(key)
 		pipelineR.SetResponseData(shard)
 
@@ -442,30 +391,17 @@
 	return pagesPerQuery
 }
 
-<<<<<<< HEAD
-func buildIngesterRequestChan(ctx context.Context, tenantID string, parent pipeline.Request, searchReq *tempopb.SearchRequest, reqCh chan pipeline.Request) error {
-	subR := parent.HTTPRequest().Clone(ctx)
-	subR, err := api.BuildSearchRequest(subR, searchReq)
-=======
 func buildIngesterRequest(tenantID string, parent pipeline.Request, searchReq *tempopb.SearchRequest, reqCh chan pipeline.Request) error {
 	subR, err := cloneRequestforQueriers(parent, tenantID, func(r *http.Request) (*http.Request, error) {
 		return api.BuildSearchRequest(r, searchReq)
 	})
->>>>>>> 3449ef6a
 	if err != nil {
 		return err
 	}
 
-<<<<<<< HEAD
-	prepareRequestForQueriers(subR, tenantID)
-
-	pipelineR := parent.CloneFromHTTPRequest(subR)
-	pipelineR.SetResponseData(0) // ingester requests are always shard 0
-
-	reqCh <- pipelineR
-=======
+	subR.SetResponseData(0) // ingester requests are always shard 0
 	reqCh <- subR
->>>>>>> 3449ef6a
+
 	return nil
 }
 
