package distributor

import (
	"context"
	"encoding/hex"
	"fmt"
	"math"
	"net/http"
	"strconv"
	"sync"
	"time"

	"github.com/go-kit/log"
	"github.com/go-kit/log/level"
	"github.com/gogo/protobuf/proto"
	"github.com/gogo/status"
	"github.com/grafana/dskit/limiter"
	dslog "github.com/grafana/dskit/log"
	"github.com/grafana/dskit/ring"
	ring_client "github.com/grafana/dskit/ring/client"
	"github.com/grafana/dskit/services"
	"github.com/grafana/dskit/user"
	"github.com/grafana/tempo/pkg/ingest"
	"github.com/prometheus/client_golang/prometheus"
	"github.com/prometheus/client_golang/prometheus/promauto"
	"github.com/prometheus/prometheus/util/strutil"
	"github.com/segmentio/fasthash/fnv1a"
	"github.com/twmb/franz-go/pkg/kgo"
	"go.opentelemetry.io/collector/pdata/ptrace"
	"go.opentelemetry.io/otel"
	"google.golang.org/grpc/codes"
	"google.golang.org/grpc/health/grpc_health_v1"

	"github.com/grafana/tempo/modules/distributor/forwarder"
	"github.com/grafana/tempo/modules/distributor/receiver"
	"github.com/grafana/tempo/modules/distributor/usage"
	generator_client "github.com/grafana/tempo/modules/generator/client"
	ingester_client "github.com/grafana/tempo/modules/ingester/client"
	"github.com/grafana/tempo/modules/overrides"
	"github.com/grafana/tempo/pkg/model"
	"github.com/grafana/tempo/pkg/tempopb"
	v1_common "github.com/grafana/tempo/pkg/tempopb/common/v1"
	v1 "github.com/grafana/tempo/pkg/tempopb/trace/v1"
	"github.com/grafana/tempo/pkg/usagestats"
	tempo_util "github.com/grafana/tempo/pkg/util"

	"github.com/grafana/tempo/pkg/validation"
)

const (
	// reasonRateLimited indicates that the tenants spans/second exceeded their limits
	reasonRateLimited = "rate_limited"
	// reasonTraceTooLarge indicates that a single trace has too many spans
	reasonTraceTooLarge = "trace_too_large"
	// reasonLiveTracesExceeded indicates that tempo is already tracking too many live traces in the ingesters for this user
	reasonLiveTracesExceeded = "live_traces_exceeded"
	// reasonInternalError indicates an unexpected error occurred processing these spans. analogous to a 500
	reasonInternalError = "internal_error"
	// reasonUnknown indicates a pushByte error at the ingester level not related to GRPC
	reasonUnknown = "unknown_error"

	distributorRingKey = "distributor"
)

var (
	metricIngesterAppends = promauto.NewCounterVec(prometheus.CounterOpts{
		Namespace: "tempo",
		Name:      "distributor_ingester_appends_total",
		Help:      "The total number of batch appends sent to ingesters.",
	}, []string{"ingester"})
	metricIngesterAppendFailures = promauto.NewCounterVec(prometheus.CounterOpts{
		Namespace: "tempo",
		Name:      "distributor_ingester_append_failures_total",
		Help:      "The total number of failed batch appends sent to ingesters.",
	}, []string{"ingester"})
	metricGeneratorPushes = promauto.NewCounterVec(prometheus.CounterOpts{
		Namespace: "tempo",
		Name:      "distributor_metrics_generator_pushes_total",
		Help:      "The total number of span pushes sent to metrics-generators.",
	}, []string{"metrics_generator"})
	metricGeneratorPushesFailures = promauto.NewCounterVec(prometheus.CounterOpts{
		Namespace: "tempo",
		Name:      "distributor_metrics_generator_pushes_failures_total",
		Help:      "The total number of failed span pushes sent to metrics-generators.",
	}, []string{"metrics_generator"})
	metricSpansIngested = promauto.NewCounterVec(prometheus.CounterOpts{
		Namespace: "tempo",
		Name:      "distributor_spans_received_total",
		Help:      "The total number of spans received per tenant",
	}, []string{"tenant"})
	metricDebugSpansIngested = promauto.NewCounterVec(prometheus.CounterOpts{
		Namespace: "tempo",
		Name:      "distributor_debug_spans_received_total",
		Help:      "Debug counters for spans received per tenant",
	}, []string{"tenant", "name", "service"})
	metricBytesIngested = promauto.NewCounterVec(prometheus.CounterOpts{
		Namespace: "tempo",
		Name:      "distributor_bytes_received_total",
		Help:      "The total number of proto bytes received per tenant",
	}, []string{"tenant"})
	metricTracesPerBatch = promauto.NewHistogram(prometheus.HistogramOpts{
		Namespace:                       "tempo",
		Name:                            "distributor_traces_per_batch",
		Help:                            "The number of traces in each batch",
		Buckets:                         prometheus.ExponentialBuckets(2, 2, 10),
		NativeHistogramBucketFactor:     1.1,
		NativeHistogramMaxBucketNumber:  100,
		NativeHistogramMinResetDuration: 1 * time.Hour,
	})
	metricIngesterClients = promauto.NewGauge(prometheus.GaugeOpts{
		Namespace: "tempo",
		Name:      "distributor_ingester_clients",
		Help:      "The current number of ingester clients.",
	})
	metricGeneratorClients = promauto.NewGauge(prometheus.GaugeOpts{
		Namespace: "tempo",
		Name:      "distributor_metrics_generator_clients",
		Help:      "The current number of metrics-generator clients.",
	})
<<<<<<< HEAD
	metricKafkaRecordsPerRequest = promauto.NewHistogram(prometheus.HistogramOpts{
		Namespace: "tempo",
		Subsystem: "distributor",
		Name:      "kafka_records_per_request",
		Help:      "The number of records in each kafka request",
	})
	metricKafkaWriteLatency = promauto.NewHistogram(prometheus.HistogramOpts{
		Namespace: "tempo",
		Subsystem: "distributor",
		Name:      "kafka_write_latency_seconds",
		Help:      "The latency of writing to kafka",
	})
	metricKafkaWriteBytesTotal = promauto.NewCounter(prometheus.CounterOpts{
		Namespace: "tempo",
		Subsystem: "distributor",
		Name:      "kafka_write_bytes_total",
		Help:      "The total number of bytes written to kafka",
	})
	metricKafkaAppends = promauto.NewCounterVec(prometheus.CounterOpts{
		Namespace: "tempo",
		Subsystem: "distributor",
		Name:      "kafka_appends_total",
		Help:      "The total number of appends sent to kafka",
	}, []string{"partition", "status"})
=======
	metricAttributesTruncated = promauto.NewCounterVec(prometheus.CounterOpts{
		Namespace: "tempo",
		Name:      "distributor_attributes_truncated_total",
		Help:      "The total number of attribute keys or values truncated per tenant",
	}, []string{"tenant"})
>>>>>>> c34cf3ae

	statBytesReceived = usagestats.NewCounter("distributor_bytes_received")
	statSpansReceived = usagestats.NewCounter("distributor_spans_received")
)

var tracer = otel.Tracer("modules/distributor")

// rebatchedTrace is used to more cleanly pass the set of data
type rebatchedTrace struct {
	id        []byte
	trace     *tempopb.Trace
	start     uint32 // unix epoch seconds
	end       uint32 // unix epoch seconds
	spanCount int
}

// Distributor coordinates replicates and distribution of log streams.
type Distributor struct {
	services.Service

	cfg             Config
	clientCfg       ingester_client.Config
	ingestersRing   ring.ReadRing
	pool            *ring_client.Pool
	DistributorRing *ring.Ring
	overrides       overrides.Interface
	traceEncoder    model.SegmentDecoder

	// metrics-generator
	generatorClientCfg generator_client.Config
	generatorsRing     ring.ReadRing
	generatorsPool     *ring_client.Pool
	generatorForwarder *generatorForwarder

	// Generic Forwarder
	forwardersManager *forwarder.Manager

	// Kafka
	kafkaProducer *ingest.Producer
	partitionRing ring.PartitionRingReader

	// Per-user rate limiter.
	ingestionRateLimiter *limiter.RateLimiter

	// Manager for subservices
	subservices        *services.Manager
	subservicesWatcher *services.FailureWatcher

	usage *usage.Tracker

	logger log.Logger
}

// New a distributor creates.
func New(
	cfg Config,
	clientCfg ingester_client.Config,
	ingestersRing ring.ReadRing,
	generatorClientCfg generator_client.Config,
	generatorsRing ring.ReadRing,
	partitionRing ring.PartitionRingReader,
	o overrides.Interface,
	middleware receiver.Middleware,
	logger log.Logger,
	loggingLevel dslog.Level,
	reg prometheus.Registerer,
) (*Distributor, error) {
	if err := cfg.Validate(); err != nil {
		return nil, err
	}

	factory := cfg.factory
	if factory == nil {
		factory = func(addr string) (ring_client.PoolClient, error) {
			return ingester_client.New(addr, clientCfg)
		}
	}

	subservices := []services.Service(nil)

	// Create the configured ingestion rate limit strategy (local or global).
	var ingestionRateStrategy limiter.RateLimiterStrategy
	var distributorRing *ring.Ring

	if o.IngestionRateStrategy() == overrides.GlobalIngestionRateStrategy {
		lifecyclerCfg := cfg.DistributorRing.ToLifecyclerConfig()
		lifecycler, err := ring.NewLifecycler(lifecyclerCfg, nil, "distributor", cfg.OverrideRingKey, false, logger, prometheus.WrapRegistererWithPrefix("tempo_", reg))
		if err != nil {
			return nil, err
		}
		subservices = append(subservices, lifecycler)
		ingestionRateStrategy = newGlobalIngestionRateStrategy(o, lifecycler)

		ring, err := ring.New(lifecyclerCfg.RingConfig, "distributor", cfg.OverrideRingKey, logger, prometheus.WrapRegistererWithPrefix("tempo_", reg))
		if err != nil {
			return nil, fmt.Errorf("unable to initialize distributor ring: %w", err)
		}
		distributorRing = ring
		subservices = append(subservices, distributorRing)
	} else {
		ingestionRateStrategy = newLocalIngestionRateStrategy(o)
	}

	pool := ring_client.NewPool("distributor_pool",
		clientCfg.PoolConfig,
		ring_client.NewRingServiceDiscovery(ingestersRing),
		factory,
		metricIngesterClients,
		logger)

	subservices = append(subservices, pool)

	d := &Distributor{
		cfg:                  cfg,
		clientCfg:            clientCfg,
		ingestersRing:        ingestersRing,
		pool:                 pool,
		DistributorRing:      distributorRing,
		ingestionRateLimiter: limiter.NewRateLimiter(ingestionRateStrategy, 10*time.Second),
		generatorClientCfg:   generatorClientCfg,
		generatorsRing:       generatorsRing,
		partitionRing:        partitionRing,
		overrides:            o,
		traceEncoder:         model.MustNewSegmentDecoder(model.CurrentEncoding),
		logger:               logger,
	}

	if cfg.Usage.CostAttribution.Enabled {
		usage, err := usage.NewTracker(cfg.Usage.CostAttribution, "cost-attribution", o.CostAttributionDimensions, o.CostAttributionMaxCardinality)
		if err != nil {
			return nil, fmt.Errorf("creating usage tracker: %w", err)
		}
		d.usage = usage
	}

	var generatorsPoolFactory ring_client.PoolAddrFunc = func(addr string) (ring_client.PoolClient, error) {
		return generator_client.New(addr, generatorClientCfg)
	}
	d.generatorsPool = ring_client.NewPool(
		"distributor_metrics_generator_pool",
		generatorClientCfg.PoolConfig,
		ring_client.NewRingServiceDiscovery(generatorsRing),
		generatorsPoolFactory,
		metricGeneratorClients,
		logger,
	)

	subservices = append(subservices, d.generatorsPool)

	d.generatorForwarder = newGeneratorForwarder(logger, d.sendToGenerators, o)
	subservices = append(subservices, d.generatorForwarder)

	forwardersManager, err := forwarder.NewManager(d.cfg.Forwarders, logger, o, loggingLevel)
	if err != nil {
		return nil, fmt.Errorf("failed to create forwarders manager: %w", err)
	}

	d.forwardersManager = forwardersManager
	subservices = append(subservices, d.forwardersManager)

	cfgReceivers := cfg.Receivers
	if len(cfgReceivers) == 0 {
		cfgReceivers = defaultReceivers
	}

	receivers, err := receiver.New(cfgReceivers, d, middleware, cfg.RetryAfterOnResourceExhausted, loggingLevel, reg)
	if err != nil {
		return nil, err
	}
	subservices = append(subservices, receivers)

	if cfg.KafkaWritePathEnabled {
		client, err := ingest.NewWriterClient(cfg.KafkaConfig, 10, logger, reg)
		if err != nil {
			return nil, fmt.Errorf("failed to create kafka writer client: %w", err)
		}
		d.kafkaProducer = ingest.NewProducer(client, d.cfg.KafkaConfig.ProducerMaxBufferedBytes, reg)
	}

	d.subservices, err = services.NewManager(subservices...)
	if err != nil {
		return nil, fmt.Errorf("failed to create subservices: %w", err)
	}
	d.subservicesWatcher = services.NewFailureWatcher()
	d.subservicesWatcher.WatchManager(d.subservices)

	d.Service = services.NewBasicService(d.starting, d.running, d.stopping)
	return d, nil
}

func (d *Distributor) starting(ctx context.Context) error {
	// Only report success if all sub-services start properly
	err := services.StartManagerAndAwaitHealthy(ctx, d.subservices)
	if err != nil {
		return fmt.Errorf("failed to start subservices: %w", err)
	}

	return nil
}

func (d *Distributor) running(ctx context.Context) error {
	select {
	case <-ctx.Done():
		return nil
	case err := <-d.subservicesWatcher.Chan():
		return fmt.Errorf("distributor subservices failed: %w", err)
	}
}

// Called after distributor is asked to stop via StopAsync.
func (d *Distributor) stopping(_ error) error {
	return services.StopManagerAndAwaitStopped(context.Background(), d.subservices)
}

func (d *Distributor) checkForRateLimits(tracesSize, spanCount int, userID string) error {
	now := time.Now()
	if !d.ingestionRateLimiter.AllowN(now, userID, tracesSize) {
		overrides.RecordDiscardedSpans(spanCount, reasonRateLimited, userID)
		limit := int(d.ingestionRateLimiter.Limit(now, userID))
		var globalLimit int
		if d.overrides.IngestionRateStrategy() == overrides.GlobalIngestionRateStrategy {
			globalLimit = limit * d.DistributorRing.InstancesCount()
		}
		return status.Errorf(codes.ResourceExhausted,
			"%s: ingestion rate limit (local: %d bytes, global: %d bytes) exceeded while adding %d bytes for user %s",
			overrides.ErrorPrefixRateLimited,
			limit,
			globalLimit,
			tracesSize, userID)
	}

	return nil
}

func (d *Distributor) extractBasicInfo(ctx context.Context, traces ptrace.Traces) (userID string, spanCount, tracesSize int, err error) {
	user, e := user.ExtractOrgID(ctx)
	if e != nil {
		return "", 0, 0, e
	}

	return user, traces.SpanCount(), (&ptrace.ProtoMarshaler{}).TracesSize(traces), nil
}

// PushTraces pushes a batch of traces
func (d *Distributor) PushTraces(ctx context.Context, traces ptrace.Traces) (*tempopb.PushResponse, error) {
	ctx, span := tracer.Start(ctx, "distributor.PushBytes")
	defer span.End()

	userID, spanCount, size, err := d.extractBasicInfo(ctx, traces)
	if err != nil {
		// can't record discarded spans here b/c there's no tenant
		return nil, err
	}
	if spanCount == 0 {
		return &tempopb.PushResponse{}, nil
	}
	// check limits
	// todo - usage tracker include discarded bytes?
	err = d.checkForRateLimits(size, spanCount, userID)
	if err != nil {
		return nil, err
	}

	// Convert to bytes and back. This is unfortunate for efficiency, but it works
	// around the otel-collector internalization of otel-proto which Tempo also uses.
	convert, err := (&ptrace.ProtoMarshaler{}).MarshalTraces(traces)
	if err != nil {
		return nil, err
	}

	// tempopb.Trace is wire-compatible with ExportTraceServiceRequest
	// used by ToOtlpProtoBytes
	trace := tempopb.Trace{}
	err = trace.Unmarshal(convert)
	if err != nil {
		return nil, err
	}

	batches := trace.ResourceSpans

	logReceivedSpans(batches, &d.cfg.LogReceivedSpans, d.logger)
	if d.cfg.MetricReceivedSpans.Enabled {
		metricSpans(batches, userID, &d.cfg.MetricReceivedSpans)
	}

	metricBytesIngested.WithLabelValues(userID).Add(float64(size))
	metricSpansIngested.WithLabelValues(userID).Add(float64(spanCount))
	statBytesReceived.Inc(int64(size))
	statSpansReceived.Inc(int64(spanCount))

	// Usage tracking
	if d.usage != nil {
		d.usage.Observe(userID, batches)
	}

	keys, rebatchedTraces, truncatedAttributeCount, err := requestsByTraceID(batches, userID, spanCount, d.cfg.MaxSpanAttrByte)
	if err != nil {
		overrides.RecordDiscardedSpans(spanCount, reasonInternalError, userID)
		logDiscardedResourceSpans(batches, userID, &d.cfg.LogDiscardedSpans, d.logger)
		return nil, err
	}

	if truncatedAttributeCount > 0 {
		metricAttributesTruncated.WithLabelValues(userID).Add(float64(truncatedAttributeCount))
	}

	err = d.sendToIngestersViaBytes(ctx, userID, spanCount, rebatchedTraces, keys)
	if err != nil {
		return nil, err
	}

	if err := d.forwardersManager.ForTenant(userID).ForwardTraces(ctx, traces); err != nil {
		_ = level.Warn(d.logger).Log("msg", "failed to forward batches for tenant=%s: %w", userID, err)
	}

	if d.kafkaProducer != nil {
		err := d.sendToKafka(ctx, userID, keys, rebatchedTraces)
		if err != nil {
			// TODO: Handle error
			level.Error(d.logger).Log("msg", "failed to write to kafka", "err", err)
		}
	} else {
		// See if we need to send to the generators
		if len(d.overrides.MetricsGeneratorProcessors(userID)) > 0 {
			d.generatorForwarder.SendTraces(ctx, userID, keys, rebatchedTraces)
		}
	}

	return nil, nil // PushRequest is ignored, so no reason to create one
}

func (d *Distributor) sendToIngestersViaBytes(ctx context.Context, userID string, totalSpanCount int, traces []*rebatchedTrace, keys []uint32) error {
	marshalledTraces := make([][]byte, len(traces))
	for i, t := range traces {
		b, err := d.traceEncoder.PrepareForWrite(t.trace, t.start, t.end)
		if err != nil {
			return fmt.Errorf("failed to marshal PushRequest: %w", err)
		}
		marshalledTraces[i] = b
	}

	op := ring.WriteNoExtend
	if d.cfg.ExtendWrites {
		op = ring.Write
	}

	numOfTraces := len(keys)
	numSuccessByTraceIndex := make([]int, numOfTraces)
	lastErrorReasonByTraceIndex := make([]tempopb.PushErrorReason, numOfTraces)

	var mu sync.Mutex

	writeRing := d.ingestersRing.ShuffleShard(userID, d.overrides.IngestionTenantShardSize(userID))

	err := ring.DoBatchWithOptions(ctx, op, writeRing, keys, func(ingester ring.InstanceDesc, indexes []int) error {
		localCtx, cancel := context.WithTimeout(ctx, d.clientCfg.RemoteTimeout)
		defer cancel()
		localCtx = user.InjectOrgID(localCtx, userID)

		req := tempopb.PushBytesRequest{
			Traces: make([]tempopb.PreallocBytes, len(indexes)),
			Ids:    make([][]byte, len(indexes)),
		}

		for i, j := range indexes {
			req.Traces[i].Slice = marshalledTraces[j][0:]
			req.Ids[i] = traces[j].id
		}

		c, err := d.pool.GetClientFor(ingester.Addr)
		if err != nil {
			return err
		}

		pushResponse, err := c.(tempopb.PusherClient).PushBytesV2(localCtx, &req)
		metricIngesterAppends.WithLabelValues(ingester.Addr).Inc()

		if err != nil { // internal error, drop entire batch
			metricIngesterAppendFailures.WithLabelValues(ingester.Addr).Inc()
			return err
		}

		mu.Lock()
		defer mu.Unlock()

		d.processPushResponse(pushResponse, numSuccessByTraceIndex, lastErrorReasonByTraceIndex, numOfTraces, indexes)

		return nil
	}, ring.DoBatchOptions{})
	// if err != nil, we discarded everything because of an internal error (like "context cancelled")
	if err != nil {
		overrides.RecordDiscardedSpans(totalSpanCount, reasonInternalError, userID)
		logDiscardedRebatchedSpans(traces, userID, &d.cfg.LogDiscardedSpans, d.logger)
		return err
	}

	// count discarded span count
	mu.Lock()
	defer mu.Unlock()
	recordDiscardedSpans(numSuccessByTraceIndex, lastErrorReasonByTraceIndex, traces, writeRing, userID)
	logDiscardedSpans(numSuccessByTraceIndex, lastErrorReasonByTraceIndex, traces, writeRing, userID, &d.cfg.LogDiscardedSpans, d.logger)

	return nil
}

func (d *Distributor) sendToGenerators(ctx context.Context, userID string, keys []uint32, traces []*rebatchedTrace) error {
	// If an instance is unhealthy write to the next one (i.e. write extend is enabled)
	op := ring.Write

	readRing := d.generatorsRing.ShuffleShard(userID, d.overrides.MetricsGeneratorRingSize(userID))

	err := ring.DoBatchWithOptions(ctx, op, readRing, keys, func(generator ring.InstanceDesc, indexes []int) error {
		localCtx, cancel := context.WithTimeout(ctx, d.generatorClientCfg.RemoteTimeout)
		defer cancel()
		localCtx = user.InjectOrgID(localCtx, userID)

		req := tempopb.PushSpansRequest{
			Batches: nil,
		}
		for _, j := range indexes {
			req.Batches = append(req.Batches, traces[j].trace.ResourceSpans...)
		}

		c, err := d.generatorsPool.GetClientFor(generator.Addr)
		if err != nil {
			return fmt.Errorf("failed to get client for generator: %w", err)
		}

		_, err = c.(tempopb.MetricsGeneratorClient).PushSpans(localCtx, &req)
		metricGeneratorPushes.WithLabelValues(generator.Addr).Inc()
		if err != nil {
			metricGeneratorPushesFailures.WithLabelValues(generator.Addr).Inc()
			return fmt.Errorf("failed to push spans to generator: %w", err)
		}
		return nil
	}, ring.DoBatchOptions{})

	return err
}

// Check implements the grpc healthcheck
func (*Distributor) Check(_ context.Context, _ *grpc_health_v1.HealthCheckRequest) (*grpc_health_v1.HealthCheckResponse, error) {
	return &grpc_health_v1.HealthCheckResponse{Status: grpc_health_v1.HealthCheckResponse_SERVING}, nil
}

func (d *Distributor) UsageTrackerHandler() http.Handler {
	if d.usage != nil {
		return d.usage.Handler()
	}

	return nil
}

func (d *Distributor) sendToKafka(ctx context.Context, userID string, keys []uint32, traces []*rebatchedTrace) error {
	marshalledTraces := make([][]byte, len(traces))
	for i, t := range traces {
		b, err := proto.Marshal(t.trace)
		if err != nil {
			return fmt.Errorf("failed to marshal trace: %w", err)
		}
		marshalledTraces[i] = b
	}

	partitionRing := d.partitionRing.PartitionRing() // TODO - Use shuffle sharding
	return ring.DoBatchWithOptions(ctx, ring.Write, ring.NewActivePartitionBatchRing(partitionRing), keys, func(partition ring.InstanceDesc, indexes []int) error {
		localCtx, cancel := context.WithTimeout(ctx, d.clientCfg.RemoteTimeout)
		defer cancel()
		localCtx = user.InjectOrgID(localCtx, userID)

		req := &tempopb.PushBytesRequest{
			Traces: make([]tempopb.PreallocBytes, len(indexes)),
			Ids:    make([][]byte, len(indexes)),
		}

		for i, j := range indexes {
			req.Traces[i].Slice = marshalledTraces[j][0:]
			req.Ids[i] = traces[j].id
		}

		// The partition ID is stored in the ring.InstanceDesc ID.
		partitionID, err := strconv.ParseInt(partition.Id, 10, 31)
		if err != nil {
			return err
		}

		startTime := time.Now()

		records, err := ingest.Encode(int32(partitionID), userID, req, d.cfg.KafkaConfig.ProducerMaxRecordSizeBytes)
		if err != nil {
			return fmt.Errorf("failed to encode PushSpansRequest: %w", err)
		}

		metricKafkaRecordsPerRequest.Observe(float64(len(records)))

		produceResults := d.kafkaProducer.ProduceSync(ctx, records)

		if count, sizeBytes := successfulProduceRecordsStats(produceResults); count > 0 {
			metricKafkaWriteLatency.Observe(time.Since(startTime).Seconds())
			metricKafkaWriteBytesTotal.Add(float64(sizeBytes))
			_ = level.Debug(d.logger).Log("msg", "kafka write success stats", "count", count, "size_bytes", sizeBytes)
		}

		var finalErr error
		for _, result := range produceResults {
			if result.Err != nil {
				_ = level.Error(d.logger).Log("msg", "failed to write to kafka", "err", result.Err)
				metricKafkaAppends.WithLabelValues(fmt.Sprintf("partition_%d", partitionID), "fail").Inc()
				finalErr = result.Err
			} else {
				metricKafkaAppends.WithLabelValues(fmt.Sprintf("partition_%d", partitionID), "success").Inc()
			}
		}

		return finalErr
	}, ring.DoBatchOptions{})
}

func successfulProduceRecordsStats(results kgo.ProduceResults) (count, sizeBytes int) {
	for _, res := range results {
		if res.Err == nil && res.Record != nil {
			count++
			sizeBytes += len(res.Record.Value)
		}
	}

	return count, sizeBytes
}

// requestsByTraceID takes an incoming tempodb.PushRequest and creates a set of keys for the hash ring
// and traces to pass onto the ingesters.
func requestsByTraceID(batches []*v1.ResourceSpans, userID string, spanCount, maxSpanAttrSize int) ([]uint32, []*rebatchedTrace, int, error) {
	const tracesPerBatch = 20 // p50 of internal env
	tracesByID := make(map[uint32]*rebatchedTrace, tracesPerBatch)
	truncatedAttributeCount := 0

	for _, b := range batches {
		spansByILS := make(map[uint32]*v1.ScopeSpans)
		// check for large resources for large attributes
		if maxSpanAttrSize > 0 && b.Resource != nil {
			resourceAttrTruncatedCount := processAttributes(b.Resource.Attributes, maxSpanAttrSize)
			truncatedAttributeCount += resourceAttrTruncatedCount
		}

		for _, ils := range b.ScopeSpans {
			for _, span := range ils.Spans {
				// check large spans for large attributes
				if maxSpanAttrSize > 0 {
					spanAttrTruncatedCount := processAttributes(span.Attributes, maxSpanAttrSize)
					truncatedAttributeCount += spanAttrTruncatedCount
				}
				traceID := span.TraceId
				if !validation.ValidTraceID(traceID) {
<<<<<<< HEAD
					return nil, nil, status.Errorf(codes.InvalidArgument, "trace ids must be 128 bit, received %d bits", len(traceID)*8)
=======
					return nil, nil, 0, status.Errorf(codes.InvalidArgument, "trace ids must be 128 bit, received %d bits", len(traceID)*8)
>>>>>>> c34cf3ae
				}

				traceKey := tempo_util.TokenFor(userID, traceID)
				ilsKey := traceKey
				if ils.Scope != nil {
					ilsKey = fnv1a.AddString32(ilsKey, ils.Scope.Name)
					ilsKey = fnv1a.AddString32(ilsKey, ils.Scope.Version)
				}

				existingILS, ilsAdded := spansByILS[ilsKey]
				if !ilsAdded {
					existingILS = &v1.ScopeSpans{
						Scope: ils.Scope,
						Spans: make([]*v1.Span, 0, spanCount/tracesPerBatch),
					}
					spansByILS[ilsKey] = existingILS
				}
				existingILS.Spans = append(existingILS.Spans, span)

				// now find and update the rebatchedTrace with a new start and end
				existingTrace, ok := tracesByID[traceKey]
				if !ok {
					existingTrace = &rebatchedTrace{
						id: traceID,
						trace: &tempopb.Trace{
							ResourceSpans: make([]*v1.ResourceSpans, 0, spanCount/tracesPerBatch),
						},
						start:     math.MaxUint32,
						end:       0,
						spanCount: 0,
					}

					tracesByID[traceKey] = existingTrace
				}

				start, end := startEndFromSpan(span)
				if existingTrace.end < end {
					existingTrace.end = end
				}
				if existingTrace.start > start {
					existingTrace.start = start
				}
				if !ilsAdded {
					existingTrace.trace.ResourceSpans = append(existingTrace.trace.ResourceSpans, &v1.ResourceSpans{
						Resource:   b.Resource,
						ScopeSpans: []*v1.ScopeSpans{existingILS},
					})
				}

				// increase span count for trace
				existingTrace.spanCount = existingTrace.spanCount + 1
			}
		}
	}

	metricTracesPerBatch.Observe(float64(len(tracesByID)))

	keys := make([]uint32, 0, len(tracesByID))
	traces := make([]*rebatchedTrace, 0, len(tracesByID))

	for k, r := range tracesByID {
		keys = append(keys, k)
		traces = append(traces, r)
	}

	return keys, traces, truncatedAttributeCount, nil
}

// find and truncate the span attributes that are too large
func processAttributes(attributes []*v1_common.KeyValue, maxAttrSize int) int {
	count := 0
	for _, attr := range attributes {
		if len(attr.Key) > maxAttrSize {
			attr.Key = attr.Key[:maxAttrSize]
			count++
		}

		switch value := attr.GetValue().Value.(type) {
		case *v1_common.AnyValue_StringValue:
			if len(value.StringValue) > maxAttrSize {
				value.StringValue = value.StringValue[:maxAttrSize]
				count++
			}
		default:
			continue
		}
	}

	return count
}

// discardedPredicate determines if a trace is discarded based on the number of successful replications.
type discardedPredicate func(int) bool

func newDiscardedPredicate(repFactor int) discardedPredicate {
	quorum := int(math.Floor(float64(repFactor)/2)) + 1 // min success required
	return func(numSuccess int) bool {
		return numSuccess < quorum
	}
}

func countDiscardedSpans(numSuccessByTraceIndex []int, lastErrorReasonByTraceIndex []tempopb.PushErrorReason, traces []*rebatchedTrace, repFactor int) (maxLiveDiscardedCount, traceTooLargeDiscardedCount, unknownErrorCount int) {
	discarded := newDiscardedPredicate(repFactor)

	for traceIndex, numSuccess := range numSuccessByTraceIndex {
		if !discarded(numSuccess) {
			continue
		}
		spanCount := traces[traceIndex].spanCount
		switch lastErrorReasonByTraceIndex[traceIndex] {
		case tempopb.PushErrorReason_MAX_LIVE_TRACES:
			maxLiveDiscardedCount += spanCount
		case tempopb.PushErrorReason_TRACE_TOO_LARGE:
			traceTooLargeDiscardedCount += spanCount
		case tempopb.PushErrorReason_UNKNOWN_ERROR:
			unknownErrorCount += spanCount
		}
	}

	return maxLiveDiscardedCount, traceTooLargeDiscardedCount, unknownErrorCount
}

func (d *Distributor) processPushResponse(pushResponse *tempopb.PushResponse, numSuccessByTraceIndex []int, lastErrorReasonByTraceIndex []tempopb.PushErrorReason, numOfTraces int, indexes []int) {
	// no errors
	if len(pushResponse.ErrorsByTrace) == 0 {
		for _, reqBatchIndex := range indexes {
			if reqBatchIndex > numOfTraces {
				level.Warn(d.logger).Log("msg", fmt.Sprintf("batch index %d out of bound for length %d", reqBatchIndex, numOfTraces))
				continue
			}
			numSuccessByTraceIndex[reqBatchIndex]++
		}
		return
	}

	for ringIndex, pushError := range pushResponse.ErrorsByTrace {
		// translate index of ring batch and req batch
		// since the request batch gets split up into smaller batches based on the indexes
		// like [0,1] [1] [2] [0,2]
		reqBatchIndex := indexes[ringIndex]
		if reqBatchIndex > numOfTraces {
			level.Warn(d.logger).Log("msg", fmt.Sprintf("batch index %d out of bound for length %d", reqBatchIndex, numOfTraces))
			continue
		}

		// if no error, record number of success
		if pushError == tempopb.PushErrorReason_NO_ERROR {
			numSuccessByTraceIndex[reqBatchIndex]++
			continue
		}
		// else record last error
		lastErrorReasonByTraceIndex[reqBatchIndex] = pushError
	}
}

func metricSpans(batches []*v1.ResourceSpans, tenantID string, cfg *MetricReceivedSpansConfig) {
	for _, b := range batches {
		serviceName := ""
		if b.Resource != nil {
			for _, a := range b.Resource.GetAttributes() {
				if a.GetKey() == "service.name" {
					serviceName = a.Value.GetStringValue()
					break
				}
			}
		}

		for _, ils := range b.ScopeSpans {
			for _, s := range ils.Spans {
				if cfg.RootOnly && len(s.ParentSpanId) != 0 {
					continue
				}

				metricDebugSpansIngested.WithLabelValues(tenantID, s.Name, serviceName).Inc()
			}
		}
	}
}

func recordDiscardedSpans(numSuccessByTraceIndex []int, lastErrorReasonByTraceIndex []tempopb.PushErrorReason, traces []*rebatchedTrace, writeRing ring.ReadRing, userID string) {
	maxLiveDiscardedCount, traceTooLargeDiscardedCount, unknownErrorCount := countDiscardedSpans(numSuccessByTraceIndex, lastErrorReasonByTraceIndex, traces, writeRing.ReplicationFactor())
	overrides.RecordDiscardedSpans(maxLiveDiscardedCount, reasonLiveTracesExceeded, userID)
	overrides.RecordDiscardedSpans(traceTooLargeDiscardedCount, reasonTraceTooLarge, userID)
	overrides.RecordDiscardedSpans(unknownErrorCount, reasonUnknown, userID)
}

func logDiscardedSpans(numSuccessByTraceIndex []int, lastErrorReasonByTraceIndex []tempopb.PushErrorReason, traces []*rebatchedTrace, writeRing ring.ReadRing, userID string, cfg *LogSpansConfig, logger log.Logger) {
	if !cfg.Enabled {
		return
	}
	discarded := newDiscardedPredicate(writeRing.ReplicationFactor())
	for traceIndex, numSuccess := range numSuccessByTraceIndex {
		if !discarded(numSuccess) {
			continue
		}
		errorReason := lastErrorReasonByTraceIndex[traceIndex]
		if errorReason != tempopb.PushErrorReason_NO_ERROR {
			loggerWithAtts := logger
			loggerWithAtts = log.With(
				loggerWithAtts,
				"push_error_reason", fmt.Sprintf("%v", errorReason),
			)
			logDiscardedResourceSpans(traces[traceIndex].trace.ResourceSpans, userID, cfg, loggerWithAtts)
		}
	}
}

func logDiscardedRebatchedSpans(batches []*rebatchedTrace, userID string, cfg *LogSpansConfig, logger log.Logger) {
	if !cfg.Enabled {
		return
	}
	for _, b := range batches {
		logDiscardedResourceSpans(b.trace.ResourceSpans, userID, cfg, logger)
	}
}

func logDiscardedResourceSpans(batches []*v1.ResourceSpans, userID string, cfg *LogSpansConfig, logger log.Logger) {
	if !cfg.Enabled {
		return
	}
	loggerWithAtts := logger
	loggerWithAtts = log.With(
		loggerWithAtts,
		"msg", "discarded",
		"tenant", userID,
	)
	logSpans(batches, cfg, loggerWithAtts)
}

func logReceivedSpans(batches []*v1.ResourceSpans, cfg *LogSpansConfig, logger log.Logger) {
	if !cfg.Enabled {
		return
	}
	loggerWithAtts := logger
	loggerWithAtts = log.With(
		loggerWithAtts,
		"msg", "received",
	)
	logSpans(batches, cfg, loggerWithAtts)
}

func logSpans(batches []*v1.ResourceSpans, cfg *LogSpansConfig, logger log.Logger) {
	for _, b := range batches {
		loggerWithAtts := logger

		if cfg.IncludeAllAttributes {
			for _, a := range b.Resource.GetAttributes() {
				loggerWithAtts = log.With(
					loggerWithAtts,
					"span_"+strutil.SanitizeLabelName(a.GetKey()),
					tempo_util.StringifyAnyValue(a.GetValue()))
			}
		}

		for _, ils := range b.ScopeSpans {
			for _, s := range ils.Spans {
				if cfg.FilterByStatusError && s.Status.Code != v1.Status_STATUS_CODE_ERROR {
					continue
				}

				logSpan(s, cfg.IncludeAllAttributes, loggerWithAtts)
			}
		}
	}
}

func logSpan(s *v1.Span, allAttributes bool, logger log.Logger) {
	if allAttributes {
		for _, a := range s.GetAttributes() {
			logger = log.With(
				logger,
				"span_"+strutil.SanitizeLabelName(a.GetKey()),
				tempo_util.StringifyAnyValue(a.GetValue()))
		}

		latencySeconds := float64(s.GetEndTimeUnixNano()-s.GetStartTimeUnixNano()) / float64(time.Second.Nanoseconds())
		logger = log.With(
			logger,
			"span_name", s.Name,
			"span_duration_seconds", latencySeconds,
			"span_kind", s.GetKind().String(),
			"span_status", s.GetStatus().GetCode().String())
	}

	level.Info(logger).Log("spanid", hex.EncodeToString(s.SpanId), "traceid", hex.EncodeToString(s.TraceId))
}

// startEndFromSpan returns a unix epoch timestamp in seconds for the start and end of a span
func startEndFromSpan(span *v1.Span) (uint32, uint32) {
	return uint32(span.StartTimeUnixNano / uint64(time.Second)), uint32(span.EndTimeUnixNano / uint64(time.Second))
}<|MERGE_RESOLUTION|>--- conflicted
+++ resolved
@@ -117,7 +117,6 @@
 		Name:      "distributor_metrics_generator_clients",
 		Help:      "The current number of metrics-generator clients.",
 	})
-<<<<<<< HEAD
 	metricKafkaRecordsPerRequest = promauto.NewHistogram(prometheus.HistogramOpts{
 		Namespace: "tempo",
 		Subsystem: "distributor",
@@ -142,13 +141,11 @@
 		Name:      "kafka_appends_total",
 		Help:      "The total number of appends sent to kafka",
 	}, []string{"partition", "status"})
-=======
 	metricAttributesTruncated = promauto.NewCounterVec(prometheus.CounterOpts{
 		Namespace: "tempo",
 		Name:      "distributor_attributes_truncated_total",
 		Help:      "The total number of attribute keys or values truncated per tenant",
 	}, []string{"tenant"})
->>>>>>> c34cf3ae
 
 	statBytesReceived = usagestats.NewCounter("distributor_bytes_received")
 	statSpansReceived = usagestats.NewCounter("distributor_spans_received")
@@ -701,11 +698,7 @@
 				}
 				traceID := span.TraceId
 				if !validation.ValidTraceID(traceID) {
-<<<<<<< HEAD
-					return nil, nil, status.Errorf(codes.InvalidArgument, "trace ids must be 128 bit, received %d bits", len(traceID)*8)
-=======
 					return nil, nil, 0, status.Errorf(codes.InvalidArgument, "trace ids must be 128 bit, received %d bits", len(traceID)*8)
->>>>>>> c34cf3ae
 				}
 
 				traceKey := tempo_util.TokenFor(userID, traceID)
