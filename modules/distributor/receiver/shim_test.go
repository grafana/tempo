--- conflicted
+++ resolved
@@ -9,11 +9,8 @@
 
 	dslog "github.com/grafana/dskit/log"
 	"github.com/grafana/dskit/services"
-<<<<<<< HEAD
-=======
 	"github.com/prometheus/client_golang/prometheus"
 	"github.com/prometheus/client_golang/prometheus/testutil"
->>>>>>> 2b00b4ec
 	"github.com/stretchr/testify/assert"
 	"github.com/stretchr/testify/require"
 	"go.opentelemetry.io/collector/component"
@@ -41,18 +38,11 @@
 	randomTraces := testdata.GenerateTraces(5)
 
 	testCases := []struct {
-<<<<<<< HEAD
-		name        string
-		receiverCfg map[string]interface{}
-		factory     exporter.Factory
-		exporterCfg component.Config
-=======
 		name              string
 		receiverCfg       map[string]interface{}
 		factory           exporter.Factory
 		exporterCfg       component.Config
 		expectedTransport string
->>>>>>> 2b00b4ec
 	}{
 		{
 			name: "otlpexporter",
@@ -72,10 +62,7 @@
 					},
 				},
 			},
-<<<<<<< HEAD
-=======
 			expectedTransport: "grpc",
->>>>>>> 2b00b4ec
 		},
 		{
 			name: "otlphttpexporter - JSON encoding",
@@ -93,10 +80,7 @@
 				},
 				Encoding: otlphttpexporter.EncodingJSON,
 			},
-<<<<<<< HEAD
-=======
 			expectedTransport: "http",
->>>>>>> 2b00b4ec
 		},
 		{
 			name: "otlphttpexporter - proto encoding",
@@ -114,23 +98,15 @@
 				},
 				Encoding: otlphttpexporter.EncodingProto,
 			},
-<<<<<<< HEAD
-=======
 			expectedTransport: "http",
->>>>>>> 2b00b4ec
 		},
 	}
 	for _, testCase := range testCases {
 		t.Run(testCase.name, func(t *testing.T) {
 			pusher := &capturingPusher{}
-<<<<<<< HEAD
-
-			stopShim := runReceiverShim(t, testCase.receiverCfg, pusher)
-=======
 			reg := prometheus.NewPedanticRegistry()
 
 			stopShim := runReceiverShim(t, testCase.receiverCfg, pusher, reg)
->>>>>>> 2b00b4ec
 			defer stopShim()
 
 			exporter, stopExporter := runOTelExporter(t, testCase.factory, testCase.exporterCfg)
@@ -144,17 +120,6 @@
 			require.Len(t, receivedTraces, 1)
 
 			assert.Equal(t, randomTraces, receivedTraces[0])
-<<<<<<< HEAD
-		})
-	}
-}
-
-func runReceiverShim(t *testing.T, receiverCfg map[string]interface{}, pusher TracesPusher) func() {
-	level := dslog.Level{}
-	_ = level.Set("info")
-
-	shim, err := New(receiverCfg, pusher, FakeTenantMiddleware(), 0, level)
-=======
 
 			count, err := testutil.GatherAndCount(reg, "tempo_receiver_accepted_spans", "tempo_receiver_refused_spans")
 			assert.NoError(t, err)
@@ -181,7 +146,6 @@
 	_ = level.Set("info")
 
 	shim, err := New(receiverCfg, pusher, FakeTenantMiddleware(), 0, level, reg)
->>>>>>> 2b00b4ec
 	require.NoError(t, err)
 
 	err = services.StartAndAwaitRunning(context.Background(), shim)
@@ -197,15 +161,9 @@
 }
 
 func runOTelExporter(t *testing.T, factory exporter.Factory, cfg component.Config) (exporter.Traces, func()) {
-<<<<<<< HEAD
 	exporter, err := factory.CreateTraces(
 		context.Background(),
 		exporter.Settings{
-=======
-	exporter, err := factory.CreateTracesExporter(
-		context.Background(),
-		exporter.CreateSettings{
->>>>>>> 2b00b4ec
 			ID: component.MustNewID("test"),
 			TelemetrySettings: component.TelemetrySettings{
 				Logger:         zap.NewNop(),
