--- conflicted
+++ resolved
@@ -766,13 +766,8 @@
 		},
 	} {
 		t.Run(fmt.Sprintf("[%d](samples=%v)", i, tc.lines), func(t *testing.T) {
-<<<<<<< HEAD
-			limits := overrides.Limits{}
-			limits.RegisterFlags(&flag.FlagSet{})
-=======
-			limits := &overrides.Limits{}
+			limits := overrides.Config{}
 			limits.RegisterFlagsAndApplyDefaults(&flag.FlagSet{})
->>>>>>> 6a73dbb0
 
 			// todo:  test limits
 			d := prepare(t, limits, nil, nil)
@@ -970,13 +965,8 @@
 		},
 	} {
 		t.Run(fmt.Sprintf("[%d] TestLogSpans LogReceivedTraces=%v LogReceivedSpansEnabled=%v filterByStatusError=%v includeAllAttributes=%v", i, tc.LogReceivedTraces, tc.LogReceivedSpansEnabled, tc.filterByStatusError, tc.includeAllAttributes), func(t *testing.T) {
-<<<<<<< HEAD
-			limits := overrides.Limits{}
-			flagext.DefaultValues(&limits)
-=======
-			limits := &overrides.Limits{}
+			limits := overrides.Config{}
 			limits.RegisterFlagsAndApplyDefaults(&flag.FlagSet{})
->>>>>>> 6a73dbb0
 
 			buf := &bytes.Buffer{}
 			logger := kitlog.NewJSONLogger(kitlog.NewSyncWriter(buf))
@@ -1088,7 +1078,7 @@
 	return rs
 }
 
-func prepare(t *testing.T, limits overrides.Limits, kvStore kv.Client, logger log.Logger) *Distributor {
+func prepare(t *testing.T, limits overrides.Config, kvStore kv.Client, logger log.Logger) *Distributor {
 	if logger == nil {
 		logger = log.NewNopLogger()
 	}
@@ -1099,7 +1089,7 @@
 	)
 	flagext.DefaultValues(&clientConfig)
 
-	overrides, err := overrides.NewOverrides(overrides.Config{DefaultLimits: limits})
+	overrides, err := overrides.NewOverrides(limits)
 	require.NoError(t, err)
 
 	// Mock the ingesters ring
