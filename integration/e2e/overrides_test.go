--- conflicted
+++ resolved
@@ -63,15 +63,9 @@
 
 			// Modify overrides
 			fmt.Println("* Setting overrides.forwarders")
-<<<<<<< HEAD
 			_, err = apiClient.SetOverrides(&userconfigurableapi.UserConfigurableLimits{
-				Forwarders: &[]string{"my-forwarder"},
+				Forwarders: &[]string{},
 			}, "0")
-=======
-			err = apiClient.SetOverrides(&userconfigurableapi.UserConfigurableLimits{
-				Forwarders: &[]string{},
-			})
->>>>>>> 0e658529
 			require.NoError(t, err)
 
 			limits, version, err := apiClient.GetOverrides()
