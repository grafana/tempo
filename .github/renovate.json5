--- conflicted
+++ resolved
@@ -1,5 +1,4 @@
 {
-<<<<<<< HEAD
   $schema: 'https://docs.renovatebot.com/renovate-schema.json',
   extends: [
     'config:best-practices',
@@ -8,22 +7,11 @@
   schedule: [
     'before 4am on monday',
   ],
-  prConcurrentLimit: 5,
+  prConcurrentLimit: 20,
   ignoreDeps: [],
   separateMajorMinor: true,
   separateMultipleMajor: true,
   packageRules: [
-=======
-  "$schema": "https://docs.renovatebot.com/renovate-schema.json",
-  "extends": ["config:best-practices"],
-  "timezone": "UTC",
-  "schedule": ["before 4am on monday"],
-  "prConcurrentLimit": 20,
-  "ignoreDeps": [],
-  "separateMajorMinor": true,
-  "separateMultipleMajor": true,
-  "packageRules": [
->>>>>>> c995a9bd
     {
       description: 'Group all GitHub Actions updates',
       matchManagers: [
