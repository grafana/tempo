--- conflicted
+++ resolved
@@ -650,19 +650,15 @@
         # Query is within SLO if it returned 200 within duration_slo seconds OR processed throughput_slo bytes/s data.
         [throughput_bytes_slo: <float> | default = 0 ]
 
-        # The number of shards to break ingester queries into.
-<<<<<<< HEAD
-        [ingester_shards: <int> | default = 1]
-
         # The number of time windows to break a search up into when doing a most recent TraceQL search. This only impacts TraceQL
         # searches with (most_recent=true)
         [most_recent_shards: <int> | default = 200]
-=======
-        [ingester_shards]: <int> | default = 3]
+
+        # The number of shards to break ingester queries into.
+        [ingester_shards: <int> | default = 3]
 
         # The maximum allowed value of spans per span set. 0 disables this limit.
-        [max_spans_per_span_set]: <int> | default = 100]
->>>>>>> b7fbc75f
+        [max_spans_per_span_set: <int> | default = 100]
 
         # SLO configuration for Metadata (tags and tag values) endpoints.
         metadata_slo:
