--- conflicted
+++ resolved
@@ -1140,7 +1140,6 @@
         instance_addr: ""
         enable_inet6: false
         wait_active_instance_timeout: 10m0s
-<<<<<<< HEAD
 live_store:
     ring:
         kvstore:
@@ -1237,7 +1236,5 @@
         v2_encoding: zstd
         parquet_row_group_size_bytes: 100000000
         parquet_dedicated_columns: []
-=======
     finish_on_shutdown_timeout: 30s
->>>>>>> 2c125a14
 ```