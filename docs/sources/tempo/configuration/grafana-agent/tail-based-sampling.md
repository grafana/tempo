--- conflicted
+++ resolved
@@ -57,7 +57,6 @@
 add load balancing and specify the resolving mechanism to find other Agents in the setup.
 To see all the available configuration options, refer to the [configuration reference](/docs/agent/latest/configuration/traces-config/).
 
-<<<<<<< HEAD
 ## Example for Grafana Agent Flow
 
 [Grafana Agent Flow](/docs/agent/latest/flow/) is a component-based revision of Grafana Agent with a focus on ease-of-use, debuggability, and ability to adapt to the needs of power users.
@@ -127,28 +126,7 @@
         traces = [otelcol.exporter.otlp.tempo.input]
     }
 }
-=======
-```yaml
-traces:
-  configs:
-    - name: default
-      ...
-      tail_sampling:
-        policies:
-          # sample traces that have a total duration longer than 100ms
-          - type: latency
-            latency:
-              threshold_ms: 100
-          # sample traces that contain at least one span with status code ERROR
-          - type: status_code
-            status_code:
-              status_codes:
-                - "ERROR"
-      load_balancing:
-        resolver:
-          dns:
-            hostname: host.namespace.svc.cluster.local
->>>>>>> 4cf85f93
+
 ```
 
 ## Examples for Grafana Agent static mode
