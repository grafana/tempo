---
title: Query with TraceQL
menuTitle: Query with TraceQL
description: Learn about TraceQL, Tempo's query language for traces
weight: 600
aliases:
  - /docs/tempo/latest/traceql/
keywords:
  - Tempo query language
  - query language
  - TraceQL
---

# Query with TraceQL

Inspired by PromQL and LogQL, TraceQL is a query language designed for selecting traces in Tempo. Currently, TraceQL query can select traces based on the following:

- Span and resource attributes, timing, and duration
- Basic aggregates: `count()`, `avg()`, `min()`, `max()`, and `sum()`

Read the blog post, [Get to know TraceQL](/blog/2023/02/07/get-to-know-traceql-a-powerful-new-query-language-for-distributed-tracing/), for an introduction to TraceQL and its capabilities.

{{< vimeo 796408188 >}}

For information on where the language is headed, see [future work]({{< relref "./architecture#future-work" >}}).
The TraceQL language uses similar syntax and semantics as [PromQL](/blog/2020/02/04/introduction-to-promql-the-prometheus-query-language/) and [LogQL](/docs/loki/latest/logql/), where possible.

Check the [release notes]({{< relref "../release-notes" >}}) for the latest updates to TraceQL.

## Requirements

TraceQL requires Tempo’s Parquet columnar format, which is enabled by default. For information on Parquet, refer to the [Apache Parquet backend]({{< relref "..//configuration/parquet" >}}) Tempo documentation.

## TraceQL queries in Grafana Explore

You can use the TraceQL query editor and query builder in the Tempo data source to build queries and drill-down into result sets.
The editor and builder are available in Grafana’s Explore interface.
For more information, refer to [Write TraceQL queries in Grafana]({{< relref "./query-editor" >}}).

<p align="center"><img src="assets/query-editor-http-method.png" alt="Query editor showing request for http.method" /></p>

### Stream query results

By streaming results to the client, you can start to look at traces matching your query before the entire query completes.

The [GRPC streaming API endpoint]({{< relref "../api_docs#tempo-grpc-api" >}}) in Tempo’s query frontend allows a client to stream search results from Tempo.
The `tempo-cli` also uses this streaming endpoint.
For more information, refer to the [Tempo CLI documentation]({{< relref "../operations/tempo_cli#query-api-command" >}}).

To use streaming in Grafana, you must have `stream_over_http_enabled: true` enabled in Tempo.
For information, refer to [Tempo GRPC API](https://grafana.com/docs/tempo/latest/api_docs/#tempo-grpc-api).

## Construct a TraceQL query

In TraceQL, a query is an expression that is evaluated on one trace at a time. The query is structured as a set of chained expressions (a pipeline). Each expression in the pipeline selects or discards spansets from being included in the results set. For example:

```
{ span.http.status_code >= 200 && span.http.status_code < 300 } | count() > 2
```

In this example, the search reduces traces to those spans where:

* `http.status_code` is in the range of `200` to `299` and
* the number of matching spans within a trace is greater than two.

Queries select sets of spans and filter them through a pipeline of aggregators and conditions.
If, for a given trace, this pipeline produces a spanset then it's included in the results of the query.

Refer to [TraceQL metrics queries](https://grafana.com/docs/tempo/<TEMPO_VERSION>/traceql/metrics-queries/) for examples of TraceQL metrics queries. 

### Find traces of a specific operation

Let's say that you want to find traces of a specific operation, then both the operation name (the span attribute `name`) and the name of the service that holds this operation (the resource attribute `service.name`) should be specified for proper filtering.
In the example below, traces are filtered on the `resource.service.name` value `frontend` and the span `name` value `POST /api/order`:

```
{resource.service.name = "frontend" && name = "POST /api/orders"}
```

When using the same Grafana stack for multiple environments (for example, `production` and `staging`) or having services that share the same name but are differentiated though their namespace, the query looks like:

```
{
  resource.service.namespace = "ecommerce" &&
  resource.service.name = "frontend" &&
  resource.deployment.environment = "production" &&
  name = "POST /api/orders"
}
```

### Find traces having a particular outcome

This example finds all traces on the operation `POST /api/orders` that have a span that has errored:

```
{
  resource.service.name="frontend" &&
  name = "POST /api/orders" &&
  status = error
}
```

This example finds all traces on the operation `POST /api/orders` that return with an HTTP 5xx error:

```
{
  resource.service.name="frontend" &&
  name = "POST /api/orders" &&
  span.http.status_code >= 500
}
```

### Find traces that have a particular behavior

You can use query filtering on multiple spans of the traces.
This example locates all the traces of the `GET /api/products/{id}` operation that access a database. It's a convenient request to identify abnormal access ratios to the database caused by caching problems.

```
{span.service.name="frontend" && name = "GET /api/products/{id}"} && {.db.system="postgresql"}
```

### Find traces going through `production` and `staging` instances

This example finds traces that go through `production` and `staging` instances.
It's a convenient request to identify misconfigurations and leaks across production and non-production environments.

```
{ resource.deployment.environment = "production" } && { resource.deployment.environment = "staging" }
```

### Use structural operators

Find traces that include the `frontend` service, where either that service or a downstream service includes a span where an error is set.

```
{ resource.service.name="frontend" } >> { status = error }
```

Find all leaf spans that end in the `productcatalogservice`.

```
{ } !< { resource.service.name = "productcatalogservice" }
```

Find if `productcatalogservice` and `frontend` are siblings.

```
{ resource.service.name = "productcatalogservice" } ~ { resource.service.name="frontend" }
```

### Other examples

Find the services where the http status is 200, and list the service name the span belongs to along with returned traces.

```
{ span.http.status_code = 200 } | select(resource.service.name)
```

Find any trace with an unscoped `deployment.environment` attribute set to `production` and `http.status_code` attribute set to `200`:

```
{ .deployment.environment = "production" && span.http.status_code = 200 }
```

Find any trace where spans within it have a `deployment.environment` resource attribute set to `production` and a span `http.status_code` attribute set to `200`. In previous examples, all conditions had to be true on one span. These conditions can be true on either different spans or the same spans.

```
{ resource.deployment.environment = "production" } && { span.http.status_code = 200 }
```

Find any trace where any span has an `http.method` attribute set to `GET` as well as a `status` attribute set to `ok`, and where any other span has an `http.method` attribute set to `DELETE`, but doesn't have a `status` attribute set to `ok`:

```
{ span.http.method = "GET" && status = ok } && { span.http.method = "DELETE" && status != ok }
```

Find any trace with a `deployment.environment` attribute that matches the regex `prod-.*` and `http.status_code` attribute set to `200`:

```
{ resource.deployment.environment =~ "prod-.*" && span.http.status_code = 200 }
```

## Selecting spans

In TraceQL, curly brackets `{}` always select a set of spans from available traces.
Curly brackets are commonly paired with a condition to reduce the spans fetched.

TraceQL differentiates between two types of span data: intrinsics, which are fundamental to spans, and attributes, which are customizable key-value pairs.
You can use intrinsics and attributes to build filters and select spans.

{{< youtube id="aIDkPJ_e3W4" >}}

Intrinsic fields are fundamental to scopes.
Intrinsics are inherently present, as opposed to other key-value pairs (attributes) that are added by a developer.

Intrinsics are always indicated using a `<scope>:`.
Refer to the Intrinsics table for all current intrinsics.

Intrinsics example:
```
{ span:name = "foo" }
{ event:name = "foo" }
{ trace:id = "1234" }
{ link:traceID = "1234" }
```

Custom attributes are prefixed with `<scope>.`, such as `span.`,  `resource.` , `link.`, or `event`.
Resource has no intrinsic values.
It only has custom attributes.

Attributes are separated by a period (`.`), and intrinsic fields use a colon (`:`).
The `trace` scope is only an intrinsic and doesn't have any custom attributes at the trace level.

Attributes example:
```
{ span.foo = "bar" }
{ resource.foo = "bar" }
{ link.foo = "bar" }
{ event.foo = "bar" }
```

### Intrinsic fields

The following table shows the current available scoped intrinsic fields:

| **Field**                | **Type**    | **Definition**                                                  | **Example**                             |
| ------------------------ | ----------- | --------------------------------------------------------------- | --------------------------------------- |
| `span:status`            | status enum | status: error, ok, or unset                                     | `{ span:status = ok }`                  |
| `span:statusMessage`     | string      | optional text accompanying the span status                      | `{ span:statusMessage = "Forbidden" }`  |
| `span:duration`          | duration    | end - start time of the span                                    | `{ span:duration > 100ms }`             |
| `span:name`              | string      | operation or span name                                          | `{ span:name = "HTTP POST" }`           |
| `span:kind`              | kind enum   | kind: server, client, producer, consumer, internal, unspecified | `{ span:kind = server }`                |
| `span:id`                | string      | span id using hex string                                        | `{ span:id = "0000000000000001" }`      |
| `trace:duration`         | duration    | max(end) - min(start) time of the spans in the trace            | `{ trace:duration > 100ms }`            |
| `trace:rootName`         | string      | if it exists, the name of the root span in the trace            | `{ trace:rootName = "HTTP GET" }`       |
| `trace:rootService`      | string      | if it exists, the service name of the root span in the trace    | `{ trace:rootService = "gateway" }`     |
| `trace:id`               | string      | trace ID using hex string                                       | `{ trace:id = "1234567890abcde" }`      |
| `event:name`             | string      | name of event                                                   | `{ event:name = "exception" }`          |
| `event:timeSinceStart`   | duration    | time of event in relation to the span start time                | `{ event:timeSinceStart > 2ms}`         |
| `link:spanID`            | string      | link span ID using hex string                                   | `{ link:spanID = "0000000000000001" }`  |
| `link:traceID`           | string      | link trace ID using hex string                                  | `{ link:traceID = "1234567890abcde" }`  |

<!-- instrumentation scope isn't included in the 2.6 documentation
| `instrumentation:name`   | string      | instrumentation scope name                                      | `{ instrumentation:name = "grpc" }`     |
| `instrumentation:version`| string      | instrumentation scope version                                   | `{ instrumentation:version = "1.0.0" }` |
-->

The trace-level intrinsics, `trace:duration`, `trace:rootName`, and `trace:rootService`, are the same for all spans in the same trace.
Additionally, these intrinsics are significantly more performant because they have to inspect much less data then a span-level intrinsic.
They should be preferred whenever possible to span-level intrinsics.

You may have a time when you want to search by a trace-level intrinsic instead.
For example, using `span:name` looks for the names of spans within traces.
If you want to search by a trace name of `perf`, use `trace:rootName` to match against trace name.

This example searches all Kubernetes clusters called `service-name` that have a span with a root name of including `perf`.

```
{ resource.k8s.cluster.name="service-name" && trace:rootName !~ ".*perf.*"}
```

### Attribute fields

TraceQL has four different attribute scopes: span attributes, resource attributes, event attributes, and link attributes.
<!-- instrumentation scope isn't in 2.6 >
instrumentation scope attributes.  -->

By expanding a span in the Grafana UI, you can see both its span attributes (1 in the screenshot) and resource attributes (2 in the screenshot).

<p align="center"><img src="assets/span-resource-attributes.png" alt="Example of span and resource  attributes." /></p>

Attribute fields are derived from the span and can be customized.
Process and span attribute types are [defined by the attribute itself](https://github.com/open-telemetry/opentelemetry-proto/blob/b43e9b18b76abf3ee040164b55b9c355217151f3/opentelemetry/proto/common/v1/common.proto#L30-L38), whereas intrinsic fields have a built-in type.
You can refer to dynamic attributes (also known as tags) on the span or the span's resource.

Attributes in a query start with a span, resource, event, or link scope.
For example, you could use `span.http` or  `resource.namespace`, depending on what you want to query.
This provides significant performance benefits because it allows Tempo to only scan the data you are interested in.

To find traces with the `GET HTTP` method, your query could look like this:

```
{ span.http.method = "GET" }
```

For more information about attributes and resources, refer to the [OpenTelemetry Resource SDK](https://opentelemetry.io/docs/reference/specification/resource/sdk/).

#### Examples

Find traces that passed through the `production` environment:
```
{ resource.deployment.environment = "production" }
```

Find any database connection string that goes to a Postgres or MySQL database:
```
{ span.db.system =~ "postgresql|mysql" }
```

You can use the `event` scope to query events that happen within a span.
A span event is a unique point in time during the span’s duration.
While spans help build the structural hierarchy of your services, span events can provide a deeper level of granularity to help debug your application faster and maintain optimal performance.
To learn more about how you can use span events, read the [What are span events?](https://grafana.com/blog/2024/08/15/all-about-span-events-what-they-are-and-how-to-query-them/) blog post.

You can query for an exception in your span event:
```
{ event.exception.message =~ ".*something went wrong.*" }
```

If you've instrumented your traces for span links, you can use the `link` scope to query the link data. A span link associates one span with one or more other spans that are a casual relationship.
For more information on span links, refer to the [Span Links](https://opentelemetry.io/docs/concepts/signals/traces/#span-links) documentation in the Open Telemetry project.

You can search for an attribute in your link:
```
{ link.opentracing.ref_type = "child_of" }
```
<!-- instrumentation scope isn't included in the 2.6 release
Find instrumentation scope programming language:
```
{ instrumentation.language = "java" }
```
-->

### Unscoped attribute fields

Attributes can be unscoped if you are unsure if the requested attribute exists on the span or resource.
When possible, use scoped instead of unscoped attributes.
Scoped attributes provide faster query results.

For example, to find traces with an attribute of `sla` set to `critical`:
```
{ .sla = "critical" }
```

### Quoted attribute names

Attribute names can contain terminal characters, such as a period (`.`).
To search span attributes with terminal characters, you can use quoted attribute syntax.
Enclose a quoted attribute inside double quotes, for example, `"example one"`.
All characters between the quotes are considered part of the attribute name.

#### Examples

To find a span with the attribute name `attribute name with space`, use the following query:

```
{ ."attribute name with space" = "value" }
```

You can use quoted attributes syntax with non-quoted attribute syntax, the following is a valid TraceQL query:

```
{ span.attribute."attribute name with space" = "value" }
```

{{< admonition type="note" >}}
Currently, only the `\"` and `\\` escape sequences are supported.
{{< /admonition >}}

### Comparison operators

Comparison operators are used to test values within an expression.

The implemented comparison operators are:

- `=` (equality)
- `!=` (inequality)
- `>` (greater than)
- `>=` (greater than or equal to)
- `<` (less than)
- `<=` (less than or equal to)
- `=~` (regular expression)
- `!~` (negated regular expression)

TraceQL uses Golang regular expressions.
Online regular expression testing sites like https://regex101.com/ are convenient to validate regular expressions used in TraceQL queries.
All regular expressions are treated as fully anchored.
<<<<<<< HEAD
Regular expressions are anchored at both ends. This anchoring makes the queries faster and matches the behavior of PromQL, where regular expressions are also fully anchored.

An unanchored query, such as: { span.foo =~ "bar" } is now treated as: { span.foo =~ "^bar$" }.

If you use TraceQL with regular expressions in your Grafana dashboards and you want the unanchored behavior, update the queries to use the unanchored version, such as { span.foo =~ ".*bar.*"}.
=======
For example, `span.foo =~ "bar"` is evaluated as `span.foo =~ "^bar$"`.
>>>>>>> f4968109

For example, to find all traces where an `http.status_code` attribute in a span are greater than `400` but less than equal to `500`:

```
{ span.http.status_code >= 400 && span.http.status_code < 500 }
```

This works for `http.status_code` values that are strings as well using lexographic ordering:

```
{ span.http.status_code >= "400" }
```

Find all traces where the `http.method` attribute is either `GET` or `DELETE`:

```
{ span.http.method =~ "DELETE|GET" }
```

Find all traces where `any_attribute` is not `nil` or where `any_attribute` exists in a span
```
{ .any_attribute != nil }
```

### Field expressions

Fields can also be combined in various ways to allow more flexible search criteria.
A field expression is a composite of multiple fields that define all of the criteria that must be matched to return results.

#### Examples

Find traces with `success` `http.status_code` codes:

```
{ span.http.status_code >= 200 && span.http.status_code < 300 }
```

Find traces where a `DELETE` HTTP method was used and the intrinsic span status wasn't OK:

```
{ span.http.method = "DELETE" && status != ok }
```

Both expressions require all conditions to be true on the same span.
The entire expression inside of a pair of `{}` must be evaluated as true on a single span for it to be included in the result set.

In the above example, if a span includes an `.http.method` attribute set to `DELETE` where the span also includes a `status` attribute set to `ok`, the trace would not be included in the returned results.

## Combine spansets

Spanset operators let you select different sets of spans from a trace and then make a determination between them.

### Logical

These spanset operators perform logical checks between the sets of spans.

- `{condA} && {condB}` - The and operator (`&&`) checks that both conditions found matches.
- `{condA} || {condB}` - The union operator (`||`) checks that either condition found matches.

For example, to find a trace that went through two specific `cloud.region`:

```
{ resource.cloud.region = "us-east-1" } && { resource.cloud.region = "us-west-1" }
```

Note the difference between the previous example and this one:

```
{ resource.cloud.region = "us-east-1" && resource.cloud.region = "us-west-1" }
```

The second expression returns no traces because it's impossible for a single span to have a `resource.cloud.region` attribute that's set to both region values at the same time.

### Structural

These spanset operators look at the structure of a trace and the relationship between the spans.
Structural operators ALWAYS return matches from the right side of the operator.

- `{condA} >> {condB}` - The descendant operator (`>>`) looks for spans matching `{condB}` that are descendants of a span matching `{condA}`
- `{condA} << {condB}` - The ancestor operator (`<<`) looks for spans matching `{condB}` that are ancestor of a span matching `{condA}`
- `{condA} > {condB}` - The child operator (`>`) looks for spans matching `{condB}` that are direct child spans of a parent matching `{condA}`
- `{condA} < {condB}` - The parent operator (`<`) looks for spans matching `{condB}` that are direct parent spans of a child matching `{condA}`
- `{condA} ~ {condB}` - The sibling operator (`~`) looks at spans matching `{condB}` that have at least one sibling matching `{condA}`.

For example, to find a trace where a specific HTTP API interacted with a specific database:

```
{ span.http.url = "/path/of/api" } >> { span.db.name = "db-shard-001" }
```

### Union structural

These spanset operators look at the structure of a trace and the relationship between the spans. These operators are unique in that they
return spans that match on both sides of the operator.

- `{condA} &>> {condB}` - The descendant operator (`>>`) looks for spans matching `{condB}` that are descendants of a span matching `{condA}`.
- `{condA} &<< {condB}` - The ancestor operator (`<<`) looks for spans matching `{condB}` that are ancestor of a span matching `{condA}`.
- `{condA} &> {condB}` - The child operator (`>`) looks for spans matching `{condB}` that are direct child spans of a parent matching `{condA}`.
- `{condA} &< {condB}` - The parent operator (`<`) looks for spans matching `{condB}` that are direct parent spans of a child matching `{condA}`.
- `{condA} &~ {condB}` - The sibling operator (`~`) looks at spans matching `{condB}` that have at least one sibling matching `{condA}`.

For example, to get a failing endpoint AND all descendant failing spans in one query:

```
{ span.http.url = "/path/of/api" && status = error } &>> { status = error }
```

### Experimental structural

These spanset operators look at the structure of a trace and the relationship between the spans.
These operators are marked experimental because sometimes return false positives.
However, the operators can be very useful (see examples below).

- `{condA} !>> {condB}` - The not-descendant operator (`!>>`) looks for spans matching `{condB}` that are not descendant spans of a parent matching `{condA}`
- `{condA} !<< {condB}` - The not-ancestor operator (`!<<`) looks for spans matching `{condB}` that are not ancestor spans of a child matching `{condA}`
- `{condA} !> {condB}` - The not-child operator (`!>`) looks for spans matching `{condB}` that are not direct child spans of a parent matching `{condA}`
- `{condA} !< {condB}` - The not-parent operator (`!<`) looks for spans matching `{condB}` that are not direct parent spans of a child matching `{condA}`
- `{condA} !~ {condB}` - The not-sibling operator (`!~`) looks that spans matching `{condB}` that do not have at least one sibling matching `{condA}`.

Read the [Tempo 2.3 blog post](/blog/2023/11/01/grafana-tempo-2.3-release-faster-trace-queries-traceql-upgrades/) for more examples and details.

For example, to find a trace with a leaf span in the service "foo":

```
{ } !< { resource.service.name = "foo" }
```

To find a span that is the last error in a series of cascading errors:

```
{ status = error } !< { status = error }
```

## Aggregators

So far, all of the example queries expressions have been about individual spans. You can use aggregate functions to ask questions about a set of spans. These currently consist of:

- `count` - The count of spans in the spanset.
- `avg` - The average of a given numeric attribute or intrinsic for a spanset.
- `max` - The max value of a given numeric attribute or intrinsic for a spanset.
- `min` - The min value of a given numeric attribute or intrinsic for a spanset.
- `sum` - The sum value of a given numeric attribute or intrinsic for a spanset.

Aggregate functions allow you to carry out operations on matching results to further refine the traces returned. For more information on planned future work, refer to [How TraceQL works]({{< relref "./architecture" >}}).

For example, to find traces where the total number of spans is greater than `10`:

```
count() > 10
```

Find traces where the average duration of the spans in a trace is greater than `20ms`:

```
avg(duration) > 20ms
```

For example, find traces that have more than 3 spans with an attribute `http.status_code` with a value of `200`:

```
{ span.http.status_code = 200 } | count() > 3
```

To find spans where the total of a made-up attribute `bytesProcessed` was more than 1 GB:

```
{ } | sum(span.bytesProcessed) > 1000000000
```

## Grouping

TraceQL supports a grouping pipeline operator that can be used to group by arbitrary attributes.
This can be useful to
find something like a single service with more than 1 error:

```
{ status = error } | by(resource.service.name) | count() > 1
```

{{< youtube id="fraepWra00Y" >}}

## Arithmetic

TraceQL supports arbitrary arithmetic in your queries. This can be useful to make queries more human readable:
```
{ span.http.request_content_length > 10 * 1024 * 1024 }
```

or anything else that comes to mind.

## Selection

TraceQL can select arbitrary fields from spans. This is particularly performant because the selected fields are not retrieved until all other criteria is met.
```
{ status=error } | select(span.http.status_code, span.http.url)
```

## Experimental TraceQL metrics

TraceQL metrics are experimental, but easy to get started with. Refer to [the TraceQL metrics]({{< relref "../operations/traceql-metrics.md" >}}) documentation for more information.<|MERGE_RESOLUTION|>--- conflicted
+++ resolved
@@ -375,15 +375,12 @@
 TraceQL uses Golang regular expressions.
 Online regular expression testing sites like https://regex101.com/ are convenient to validate regular expressions used in TraceQL queries.
 All regular expressions are treated as fully anchored.
-<<<<<<< HEAD
+
 Regular expressions are anchored at both ends. This anchoring makes the queries faster and matches the behavior of PromQL, where regular expressions are also fully anchored.
 
 An unanchored query, such as: { span.foo =~ "bar" } is now treated as: { span.foo =~ "^bar$" }.
 
 If you use TraceQL with regular expressions in your Grafana dashboards and you want the unanchored behavior, update the queries to use the unanchored version, such as { span.foo =~ ".*bar.*"}.
-=======
-For example, `span.foo =~ "bar"` is evaluated as `span.foo =~ "^bar$"`.
->>>>>>> f4968109
 
 For example, to find all traces where an `http.status_code` attribute in a span are greater than `400` but less than equal to `500`:
 
