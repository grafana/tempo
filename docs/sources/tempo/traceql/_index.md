--- conflicted
+++ resolved
@@ -63,40 +63,7 @@
 To use streaming in Grafana, you must have `stream_over_http_enabled: true` enabled in Tempo.
 For information, refer to [Tempo GRPC API](https://grafana.com/docs/tempo/<TEMPO_VERSION>/api_docs/#tempo-grpc-api).
 
-<<<<<<< HEAD
-{{< docs/shared source="tempo" lookup="traceql-main.md" version="<TEMPO_VERSION>" >}}
-
-## Retrieving most recent results (experimental)
-
-When troubleshooting a live incident or monitoring production health, you often need to see the latest traces first.
-By default, Tempo’s query engine favors speed and returns the first `N` matching traces, which may not be the newest.
-
-The `most_recent` hint ensures you see the freshest data, so you can diagnose recent errors or performance regressions without missing anything due to early row‑limit cuts.
-
-You can use TraceQL query hint `most_recent=true` with any TraceQL selection query to force Tempo to return the most recent results ordered by time.
-
-Examples:
-
-```
-{} with (most_recent=true)
-{ span.foo = "bar" } >> { status = error } with (most_recent=true)
-```
-
-With `most_recent=true`, Tempo performs a deeper search across data shards, retains the newest candidates, and returns traces sorted by start time rather than stopping at the first limit hit.
-
-You can specify the time window to break a search up into when doing a most recent TraceQL search using `most_recent_shards:` in the `query_frontend` configuration block.
-The default value is 200.
-Refer to the [Tempo configuration reference](https://grafana.com/docs/tempo/<TEMPO_VERSION>/configuration/query_frontend/) for more information.
-
-### Search impact using `most_recent`
-
-Most search functions are deterministic: using the same search criteria results in the same results.
-
-When you use most_recent=true`, Tempo search is non-deterministic.
-If you perform the same search twice, you’ll get different lists, assuming the possible number of results for your search is greater than the number of results you have your search set to return.
-=======
 ### TraceQL metrics
->>>>>>> dbc8f588
 
 <!-- Using a custom admonition because no feature flag is required. -->
 {{< docs/shared source="tempo" lookup="traceql-metrics-admonition.md" version="<TEMPO_VERSION>" >}}
