---
title: Tempo HTTP API
description: Grafana Tempo exposes an API for pushing and querying traces, and operating the cluster itself.
menuTitle: API
weight: 800
---

# Tempo HTTP API

Tempo exposes an API for pushing and querying traces, and operating the cluster itself.

For the sake of clarity, API endpoints are grouped by service.
These endpoints are exposed both when running Tempo in microservices and monolithic mode:

- **microservices**: each service exposes its own endpoints
- **monolithic**: the Tempo process exposes all API endpoints for the services running internally

For externally support GRPC API [see below](#tempo-grpc-api)

## Endpoints

| API | Service | Type | Endpoint |
| --- | ------- | ---- | -------- |
| [Readiness probe](#readiness-probe) | _All services_ |  HTTP | `GET /ready` |
| [Metrics](#metrics) | _All services_ |  HTTP | `GET /metrics` |
| [Pprof](#pprof) | _All services_ |  HTTP | `GET /debug/pprof` |
| [Ingest traces](#ingest) | Distributor |  - | See section for details |
| [Querying traces by id](#query) | Query-frontend |  HTTP | `GET /api/traces/<traceID>` |
| [Searching traces](#search) | Query-frontend | HTTP | `GET /api/search?<params>` |
| [Search tag names](#search-tags) | Query-frontend | HTTP | `GET /api/search/tags` |
| [Search tag names V2](#search-tags-v2) | Query-frontend | HTTP | `GET /api/v2/search/tags` |
| [Search tag values](#search-tag-values) | Query-frontend | HTTP | `GET /api/search/tag/<tag>/values` |
| [Search tag values V2](#search-tag-values-v2) | Query-frontend | HTTP | `GET /api/v2/search/tag/<tag>/values` |
| [Query Echo Endpoint](#query-echo-endpoint) | Query-frontend |  HTTP | `GET /api/echo` |
| Memberlist | Distributor, Ingester, Querier, Compactor |  HTTP | `GET /memberlist` |
| [Flush](#flush) | Ingester |  HTTP | `GET,POST /flush` |
| [Shutdown](#shutdown) | Ingester |  HTTP | `GET,POST /shutdown` |
| [Distributor ring status](#distributor-ring-status) (*) | Distributor |  HTTP | `GET /distributor/ring` |
| [Ingesters ring status](#ingesters-ring-status) | Distributor, Querier |  HTTP | `GET /ingester/ring` |
| [Metrics-generator ring status](#metrics-generator-ring-status) (*) | Distributor |  HTTP | `GET /metrics-generator/ring` |
| [Compactor ring status](#compactor-ring-status) | Compactor |  HTTP | `GET /compactor/ring` |
| [Status](#status) | Status |  HTTP | `GET /status` |
| [List build information](#list-build-information) | Status |  HTTP | `GET /api/status/buildinfo` |

_(*) This endpoint is not always available, check the specific section for more details._

### Readiness probe

```
GET /ready
```

Returns status code 200 when Tempo is ready to serve traffic.

### Metrics

```
GET /metrics
```

Returns the metrics for the running Tempo service in the Prometheus exposition format.

### Pprof

```
GET /debug/pprof/heap
GET /debug/pprof/block
GET /debug/pprof/profile
GET /debug/pprof/trace
GET /debug/pprof/goroutine
GET /debug/pprof/mutex
```

Returns the runtime profiling data in the format expected by the pprof visualization tool.
There are many things which can be profiled using this including heap, trace, goroutine, etc.

_For more information, please check out the official documentation of [pprof](https://golang.org/pkg/net/http/pprof/)._

### Ingest

The Tempo distributor uses the OpenTelemetry Collector receivers as a foundation to ingest trace data.
These APIs are meant to be consumed by the corresponding client SDK or pipeline component, such as Grafana
Agent, OpenTelemetry Collector, or Jaeger Agent.

|  Protocol | Type | Docs |
|  -------- | ---- | ---- |
|  OpenTelemetry | GRPC | [Link](https://github.com/open-telemetry/opentelemetry-specification/blob/main/specification/protocol/otlp.md) |
|  OpenTelemetry | HTTP | [Link](https://github.com/open-telemetry/opentelemetry-specification/blob/main/specification/protocol/otlp.md) |
|  Jaeger | Thrift Compact | [Link](https://www.jaegertracing.io/docs/latest/apis/#span-reporting-apis) |
|  Jaeger | Thrift Binary | [Link](https://www.jaegertracing.io/docs/latest/apis/#span-reporting-apis) |
|  Jaeger | Thrift HTTP |  [Link](https://www.jaegertracing.io/docs/latest/apis/#span-reporting-apis) |
|  Jaeger | GRPC | [Link](https://www.jaegertracing.io/docs/latest/apis/#span-reporting-apis) |
|  Zipkin | HTTP | [Link](https://zipkin.io/zipkin-api/) |

For information on how to use the Zipkin endpoint with curl (for debugging purposes), refer to [Pushing spans with HTTP]({{< relref "./pushing-spans-with-http" >}}).

### Query

The following request is used to retrieve a trace from the query frontend service in
a microservices deployment or the Tempo endpoint in a monolithic mode deployment.

```
GET /api/traces/<traceid>?start=<start>&end=<end>
```
Parameters:
- `start = (unix epoch seconds)`
  Optional.  Along with `end` define a time range from which traces should be returned.
- `end = (unix epoch seconds)`
  Optional.  Along with `start` define a time range from which traces should be returned. Providing both `start` and `end` will include traces for the specified time range only. If the parameters are not provided then Tempo will check for the trace across all blocks in backend. If the parameters are provided, it will only check in the blocks within the specified time range, this can result in trace not being found or partial results if it does not fall in the specified time range.

The following query API is also provided on the querier service for _debugging_ purposes.

```
GET /querier/api/traces/<traceid>?mode=xxxx&blockStart=0000&blockEnd=FFFF&start=<start>&end=<end>
```
Parameters:
- `mode = (blocks|ingesters|all)`
  Specifies whether the querier should look for the trace in blocks, ingesters or both (all).
  Default = `all`
- `blockStart = (GUID)`
  Specifies the blockID start boundary. If specified, the querier will only search blocks with IDs > blockStart.
  Default = `00000000-0000-0000-0000-000000000000`
  Example: `blockStart=12345678-0000-0000-1235-000001240000`
- `blockEnd = (GUID)`
  Specifies the blockID finish boundary. If specified, the querier will only search blocks with IDs < blockEnd.
  Default = `FFFFFFFF-FFFF-FFFF-FFFF-FFFFFFFFFFFF`
  Example: `blockStart=FFFFFFFF-FFFF-FFFF-FFFF-456787652341`
- `start = (unix epoch seconds)`
  Optional.  Along with `end` define a time range from which traces should be returned.
- `end = (unix epoch seconds)`
  Optional.  Along with `start` define a time range from which traces should be returned. Providing both `start` and `end` will include blocks for the specified time range only.

This API is not meant to be used directly unless for debugging the sharding functionality of the query
frontend.

Returns:
By default this endpoint returns [OpenTelemetry](https://github.com/open-telemetry/opentelemetry-proto/tree/main/opentelemetry/proto/trace/v1) JSON,
but if it can also send OpenTelemetry proto if `Accept: application/protobuf` is passed.

### Search

Tempo's Search API finds traces based on span and process attributes (tags and values). Note that search functionality is **not** available on
[v2 blocks]({{< relref "../configuration/parquet#choose-a-different-block-format" >}}).

When performing a search, Tempo does a massively parallel search over the given time range, and takes the first N results. Even identical searches will differ due to things like machine load and network latency. TraceQL follows the same behavior.

The API is available in the query frontend service in
a microservices deployment, or the Tempo endpoint in a monolithic mode deployment.

The following request is used to find traces containing spans from service `myservice` and the url contains `api/myapi`.

```
GET /api/search?tags=service.name%3Dmyservice%20http.url%3Dapi%2Fmyapi
```

The URL query parameters support the following values:

**Parameters for TraceQL Search**
- `q = (TraceQL query)`: Url encoded [TraceQL query]({{< relref "../traceql" >}}).

**Parameters for Tag Based Search**
- `tags = (logfmt)`: logfmt encoding of any span-level or process-level attributes to filter on. The value is matched as a case-insensitive substring. Key-value pairs are separated by spaces. If a value contains a space, it should be enclosed within double quotes.
- `minDuration = (go duration value)`
  Optional.  Find traces with at least this duration.  Duration values are of the form `10s` for 10 seconds, `100ms`, `30m`, etc.
- `maxDuration = (go duration value)`
  Optional.  Find traces with no greater than this duration.  Uses the same form as `minDuration`.

**Parameters supported for all searches**
- `limit = (integer)`
  Optional.  Limit the number of search results. Default is 20, but this is configurable in the querier. Refer to [Configuration]({{< relref "../configuration#querier" >}}).
- `start = (unix epoch seconds)`
  Optional.  Along with `end` define a time range from which traces should be returned.
- `end = (unix epoch seconds)`
 Optional.  Along with `start`, define a time range from which traces should be returned. Providing both `start` and `end` will change the way that Tempo searches.
 If the parameters are not provided, then Tempo will search the recent trace data stored in the ingesters. If the parameters are provided, it will search the backend as well.
 - `spss = (integer)`
  Optional. Limit the number of spans per span-set. Default value is 3.

#### Example of TraceQL search

Example of how to query Tempo using curl.
This query will return all traces that have their status set to error.

```bash
$ curl -G -s http://localhost:3200/api/search --data-urlencode 'q={ status=error }' | jq
{
  "traces": [
    {
      "traceID": "2f3e0cee77ae5dc9c17ade3689eb2e54",
      "rootServiceName": "shop-backend",
      "rootTraceName": "update-billing",
      "startTimeUnixNano": "1684778327699392724",
      "durationMs": 557,
      "spanSets": [
        {
          "spans": [
            {
              "spanID": "563d623c76514f8e",
              "startTimeUnixNano": "1684778327735077898",
              "durationNanos": "446979497",
              "attributes": [
                {
                  "key": "status",
                  "value": {
                    "stringValue": "error"
                  }
                }
              ]
            }
          ],
          "matched": 1
        }
      ]
  ],
  "metrics": {
    "totalBlocks": 13
  }
}
```

#### Example of Tags Based Search

Example of how to query Tempo using curl.
This query will return all traces that have a tag `service.name` containing `cartservice` and a minimum duration of 600 ms.

```bash
$ curl -G -s http://localhost:3200/api/search --data-urlencode 'tags=service.name=cartservice' --data-urlencode minDuration=600ms | jq
{
  "traces": [
    {
      "traceID": "d6e9329d67b6146a",
      "rootServiceName": "frontend",
      "rootTraceName": "/cart",
      "startTimeUnixNano": "1634727903545000000",
      "durationMs": 611
    },
    {
      "traceID": "1b1ba462b409200d",
      "rootServiceName": "frontend",
      "rootTraceName": "/cart",
      "startTimeUnixNano": "1634727775935000000",
      "durationMs": 611
    }
  ],
  "metrics": {
    "inspectedTraces": 3100,
    "inspectedBytes": "3811736",
    "totalBlocks": 3
  }
}
```

### Search tags

Ingester configuration `complete_block_timeout` affects how long tags are available for search.

This endpoint retrieves all discovered tag names that can be used in search.  The endpoint is available in the query frontend service in
a microservices deployment, or the Tempo endpoint in a monolithic mode deployment. The tags endpoint takes a scope that controls the kinds
of tags or attributes returned. If nothing is provided, the endpoint will return all resource and span tags.

```
GET /api/search/tags?scope=<resource|span|intrinsic>
```

#### Example

Example of how to query Tempo using curl.
This query will return all discovered tag names.

```bash
$ curl -G -s http://localhost:3200/api/search/tags?scope=span  | jq
{
  "tagNames": [
    "host.name",
    "http.method",
    "http.status_code",
    "http.url",
    "ip",
    "load_generator.seq_num",
    "name",
    "region",
    "root_cause_error",
    "sampler.param",
    "sampler.type",
    "service.name",
    "starter",
    "version"
  ]
}
```

### Search tags V2

Ingester configuration `complete_block_timeout` affects how long tags are available for search.

This endpoint retrieves all discovered tag names that can be used in search.  The endpoint is available in the query frontend service in
a microservices deployment, or the Tempo endpoint in a monolithic mode deployment. The tags endpoint takes a scope that controls the kinds
of tags or attributes returned. If nothing is provided, the endpoint will return all resource and span tags.

```
GET /api/v2/search/tags?scope=<resource|span|intrinsic>
```

#### Example

Example of how to query Tempo using curl.
This query will return all discovered tag names.

```bash
$ curl -G -s http://localhost:3200/api/v2/search/tags  | jq
{
  "scopes": [
    {
      "name": "span",
      "tags": [
        "article.count",
        "http.flavor",
        "http.method",
      ]
    },
    {
      "name": "resource",
      "tags": [
        "k6",
        "service.name"
      ]
    },
    {
      "name": "intrinsic",
      "tags": [
        "duration",
        "kind",
        "name",
        "status"
      ]
    }
  ]
}
```

### Search tag values

Ingester configuration `complete_block_timeout` affects how long tags are available for search.

This endpoint retrieves all discovered values for the given tag, which can be used in search.  The endpoint is available in the query frontend service in
a microservices deployment, or the Tempo endpoint in a monolithic mode deployment.  The following request will return all discovered service names.

```
GET /api/search/tag/service.name/values
```

#### Example

Example of how to query Tempo using curl.
This query will return all discovered values for the tag `service.name`.

```bash
$ curl -G -s http://localhost:3200/api/search/tag/service.name/values  | jq
{
  "tagValues": [
    "adservice",
    "cartservice",
    "checkoutservice",
    "frontend",
    "productcatalogservice",
    "recommendationservice"
  ]
}
```

### Search tag values V2

This endpoint retrieves all discovered values and their data types for the given TraceQL identifier.
The endpoint is available in the query frontend service in a microservices deployment, or the Tempo endpoint in a monolithic mode deployment. This endpoint is similar to `/api/search/tag/<tag>/values` but operates on TraceQL identifiers and types.
See [TraceQL]({{< relref "../traceql" >}}) documentation for more information.

#### Example

This example queries Tempo using curl and returns all discovered values for the tag `service.name`.

```bash
$ curl http://localhost:3200/api/v2/search/tag/.service.name/values | jq .
{
  "tagValues": [
    {
      "type": "string",
      "value": "customer"
    },
    {
      "type": "string",
      "value": "mysql"
    },
    {
      "type": "string",
      "value": "driver"
    },
    {
      "type": "string",
      "value": "frontend"
    },
    {
      "type": "string",
      "value": "redis"
    }
  ]
}
```

#### Filtered tag values

Tempo's `autocomplete_filtering_enabled` configuration parameter is set to `true` by default. This provides an optional URL query parameter, `q`, to your request.
The `q` parameter is a URL-encoded [TraceQL query]({{< relref "../traceql" >}}).
If provided, the tag values returned by the API are filtered to only return values seen on spans matching your filter parameters.

Queries can be incomplete: for example, `{ .cluster = }`. Tempo extracts only the valid matchers and build a valid query.

Only queries with a single selector `{}` and AND `&&` operators are supported.
  - Example supported: `{ .cluster = "us-east-1" && .service = "frontend" }`
  - Example unsupported: `{ .cluster = "us-east-1" || .service = "frontend" } && { .cluster = "us-east-2" }`

The following request returns all discovered service names on spans with `span.http.method=GET`:

```
GET /api/v2/search/tag/.service.name/values?q="{span.http.method='GET'}"
```

If a particular service name (for example, `shopping-cart`) is only present on spans with `span.http.method=POST`, it would not be included in the list of values returned.

### Query Echo Endpoint

```
GET /api/echo
```

Returns status code 200 and body `echo` when the query frontend is up and ready to receive requests.

{{% admonition type="note" %}}
Meant to be used in a Query Visualization UI like Grafana to test that the Tempo data source is working.
{{% /admonition %}}


### Flush

```
GET,POST /flush
```

Triggers a flush of all in-memory traces to the WAL. Useful at the time of rollout restarts and unexpected crashes.

Specify the `tenant` parameter to flush data of a single tenant only.

```
GET,POST /flush?tenant=dev
```

### Shutdown

```
GET,POST /shutdown
```

Flushes all in-memory traces and the WAL to the long term backend. Gracefully exits from the ring. Shuts down the
ingester service.

{{% admonition type="note" %}}
This is usually used at the time of scaling down a cluster.
{{% /admonition %}}

### Distributor ring status

{{% admonition type="note" %}}
This endpoint is only available when Tempo is configured with [the global override strategy]({{< relref "../configuration#overrides" >}}).
{{% /admonition %}}

```
GET /distributor/ring
```

Displays a web page with the distributor hash ring status, including the state, healthy and last heartbeat time of each
distributor.

_For more information, check the page on [consistent hash ring]({{< relref "../operations/consistent_hash_ring" >}})._

### Ingesters ring status

```
GET /ingester/ring
```

Displays a web page with the ingesters hash ring status, including the state, healthy and last heartbeat time of each ingester.

_For more information, check the page on [consistent hash ring]({{< relref "../operations/consistent_hash_ring" >}})_

### Metrics-generator ring status

```
GET /metrics-generator/ring
```

Displays a web page with the metrics-generator hash ring status, including the state, health, and last heartbeat time of each metrics-generator.

This endpoint is only available when the metrics-generator is enabled. See [metrics-generator]({{< relref "../configuration#metrics-generator" >}}).

_For more information, check the page on [consistent hash ring]({{< relref "../operations/consistent_hash_ring" >}})_

### Compactor ring status

```
GET /compactor/ring
```

Displays a web page with the compactor hash ring status, including the state, healthy and last heartbeat time of each
compactor.

_For more information, check the page on [consistent hash ring]({{< relref "../operations/consistent_hash_ring" >}})_

### Status

```
GET /status
```
Print all available information by default.

```
GET /status/version
```

Print the version information.

```
GET /status/services
```

Displays a list of services and their status. If a service failed it will show the failure case.

```
GET /status/endpoints
```

Displays status information about the API endpoints.

```
GET /status/config
```

Displays the configuration.

Displays the configuration currently applied to Tempo (in YAML format), including default values and settings via CLI flags.
Sensitive data is masked. Please be aware that the exported configuration **doesn't include the per-tenant overrides**.

Optional query parameter:
- `mode = (diff|defaults)`: `diff` shows the difference between the default values and the current configuration. `defaults` shows the default values.

```
GET /status/runtime_config
```

Displays the override configuration.

Query parameter:
- `mode = (diff)`: Show the difference between defaults and overrides.

```
GET /status/usage-stats
```

Displays anonymous usage stats data that is reported back to Grafana Labs.

### List build information
```
GET /api/status/buildinfo
```
Exposes the build information in a JSON object. The fields are `version`, `revision`, `branch`, `buildDate`, `buildUser`, and `goVersion`.

## Tempo GRPC API

Tempo uses GRPC to internally communicate with itself, but only has one externally supported client.
The query-frontend component implements the streaming querier interface defined below. [See here](https://github.com/grafana/tempo/blob/main/pkg/tempopb/) for the complete proto definition and generated code.

<<<<<<< HEAD
By default this service is only offered over the GRPC port. However, one can offer this streaming service over the HTTP port as well (which Grafana expects).
To enable the streaming service over the http port for use with Grafana set the following.
> **Note**: Enabling this setting is incompatible with TLS.
=======
By default, this service is only offered over the GRPC port.
You can use streaming service over the HTTP port as well (which Grafana expects).

{{% admonition type="note" %}}
Enabling this setting is incompatible with TLS.
{{% /admonition %}}

To enable the streaming service over the HTTP port for use with Grafana, set the following:
>>>>>>> dbdc21eb
```
stream_over_http_enabled: true
```

The below `rpc` call returns only traces that are new or have updated each time `SearchResponse` is returned except for the last response.
The final response sent is guaranteed to have the entire resultset.

```protobuf
service StreamingQuerier {
  rpc Search(SearchRequest) returns (stream SearchResponse);
}
message SearchRequest {
  map<string, string> Tags = 1
  uint32 MinDurationMs = 2;
  uint32 MaxDurationMs = 3;
  uint32 Limit = 4;
  uint32 start = 5;
  uint32 end = 6;
  string Query = 8;
}
message SearchResponse {
  repeated TraceSearchMetadata traces = 1;
  SearchMetrics metrics = 2;
}
message TraceSearchMetadata {
  string traceID = 1;
  string rootServiceName = 2;
  string rootTraceName = 3;
  uint64 startTimeUnixNano = 4;
  uint32 durationMs = 5;
  SpanSet spanSet = 6; // deprecated. use SpanSets field below
  repeated SpanSet spanSets = 7;
}
message SpanSet {
  repeated Span spans = 1;
  uint32 matched = 2;
}
message Span {
  string spanID = 1;
  string name = 2;
  uint64 startTimeUnixNano = 3;
  uint64 durationNanos = 4;
  repeated tempopb.common.v1.KeyValue attributes = 5;
}
message SearchMetrics {
  uint32 inspectedTraces = 1;
  uint64 inspectedBytes = 2;
  uint32 totalBlocks = 3;
  uint32 completedJobs = 4;
  uint32 totalJobs = 5;
  uint64 totalBlockBytes = 6;
}
```<|MERGE_RESOLUTION|>--- conflicted
+++ resolved
@@ -577,11 +577,6 @@
 Tempo uses GRPC to internally communicate with itself, but only has one externally supported client.
 The query-frontend component implements the streaming querier interface defined below. [See here](https://github.com/grafana/tempo/blob/main/pkg/tempopb/) for the complete proto definition and generated code.
 
-<<<<<<< HEAD
-By default this service is only offered over the GRPC port. However, one can offer this streaming service over the HTTP port as well (which Grafana expects).
-To enable the streaming service over the http port for use with Grafana set the following.
-> **Note**: Enabling this setting is incompatible with TLS.
-=======
 By default, this service is only offered over the GRPC port.
 You can use streaming service over the HTTP port as well (which Grafana expects).
 
@@ -590,7 +585,7 @@
 {{% /admonition %}}
 
 To enable the streaming service over the HTTP port for use with Grafana, set the following:
->>>>>>> dbdc21eb
+
 ```
 stream_over_http_enabled: true
 ```
