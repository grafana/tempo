--- conflicted
+++ resolved
@@ -2,14 +2,10 @@
 title: Tune search performance
 menutitle: Tune search performance
 description: How to tune Tempo to improve search performance.
-<<<<<<< HEAD
 weight: 500
-=======
-weight: 90
 aliases:
   - ./serverless_aws/ # https://grafana.com/docs/tempo/next/operations/serverless_aws/
   - ./serverless_gcp/ # https://grafana.com/docs/tempo/next/operations/serverless_gcp/
->>>>>>> 58b06e86
 ---
 
 # Tune search performance
