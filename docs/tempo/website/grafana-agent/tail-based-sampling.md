---
title: "Tail-based sampling"
---

# Tail-based sampling

Tempo aims to provide an inexpensive solution that makes 100% sampling possible.
However, sometimes constraints will make a lower sampling percentage necessary or desirable,
such as runtime or egress traffic related costs.
Probabilistic sampling strategies are easy to implement,
but also run the risk of discarding relevant data that you'll later want.

In tail-based sampling, sampling decisions are made at the end of the workflow allowing for a more accurate sampling decision.
The Grafana Agent groups span by trace ID and check its data to see
if it meets one of the defined policies (for example, latency or status_code).
For instance, a policy can check if a trace contains an error or if it took
longer than a certain duration.

A trace will be sampled if it meets at least one policy.

To group spans by trace ID, the Agent buffers spans for a configurable amount of time,
after which it will consider the trace complete.
Longer running traces will be split into more than one.
However, waiting longer times will increase the memory overhead of buffering.

One particular challenge of grouping trace data is for multi-instance Agent deployments,
where spans that belong to the same trace can arrive to different Agents.
To solve that, you can configure the Agent to load balance traces across agent instances
by exporting spans belonging to the same trace to the same instance.

This is achieved by redistributing spans by trace ID once they arrive from the application.
The Agent must be able to discover and connect to other Agent instances where spans for the same trace can arrive.
For kubernetes users, that can be done with a [headless service](https://kubernetes.io/docs/concepts/services-networking/service/#headless-services).

Redistributing spans by trace ID means that spans are sent and received twice,
which can cause a significant increase in CPU usage.
This overhead will increase with the number of Agent instances that share the same traces.

<p align="center"><img src="../tail-based-sampling.png" alt="Tail-based sampling overview"></p>

## Quickstart

To start using tail-based sampling, define a sampling policy.
If you're using a multi-instance deployment of the agent,
add load balancing and specify the resolving mechanism to find other Agents in the setup.
<<<<<<< HEAD
To see all the available configuration options, refer to the [configuration reference](https://grafana.com/docs/agent/latest/configuration/traces-config/).
=======
To see all the available config options, refer to the [configuration reference](https://grafana.com/docs/agent/latest/configuration/traces-config/).
>>>>>>> ba93a400

```
traces:
  configs:
    - name: default
      ...
      tail_sampling:
        policies:
          # sample traces that have a total duration longer than 100ms
          - latency:
              threshold_ms: 100
          # sample traces that contain at least one span with status code ERROR
          - status_code:
              status_codes:
                - "ERROR"
      load_balancing:
        resolver:
          dns:
            hostname: host.namespace.svc.cluster.local
```<|MERGE_RESOLUTION|>--- conflicted
+++ resolved
@@ -43,11 +43,7 @@
 To start using tail-based sampling, define a sampling policy.
 If you're using a multi-instance deployment of the agent,
 add load balancing and specify the resolving mechanism to find other Agents in the setup.
-<<<<<<< HEAD
 To see all the available configuration options, refer to the [configuration reference](https://grafana.com/docs/agent/latest/configuration/traces-config/).
-=======
-To see all the available config options, refer to the [configuration reference](https://grafana.com/docs/agent/latest/configuration/traces-config/).
->>>>>>> ba93a400
 
 ```
 traces:
