// Copyright The OpenTelemetry Authors
// SPDX-License-Identifier: Apache-2.0

package queuebatch // import "go.opentelemetry.io/collector/exporter/exporterhelper/internal/queuebatch"

import (
	"context"
	"sync"
	"time"

	"go.uber.org/multierr"
	"go.uber.org/zap"

	"go.opentelemetry.io/collector/component"
	"go.opentelemetry.io/collector/exporter/exporterhelper/internal/queue"
	"go.opentelemetry.io/collector/exporter/exporterhelper/internal/request"
	"go.opentelemetry.io/collector/exporter/exporterhelper/internal/sender"
)

var _ Batcher[request.Request] = (*partitionBatcher)(nil)

type batch struct {
	ctx  context.Context
	req  request.Request
	done multiDone
}

// partitionBatcher continuously batch incoming requests and flushes asynchronously if minimum size limit is met or on timeout.
type partitionBatcher struct {
	cfg            BatchConfig
	wp             *workerPool
	sizer          request.Sizer[request.Request]
	mergeCtx       func(context.Context, context.Context) context.Context
	consumeFunc    sender.SendFunc[request.Request]
	stopWG         sync.WaitGroup
	currentBatchMu sync.Mutex
	currentBatch   *batch
	timer          *time.Timer
	shutdownCh     chan struct{}
	logger         *zap.Logger
}

func newPartitionBatcher(
	cfg BatchConfig,
	sizer request.Sizer[request.Request],
	mergeCtx func(context.Context, context.Context) context.Context,
	wp *workerPool,
	next sender.SendFunc[request.Request],
	logger *zap.Logger,
) *partitionBatcher {
	return &partitionBatcher{
		cfg:         cfg,
		wp:          wp,
		sizer:       sizer,
		mergeCtx:    mergeCtx,
		consumeFunc: next,
		shutdownCh:  make(chan struct{}, 1),
		logger:      logger,
	}
}

func (qb *partitionBatcher) resetTimer() {
	if qb.cfg.FlushTimeout > 0 {
		qb.timer.Reset(qb.cfg.FlushTimeout)
	}
}

func (qb *partitionBatcher) Consume(ctx context.Context, req request.Request, done queue.Done) {
	qb.currentBatchMu.Lock()

	if qb.currentBatch == nil {
		reqList, mergeSplitErr := req.MergeSplit(ctx, int(qb.cfg.MaxSize), qb.cfg.Sizer, nil)
<<<<<<< HEAD
		if mergeSplitErr != nil || len(reqList) == 0 {
=======
		if mergeSplitErr != nil {
			// Do not return in case of error if there are data, try to export as much as possible.
			qb.logger.Warn("Failed to split request.", zap.Error(mergeSplitErr))
		}

		if len(reqList) == 0 {
>>>>>>> 2c125a14
			done.OnDone(mergeSplitErr)
			qb.currentBatchMu.Unlock()
			return
		}

		// If more than one flush is required for this request, call done only when all flushes are done.
		numRefs := len(reqList)
		// Need to also inform about the mergeSplitErr, consider the errored data as 1 batch.
		if mergeSplitErr != nil {
			numRefs++
		}
		if numRefs > 1 {
			done = newRefCountDone(done, int64(numRefs))
			if mergeSplitErr != nil {
				done.OnDone(mergeSplitErr)
			}
		}

		// We have at least one result in the reqList. Last in the list may not have enough data to be flushed.
		// Find if it has at least MinSize, and if it does then move that as the current batch.
		lastReq := reqList[len(reqList)-1]
		if qb.sizer.Sizeof(lastReq) < qb.cfg.MinSize {
			// Do not flush the last item and add it to the current batch.
			reqList = reqList[:len(reqList)-1]
			qb.currentBatch = &batch{
				ctx:  ctx,
				req:  lastReq,
				done: multiDone{done},
			}
			qb.resetTimer()
		}

		qb.currentBatchMu.Unlock()
		for i := 0; i < len(reqList); i++ {
			qb.flush(ctx, reqList[i], done)
		}

		return
	}

	reqList, mergeSplitErr := qb.currentBatch.req.MergeSplit(ctx, int(qb.cfg.MaxSize), qb.cfg.Sizer, req)
	// If failed to merge signal all Done callbacks from the current batch as well as the current request and reset the current batch.
	if mergeSplitErr != nil {
		// Do not return in case of error if there are data, try to export as much as possible.
		qb.logger.Warn("Failed to split request.", zap.Error(mergeSplitErr))
	}

	if len(reqList) == 0 {
		done.OnDone(mergeSplitErr)
		qb.currentBatchMu.Unlock()
		return
	}

	// If more than one flush is required for this request, call done only when all flushes are done.
	numRefs := len(reqList)
	// Need to also inform about the mergeSplitErr, consider the errored data as 1 batch.
	if mergeSplitErr != nil {
		numRefs++
	}
	if numRefs > 1 {
		done = newRefCountDone(done, int64(len(reqList)))
		if mergeSplitErr != nil {
			done.OnDone(mergeSplitErr)
		}
	}

	// We have at least one result in the reqList, if more results here is what that means:
	// - First result will contain items from the current batch + some results from the current request.
	// - All other results except first will contain items only from the current request.
	// - Last result may not have enough data to be flushed.

	// Logic on how to deal with the current batch:
	qb.currentBatch.req = reqList[0]
	qb.currentBatch.done = append(qb.currentBatch.done, done)

	mergedCtx := context.Background() //nolint:contextcheck
	if qb.mergeCtx != nil {
		mergedCtx = qb.mergeCtx(qb.currentBatch.ctx, ctx)
	}
	qb.currentBatch.ctx = contextWithMergedLinks(mergedCtx, qb.currentBatch.ctx, ctx)

	// Save the "currentBatch" if we need to flush it, because we want to execute flush without holding the lock, and
	// cannot unlock and re-lock because we are not done processing all the responses.
	var firstBatch *batch
	// Need to check the currentBatch if more than 1 result returned or if 1 result return but larger than MinSize.
	if len(reqList) > 1 || qb.sizer.Sizeof(qb.currentBatch.req) >= qb.cfg.MinSize {
		firstBatch = qb.currentBatch
		qb.currentBatch = nil
	}
	// At this moment we dealt with the first result which is iter in the currentBatch or in the `firstBatch` we will flush.
	reqList = reqList[1:]

	// If we still have results to process, then we need to check if the last result has enough data to flush, or we add it to the currentBatch.
	if len(reqList) > 0 {
		lastReq := reqList[len(reqList)-1]
		if qb.sizer.Sizeof(lastReq) < qb.cfg.MinSize {
			// Do not flush the last item and add it to the current batch.
			reqList = reqList[:len(reqList)-1]
			qb.currentBatch = &batch{
				ctx:  ctx,
				req:  lastReq,
				done: multiDone{done},
			}
			qb.resetTimer()
		}
	}

	qb.currentBatchMu.Unlock()
	if firstBatch != nil {
		qb.flush(firstBatch.ctx, firstBatch.req, firstBatch.done)
	}
	for i := 0; i < len(reqList); i++ {
		qb.flush(ctx, reqList[i], done)
	}
}

// Start starts the goroutine that reads from the queue and flushes asynchronously.
func (qb *partitionBatcher) Start(context.Context, component.Host) error {
	if qb.cfg.FlushTimeout <= 0 {
		return nil
	}
	qb.timer = time.NewTimer(qb.cfg.FlushTimeout)
	qb.stopWG.Add(1)
	go func() {
		defer qb.stopWG.Done()
		for {
			select {
			case <-qb.shutdownCh:
				return
			case <-qb.timer.C:
				qb.flushCurrentBatchIfNecessary()
			}
		}
	}()
	return nil
}

// Shutdown ensures that queue and all Batcher are stopped.
func (qb *partitionBatcher) Shutdown(context.Context) error {
	close(qb.shutdownCh)
	// Make sure execute one last flush if necessary.
	qb.flushCurrentBatchIfNecessary()
	qb.stopWG.Wait()
	return nil
}

// flushCurrentBatchIfNecessary sends out the current request batch if it is not nil
func (qb *partitionBatcher) flushCurrentBatchIfNecessary() {
	qb.currentBatchMu.Lock()
	if qb.currentBatch == nil {
		qb.currentBatchMu.Unlock()
		return
	}
	batchToFlush := qb.currentBatch
	qb.currentBatch = nil
	qb.currentBatchMu.Unlock()

	// flush() blocks until successfully started a goroutine for flushing.
	qb.flush(batchToFlush.ctx, batchToFlush.req, batchToFlush.done)
	qb.resetTimer()
}

// flush starts a goroutine that calls consumeFunc. It blocks until a worker is available if necessary.
func (qb *partitionBatcher) flush(ctx context.Context, req request.Request, done queue.Done) {
	qb.stopWG.Add(1)
	qb.wp.execute(func() {
		defer qb.stopWG.Done()
		done.OnDone(qb.consumeFunc(ctx, req))
	})
}

type workerPool struct {
	workers chan struct{}
}

func newWorkerPool(maxWorkers int) *workerPool {
	workers := make(chan struct{}, maxWorkers)
	for i := 0; i < maxWorkers; i++ {
		workers <- struct{}{}
	}
	return &workerPool{workers: workers}
}

func (wp *workerPool) execute(f func()) {
	<-wp.workers
	go f()
	wp.workers <- struct{}{}
}

type multiDone []queue.Done

func (mdc multiDone) OnDone(err error) {
	for _, d := range mdc {
		d.OnDone(err)
	}
}

type refCountDone struct {
	done     queue.Done
	mu       sync.Mutex
	refCount int64
	err      error
}

func newRefCountDone(done queue.Done, refCount int64) queue.Done {
	return &refCountDone{
		done:     done,
		refCount: refCount,
	}
}

func (rcd *refCountDone) OnDone(err error) {
	rcd.mu.Lock()
	defer rcd.mu.Unlock()
	rcd.err = multierr.Append(rcd.err, err)
	rcd.refCount--
	if rcd.refCount == 0 {
		// No more references, call done.
		rcd.done.OnDone(rcd.err)
	}
}<|MERGE_RESOLUTION|>--- conflicted
+++ resolved
@@ -70,16 +70,12 @@
 
 	if qb.currentBatch == nil {
 		reqList, mergeSplitErr := req.MergeSplit(ctx, int(qb.cfg.MaxSize), qb.cfg.Sizer, nil)
-<<<<<<< HEAD
-		if mergeSplitErr != nil || len(reqList) == 0 {
-=======
 		if mergeSplitErr != nil {
 			// Do not return in case of error if there are data, try to export as much as possible.
 			qb.logger.Warn("Failed to split request.", zap.Error(mergeSplitErr))
 		}
 
 		if len(reqList) == 0 {
->>>>>>> 2c125a14
 			done.OnDone(mergeSplitErr)
 			qb.currentBatchMu.Unlock()
 			return
