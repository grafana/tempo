--- conflicted
+++ resolved
@@ -8,11 +8,7 @@
 	"errors"
 	"strings"
 
-<<<<<<< HEAD
-	semconv "go.opentelemetry.io/otel/semconv/v1.25.0"
-=======
 	semconv "go.opentelemetry.io/otel/semconv/v1.26.0"
->>>>>>> bdd7fcea
 )
 
 type hostIDProvider func() (string, error)
