// Copyright The OpenTelemetry Authors
// SPDX-License-Identifier: Apache-2.0

package sdk // import "go.opentelemetry.io/otel/sdk"

// Version is the current release version of the OpenTelemetry SDK in use.
func Version() string {
<<<<<<< HEAD
	return "1.27.0"
=======
	return "1.28.0"
>>>>>>> bdd7fcea
}<|MERGE_RESOLUTION|>--- conflicted
+++ resolved
@@ -5,9 +5,5 @@
 
 // Version is the current release version of the OpenTelemetry SDK in use.
 func Version() string {
-<<<<<<< HEAD
-	return "1.27.0"
-=======
 	return "1.28.0"
->>>>>>> bdd7fcea
 }