--- conflicted
+++ resolved
@@ -12,10 +12,6 @@
 #  https://help.github.com/en/articles/about-code-owners
 #
 
-<<<<<<< HEAD
-* @MrAlias @evantorrie @XSAM @dashpole @MadVikingGod @pellared @hanyuancheung @dmathieu
-=======
 * @MrAlias @XSAM @dashpole @MadVikingGod @pellared @hanyuancheung @dmathieu
->>>>>>> bdd7fcea
 
 CODEOWNERS @MrAlias @MadVikingGod @pellared @dashpole @XSAM @dmathieu