{
  "cloud.google.com/go/accessapproval/apiv1": {
    "api_shortname": "accessapproval",
    "distribution_name": "cloud.google.com/go/accessapproval/apiv1",
    "description": "Access Approval API",
    "language": "go",
    "client_library_type": "generated",
    "client_documentation": "https://cloud.google.com/go/docs/reference/cloud.google.com/go/accessapproval/latest/apiv1",
    "release_level": "stable",
    "library_type": "GAPIC_AUTO"
  },
  "cloud.google.com/go/accesscontextmanager/apiv1": {
    "api_shortname": "accesscontextmanager",
    "distribution_name": "cloud.google.com/go/accesscontextmanager/apiv1",
    "description": "Access Context Manager API",
    "language": "go",
    "client_library_type": "generated",
    "client_documentation": "https://cloud.google.com/go/docs/reference/cloud.google.com/go/accesscontextmanager/latest/apiv1",
    "release_level": "stable",
    "library_type": "GAPIC_AUTO"
  },
  "cloud.google.com/go/advisorynotifications/apiv1": {
    "api_shortname": "advisorynotifications",
    "distribution_name": "cloud.google.com/go/advisorynotifications/apiv1",
    "description": "Advisory Notifications API",
    "language": "go",
    "client_library_type": "generated",
    "client_documentation": "https://cloud.google.com/go/docs/reference/cloud.google.com/go/advisorynotifications/latest/apiv1",
    "release_level": "stable",
    "library_type": "GAPIC_AUTO"
  },
  "cloud.google.com/go/ai/generativelanguage/apiv1": {
    "api_shortname": "generativelanguage",
    "distribution_name": "cloud.google.com/go/ai/generativelanguage/apiv1",
    "description": "Generative Language API",
    "language": "go",
    "client_library_type": "generated",
    "client_documentation": "https://cloud.google.com/go/docs/reference/cloud.google.com/go/ai/latest/generativelanguage/apiv1",
    "release_level": "preview",
    "library_type": "GAPIC_AUTO"
  },
  "cloud.google.com/go/ai/generativelanguage/apiv1beta": {
    "api_shortname": "generativelanguage",
    "distribution_name": "cloud.google.com/go/ai/generativelanguage/apiv1beta",
    "description": "Generative Language API",
    "language": "go",
    "client_library_type": "generated",
    "client_documentation": "https://cloud.google.com/go/docs/reference/cloud.google.com/go/ai/latest/generativelanguage/apiv1beta",
    "release_level": "preview",
    "library_type": "GAPIC_AUTO"
  },
  "cloud.google.com/go/ai/generativelanguage/apiv1beta2": {
    "api_shortname": "generativelanguage",
    "distribution_name": "cloud.google.com/go/ai/generativelanguage/apiv1beta2",
    "description": "Generative Language API",
    "language": "go",
    "client_library_type": "generated",
    "client_documentation": "https://cloud.google.com/go/docs/reference/cloud.google.com/go/ai/latest/generativelanguage/apiv1beta2",
    "release_level": "preview",
    "library_type": "GAPIC_AUTO"
  },
  "cloud.google.com/go/aiplatform/apiv1": {
    "api_shortname": "aiplatform",
    "distribution_name": "cloud.google.com/go/aiplatform/apiv1",
    "description": "Vertex AI API",
    "language": "go",
    "client_library_type": "generated",
    "client_documentation": "https://cloud.google.com/go/docs/reference/cloud.google.com/go/aiplatform/latest/apiv1",
    "release_level": "stable",
    "library_type": "GAPIC_AUTO"
  },
  "cloud.google.com/go/aiplatform/apiv1beta1": {
    "api_shortname": "aiplatform",
    "distribution_name": "cloud.google.com/go/aiplatform/apiv1beta1",
    "description": "Vertex AI API",
    "language": "go",
    "client_library_type": "generated",
    "client_documentation": "https://cloud.google.com/go/docs/reference/cloud.google.com/go/aiplatform/latest/apiv1beta1",
    "release_level": "preview",
    "library_type": "GAPIC_AUTO"
  },
  "cloud.google.com/go/alloydb/apiv1": {
    "api_shortname": "alloydb",
    "distribution_name": "cloud.google.com/go/alloydb/apiv1",
    "description": "AlloyDB API",
    "language": "go",
    "client_library_type": "generated",
    "client_documentation": "https://cloud.google.com/go/docs/reference/cloud.google.com/go/alloydb/latest/apiv1",
    "release_level": "stable",
    "library_type": "GAPIC_AUTO"
  },
  "cloud.google.com/go/alloydb/apiv1alpha": {
    "api_shortname": "alloydb",
    "distribution_name": "cloud.google.com/go/alloydb/apiv1alpha",
    "description": "AlloyDB API",
    "language": "go",
    "client_library_type": "generated",
    "client_documentation": "https://cloud.google.com/go/docs/reference/cloud.google.com/go/alloydb/latest/apiv1alpha",
    "release_level": "preview",
    "library_type": "GAPIC_AUTO"
  },
  "cloud.google.com/go/alloydb/apiv1beta": {
    "api_shortname": "alloydb",
    "distribution_name": "cloud.google.com/go/alloydb/apiv1beta",
    "description": "AlloyDB API",
    "language": "go",
    "client_library_type": "generated",
    "client_documentation": "https://cloud.google.com/go/docs/reference/cloud.google.com/go/alloydb/latest/apiv1beta",
    "release_level": "preview",
    "library_type": "GAPIC_AUTO"
  },
  "cloud.google.com/go/alloydb/connectors/apiv1": {
    "api_shortname": "connectors",
    "distribution_name": "cloud.google.com/go/alloydb/connectors/apiv1",
    "description": "AlloyDB connectors",
    "language": "go",
    "client_library_type": "generated",
    "client_documentation": "https://cloud.google.com/go/docs/reference/cloud.google.com/go/alloydb/latest/connectors/apiv1",
    "release_level": "preview",
    "library_type": "GAPIC_AUTO"
  },
  "cloud.google.com/go/alloydb/connectors/apiv1alpha": {
    "api_shortname": "connectors",
    "distribution_name": "cloud.google.com/go/alloydb/connectors/apiv1alpha",
    "description": "AlloyDB connectors",
    "language": "go",
    "client_library_type": "generated",
    "client_documentation": "https://cloud.google.com/go/docs/reference/cloud.google.com/go/alloydb/latest/connectors/apiv1alpha",
    "release_level": "preview",
    "library_type": "GAPIC_AUTO"
  },
  "cloud.google.com/go/alloydb/connectors/apiv1beta": {
    "api_shortname": "connectors",
    "distribution_name": "cloud.google.com/go/alloydb/connectors/apiv1beta",
    "description": "AlloyDB connectors",
    "language": "go",
    "client_library_type": "generated",
    "client_documentation": "https://cloud.google.com/go/docs/reference/cloud.google.com/go/alloydb/latest/connectors/apiv1beta",
    "release_level": "preview",
    "library_type": "GAPIC_AUTO"
  },
  "cloud.google.com/go/analytics/admin/apiv1alpha": {
    "api_shortname": "analyticsadmin",
    "distribution_name": "cloud.google.com/go/analytics/admin/apiv1alpha",
    "description": "Google Analytics Admin API",
    "language": "go",
    "client_library_type": "generated",
    "client_documentation": "https://cloud.google.com/go/docs/reference/cloud.google.com/go/analytics/latest/admin/apiv1alpha",
    "release_level": "preview",
    "library_type": "GAPIC_AUTO"
  },
  "cloud.google.com/go/apigateway/apiv1": {
    "api_shortname": "apigateway",
    "distribution_name": "cloud.google.com/go/apigateway/apiv1",
    "description": "API Gateway API",
    "language": "go",
    "client_library_type": "generated",
    "client_documentation": "https://cloud.google.com/go/docs/reference/cloud.google.com/go/apigateway/latest/apiv1",
    "release_level": "stable",
    "library_type": "GAPIC_AUTO"
  },
  "cloud.google.com/go/apigeeconnect/apiv1": {
    "api_shortname": "apigeeconnect",
    "distribution_name": "cloud.google.com/go/apigeeconnect/apiv1",
    "description": "Apigee Connect API",
    "language": "go",
    "client_library_type": "generated",
    "client_documentation": "https://cloud.google.com/go/docs/reference/cloud.google.com/go/apigeeconnect/latest/apiv1",
    "release_level": "stable",
    "library_type": "GAPIC_AUTO"
  },
  "cloud.google.com/go/apigeeregistry/apiv1": {
    "api_shortname": "apigeeregistry",
    "distribution_name": "cloud.google.com/go/apigeeregistry/apiv1",
    "description": "Apigee Registry API",
    "language": "go",
    "client_library_type": "generated",
    "client_documentation": "https://cloud.google.com/go/docs/reference/cloud.google.com/go/apigeeregistry/latest/apiv1",
    "release_level": "stable",
    "library_type": "GAPIC_AUTO"
  },
  "cloud.google.com/go/apikeys/apiv2": {
    "api_shortname": "apikeys",
    "distribution_name": "cloud.google.com/go/apikeys/apiv2",
    "description": "API Keys API",
    "language": "go",
    "client_library_type": "generated",
    "client_documentation": "https://cloud.google.com/go/docs/reference/cloud.google.com/go/apikeys/latest/apiv2",
    "release_level": "stable",
    "library_type": "GAPIC_AUTO"
  },
  "cloud.google.com/go/appengine/apiv1": {
    "api_shortname": "appengine",
    "distribution_name": "cloud.google.com/go/appengine/apiv1",
    "description": "App Engine Admin API",
    "language": "go",
    "client_library_type": "generated",
    "client_documentation": "https://cloud.google.com/go/docs/reference/cloud.google.com/go/appengine/latest/apiv1",
    "release_level": "stable",
    "library_type": "GAPIC_AUTO"
  },
<<<<<<< HEAD
=======
  "cloud.google.com/go/apphub/apiv1": {
    "api_shortname": "apphub",
    "distribution_name": "cloud.google.com/go/apphub/apiv1",
    "description": "App Hub API",
    "language": "go",
    "client_library_type": "generated",
    "client_documentation": "https://cloud.google.com/go/docs/reference/cloud.google.com/go/apphub/latest/apiv1",
    "release_level": "preview",
    "library_type": "GAPIC_AUTO"
  },
>>>>>>> bdd7fcea
  "cloud.google.com/go/apps/events/subscriptions/apiv1": {
    "api_shortname": "workspaceevents",
    "distribution_name": "cloud.google.com/go/apps/events/subscriptions/apiv1",
    "description": "Google Workspace Events API",
    "language": "go",
    "client_library_type": "generated",
    "client_documentation": "https://cloud.google.com/go/docs/reference/cloud.google.com/go/apps/latest/events/subscriptions/apiv1",
    "release_level": "preview",
    "library_type": "GAPIC_AUTO"
  },
  "cloud.google.com/go/apps/meet/apiv2": {
    "api_shortname": "meet",
    "distribution_name": "cloud.google.com/go/apps/meet/apiv2",
    "description": "Google Meet API",
    "language": "go",
    "client_library_type": "generated",
    "client_documentation": "https://cloud.google.com/go/docs/reference/cloud.google.com/go/apps/latest/meet/apiv2",
    "release_level": "preview",
    "library_type": "GAPIC_AUTO"
  },
  "cloud.google.com/go/apps/meet/apiv2beta": {
    "api_shortname": "meet",
    "distribution_name": "cloud.google.com/go/apps/meet/apiv2beta",
    "description": "Google Meet API",
    "language": "go",
    "client_library_type": "generated",
    "client_documentation": "https://cloud.google.com/go/docs/reference/cloud.google.com/go/apps/latest/meet/apiv2beta",
    "release_level": "preview",
    "library_type": "GAPIC_AUTO"
  },
  "cloud.google.com/go/area120/tables/apiv1alpha1": {
    "api_shortname": "area120tables",
    "distribution_name": "cloud.google.com/go/area120/tables/apiv1alpha1",
    "description": "Area120 Tables API",
    "language": "go",
    "client_library_type": "generated",
    "client_documentation": "https://cloud.google.com/go/docs/reference/cloud.google.com/go/area120/latest/tables/apiv1alpha1",
    "release_level": "preview",
    "library_type": "GAPIC_AUTO"
  },
  "cloud.google.com/go/artifactregistry/apiv1": {
    "api_shortname": "artifactregistry",
    "distribution_name": "cloud.google.com/go/artifactregistry/apiv1",
    "description": "Artifact Registry API",
    "language": "go",
    "client_library_type": "generated",
    "client_documentation": "https://cloud.google.com/go/docs/reference/cloud.google.com/go/artifactregistry/latest/apiv1",
    "release_level": "stable",
    "library_type": "GAPIC_AUTO"
  },
  "cloud.google.com/go/artifactregistry/apiv1beta2": {
    "api_shortname": "artifactregistry",
    "distribution_name": "cloud.google.com/go/artifactregistry/apiv1beta2",
    "description": "Artifact Registry API",
    "language": "go",
    "client_library_type": "generated",
    "client_documentation": "https://cloud.google.com/go/docs/reference/cloud.google.com/go/artifactregistry/latest/apiv1beta2",
    "release_level": "preview",
    "library_type": "GAPIC_AUTO"
  },
  "cloud.google.com/go/asset/apiv1": {
    "api_shortname": "cloudasset",
    "distribution_name": "cloud.google.com/go/asset/apiv1",
    "description": "Cloud Asset API",
    "language": "go",
    "client_library_type": "generated",
    "client_documentation": "https://cloud.google.com/go/docs/reference/cloud.google.com/go/asset/latest/apiv1",
    "release_level": "stable",
    "library_type": "GAPIC_AUTO"
  },
  "cloud.google.com/go/asset/apiv1p2beta1": {
    "api_shortname": "cloudasset",
    "distribution_name": "cloud.google.com/go/asset/apiv1p2beta1",
    "description": "Cloud Asset API",
    "language": "go",
    "client_library_type": "generated",
    "client_documentation": "https://cloud.google.com/go/docs/reference/cloud.google.com/go/asset/latest/apiv1p2beta1",
    "release_level": "preview",
    "library_type": "GAPIC_AUTO"
  },
  "cloud.google.com/go/asset/apiv1p5beta1": {
    "api_shortname": "cloudasset",
    "distribution_name": "cloud.google.com/go/asset/apiv1p5beta1",
    "description": "Cloud Asset API",
    "language": "go",
    "client_library_type": "generated",
    "client_documentation": "https://cloud.google.com/go/docs/reference/cloud.google.com/go/asset/latest/apiv1p5beta1",
    "release_level": "preview",
    "library_type": "GAPIC_AUTO"
  },
  "cloud.google.com/go/assuredworkloads/apiv1": {
    "api_shortname": "assuredworkloads",
    "distribution_name": "cloud.google.com/go/assuredworkloads/apiv1",
    "description": "Assured Workloads API",
    "language": "go",
    "client_library_type": "generated",
    "client_documentation": "https://cloud.google.com/go/docs/reference/cloud.google.com/go/assuredworkloads/latest/apiv1",
    "release_level": "stable",
    "library_type": "GAPIC_AUTO"
  },
  "cloud.google.com/go/assuredworkloads/apiv1beta1": {
    "api_shortname": "assuredworkloads",
    "distribution_name": "cloud.google.com/go/assuredworkloads/apiv1beta1",
    "description": "Assured Workloads API",
    "language": "go",
    "client_library_type": "generated",
    "client_documentation": "https://cloud.google.com/go/docs/reference/cloud.google.com/go/assuredworkloads/latest/apiv1beta1",
    "release_level": "preview",
    "library_type": "GAPIC_AUTO"
  },
  "cloud.google.com/go/automl/apiv1": {
    "api_shortname": "automl",
    "distribution_name": "cloud.google.com/go/automl/apiv1",
    "description": "Cloud AutoML API",
    "language": "go",
    "client_library_type": "generated",
    "client_documentation": "https://cloud.google.com/go/docs/reference/cloud.google.com/go/automl/latest/apiv1",
    "release_level": "stable",
    "library_type": "GAPIC_AUTO"
  },
  "cloud.google.com/go/automl/apiv1beta1": {
    "api_shortname": "automl",
    "distribution_name": "cloud.google.com/go/automl/apiv1beta1",
    "description": "Cloud AutoML API",
    "language": "go",
    "client_library_type": "generated",
    "client_documentation": "https://cloud.google.com/go/docs/reference/cloud.google.com/go/automl/latest/apiv1beta1",
    "release_level": "preview",
    "library_type": "GAPIC_AUTO"
  },
  "cloud.google.com/go/backupdr/apiv1": {
    "api_shortname": "backupdr",
    "distribution_name": "cloud.google.com/go/backupdr/apiv1",
    "description": "Backup and DR Service API",
    "language": "go",
    "client_library_type": "generated",
    "client_documentation": "https://cloud.google.com/go/docs/reference/cloud.google.com/go/backupdr/latest/apiv1",
    "release_level": "preview",
    "library_type": "GAPIC_AUTO"
  },
  "cloud.google.com/go/baremetalsolution/apiv2": {
    "api_shortname": "baremetalsolution",
    "distribution_name": "cloud.google.com/go/baremetalsolution/apiv2",
    "description": "Bare Metal Solution API",
    "language": "go",
    "client_library_type": "generated",
    "client_documentation": "https://cloud.google.com/go/docs/reference/cloud.google.com/go/baremetalsolution/latest/apiv2",
    "release_level": "stable",
    "library_type": "GAPIC_AUTO"
  },
  "cloud.google.com/go/batch/apiv1": {
    "api_shortname": "batch",
    "distribution_name": "cloud.google.com/go/batch/apiv1",
    "description": "Batch API",
    "language": "go",
    "client_library_type": "generated",
    "client_documentation": "https://cloud.google.com/go/docs/reference/cloud.google.com/go/batch/latest/apiv1",
    "release_level": "stable",
    "library_type": "GAPIC_AUTO"
  },
  "cloud.google.com/go/beyondcorp/appconnections/apiv1": {
    "api_shortname": "beyondcorp",
    "distribution_name": "cloud.google.com/go/beyondcorp/appconnections/apiv1",
    "description": "BeyondCorp API",
    "language": "go",
    "client_library_type": "generated",
    "client_documentation": "https://cloud.google.com/go/docs/reference/cloud.google.com/go/beyondcorp/latest/appconnections/apiv1",
    "release_level": "stable",
    "library_type": "GAPIC_AUTO"
  },
  "cloud.google.com/go/beyondcorp/appconnectors/apiv1": {
    "api_shortname": "beyondcorp",
    "distribution_name": "cloud.google.com/go/beyondcorp/appconnectors/apiv1",
    "description": "BeyondCorp API",
    "language": "go",
    "client_library_type": "generated",
    "client_documentation": "https://cloud.google.com/go/docs/reference/cloud.google.com/go/beyondcorp/latest/appconnectors/apiv1",
    "release_level": "stable",
    "library_type": "GAPIC_AUTO"
  },
  "cloud.google.com/go/beyondcorp/appgateways/apiv1": {
    "api_shortname": "beyondcorp",
    "distribution_name": "cloud.google.com/go/beyondcorp/appgateways/apiv1",
    "description": "BeyondCorp API",
    "language": "go",
    "client_library_type": "generated",
    "client_documentation": "https://cloud.google.com/go/docs/reference/cloud.google.com/go/beyondcorp/latest/appgateways/apiv1",
    "release_level": "stable",
    "library_type": "GAPIC_AUTO"
  },
  "cloud.google.com/go/beyondcorp/clientconnectorservices/apiv1": {
    "api_shortname": "beyondcorp",
    "distribution_name": "cloud.google.com/go/beyondcorp/clientconnectorservices/apiv1",
    "description": "BeyondCorp API",
    "language": "go",
    "client_library_type": "generated",
    "client_documentation": "https://cloud.google.com/go/docs/reference/cloud.google.com/go/beyondcorp/latest/clientconnectorservices/apiv1",
    "release_level": "stable",
    "library_type": "GAPIC_AUTO"
  },
  "cloud.google.com/go/beyondcorp/clientgateways/apiv1": {
    "api_shortname": "beyondcorp",
    "distribution_name": "cloud.google.com/go/beyondcorp/clientgateways/apiv1",
    "description": "BeyondCorp API",
    "language": "go",
    "client_library_type": "generated",
    "client_documentation": "https://cloud.google.com/go/docs/reference/cloud.google.com/go/beyondcorp/latest/clientgateways/apiv1",
    "release_level": "stable",
    "library_type": "GAPIC_AUTO"
  },
  "cloud.google.com/go/bigquery": {
    "api_shortname": "bigquery",
    "distribution_name": "cloud.google.com/go/bigquery",
    "description": "BigQuery",
    "language": "go",
    "client_library_type": "manual",
    "client_documentation": "https://cloud.google.com/go/docs/reference/cloud.google.com/go/bigquery/latest",
    "release_level": "stable",
    "library_type": "GAPIC_MANUAL"
  },
  "cloud.google.com/go/bigquery/analyticshub/apiv1": {
    "api_shortname": "analyticshub",
    "distribution_name": "cloud.google.com/go/bigquery/analyticshub/apiv1",
    "description": "Analytics Hub API",
    "language": "go",
    "client_library_type": "generated",
    "client_documentation": "https://cloud.google.com/go/docs/reference/cloud.google.com/go/bigquery/latest/analyticshub/apiv1",
    "release_level": "stable",
    "library_type": "GAPIC_AUTO"
  },
  "cloud.google.com/go/bigquery/biglake/apiv1": {
    "api_shortname": "biglake",
    "distribution_name": "cloud.google.com/go/bigquery/biglake/apiv1",
    "description": "BigLake API",
    "language": "go",
    "client_library_type": "generated",
    "client_documentation": "https://cloud.google.com/go/docs/reference/cloud.google.com/go/bigquery/latest/biglake/apiv1",
    "release_level": "stable",
    "library_type": "GAPIC_AUTO"
  },
  "cloud.google.com/go/bigquery/biglake/apiv1alpha1": {
    "api_shortname": "biglake",
    "distribution_name": "cloud.google.com/go/bigquery/biglake/apiv1alpha1",
    "description": "BigLake API",
    "language": "go",
    "client_library_type": "generated",
    "client_documentation": "https://cloud.google.com/go/docs/reference/cloud.google.com/go/bigquery/latest/biglake/apiv1alpha1",
    "release_level": "preview",
    "library_type": "GAPIC_AUTO"
  },
  "cloud.google.com/go/bigquery/connection/apiv1": {
    "api_shortname": "bigqueryconnection",
    "distribution_name": "cloud.google.com/go/bigquery/connection/apiv1",
    "description": "BigQuery Connection API",
    "language": "go",
    "client_library_type": "generated",
    "client_documentation": "https://cloud.google.com/go/docs/reference/cloud.google.com/go/bigquery/latest/connection/apiv1",
    "release_level": "stable",
    "library_type": "GAPIC_AUTO"
  },
  "cloud.google.com/go/bigquery/connection/apiv1beta1": {
    "api_shortname": "bigqueryconnection",
    "distribution_name": "cloud.google.com/go/bigquery/connection/apiv1beta1",
    "description": "BigQuery Connection API",
    "language": "go",
    "client_library_type": "generated",
    "client_documentation": "https://cloud.google.com/go/docs/reference/cloud.google.com/go/bigquery/latest/connection/apiv1beta1",
    "release_level": "preview",
    "library_type": "GAPIC_AUTO"
  },
  "cloud.google.com/go/bigquery/dataexchange/apiv1beta1": {
    "api_shortname": "analyticshub",
    "distribution_name": "cloud.google.com/go/bigquery/dataexchange/apiv1beta1",
    "description": "Analytics Hub API",
    "language": "go",
    "client_library_type": "generated",
    "client_documentation": "https://cloud.google.com/go/docs/reference/cloud.google.com/go/bigquery/latest/dataexchange/apiv1beta1",
    "release_level": "preview",
    "library_type": "GAPIC_AUTO"
  },
  "cloud.google.com/go/bigquery/datapolicies/apiv1": {
    "api_shortname": "bigquerydatapolicy",
    "distribution_name": "cloud.google.com/go/bigquery/datapolicies/apiv1",
    "description": "BigQuery Data Policy API",
    "language": "go",
    "client_library_type": "generated",
    "client_documentation": "https://cloud.google.com/go/docs/reference/cloud.google.com/go/bigquery/latest/datapolicies/apiv1",
    "release_level": "stable",
    "library_type": "GAPIC_AUTO"
  },
  "cloud.google.com/go/bigquery/datapolicies/apiv1beta1": {
    "api_shortname": "bigquerydatapolicy",
    "distribution_name": "cloud.google.com/go/bigquery/datapolicies/apiv1beta1",
    "description": "BigQuery Data Policy API",
    "language": "go",
    "client_library_type": "generated",
    "client_documentation": "https://cloud.google.com/go/docs/reference/cloud.google.com/go/bigquery/latest/datapolicies/apiv1beta1",
    "release_level": "preview",
    "library_type": "GAPIC_AUTO"
  },
  "cloud.google.com/go/bigquery/datatransfer/apiv1": {
    "api_shortname": "bigquerydatatransfer",
    "distribution_name": "cloud.google.com/go/bigquery/datatransfer/apiv1",
    "description": "BigQuery Data Transfer API",
    "language": "go",
    "client_library_type": "generated",
    "client_documentation": "https://cloud.google.com/go/docs/reference/cloud.google.com/go/bigquery/latest/datatransfer/apiv1",
    "release_level": "stable",
    "library_type": "GAPIC_AUTO"
  },
  "cloud.google.com/go/bigquery/migration/apiv2": {
    "api_shortname": "bigquerymigration",
    "distribution_name": "cloud.google.com/go/bigquery/migration/apiv2",
    "description": "BigQuery Migration API",
    "language": "go",
    "client_library_type": "generated",
    "client_documentation": "https://cloud.google.com/go/docs/reference/cloud.google.com/go/bigquery/latest/migration/apiv2",
    "release_level": "preview",
    "library_type": "GAPIC_AUTO"
  },
  "cloud.google.com/go/bigquery/migration/apiv2alpha": {
    "api_shortname": "bigquerymigration",
    "distribution_name": "cloud.google.com/go/bigquery/migration/apiv2alpha",
    "description": "BigQuery Migration API",
    "language": "go",
    "client_library_type": "generated",
    "client_documentation": "https://cloud.google.com/go/docs/reference/cloud.google.com/go/bigquery/latest/migration/apiv2alpha",
    "release_level": "preview",
    "library_type": "GAPIC_AUTO"
  },
  "cloud.google.com/go/bigquery/reservation/apiv1": {
    "api_shortname": "bigqueryreservation",
    "distribution_name": "cloud.google.com/go/bigquery/reservation/apiv1",
    "description": "BigQuery Reservation API",
    "language": "go",
    "client_library_type": "generated",
    "client_documentation": "https://cloud.google.com/go/docs/reference/cloud.google.com/go/bigquery/latest/reservation/apiv1",
    "release_level": "stable",
    "library_type": "GAPIC_AUTO"
  },
  "cloud.google.com/go/bigquery/storage/apiv1": {
    "api_shortname": "bigquerystorage",
    "distribution_name": "cloud.google.com/go/bigquery/storage/apiv1",
    "description": "BigQuery Storage API",
    "language": "go",
    "client_library_type": "generated",
    "client_documentation": "https://cloud.google.com/go/docs/reference/cloud.google.com/go/bigquery/latest/storage/apiv1",
    "release_level": "stable",
    "library_type": "GAPIC_AUTO"
  },
  "cloud.google.com/go/bigquery/storage/apiv1beta1": {
    "api_shortname": "bigquerystorage",
    "distribution_name": "cloud.google.com/go/bigquery/storage/apiv1beta1",
    "description": "BigQuery Storage API",
    "language": "go",
    "client_library_type": "generated",
    "client_documentation": "https://cloud.google.com/go/docs/reference/cloud.google.com/go/bigquery/latest/storage/apiv1beta1",
    "release_level": "preview",
    "library_type": "GAPIC_AUTO"
  },
  "cloud.google.com/go/bigquery/storage/apiv1beta2": {
    "api_shortname": "bigquerystorage",
    "distribution_name": "cloud.google.com/go/bigquery/storage/apiv1beta2",
    "description": "BigQuery Storage API",
    "language": "go",
    "client_library_type": "generated",
    "client_documentation": "https://cloud.google.com/go/docs/reference/cloud.google.com/go/bigquery/latest/storage/apiv1beta2",
    "release_level": "preview",
    "library_type": "GAPIC_AUTO"
  },
  "cloud.google.com/go/bigtable": {
    "api_shortname": "bigtable",
    "distribution_name": "cloud.google.com/go/bigtable",
    "description": "Cloud BigTable",
    "language": "go",
    "client_library_type": "manual",
    "client_documentation": "https://cloud.google.com/go/docs/reference/cloud.google.com/go/bigtable/latest",
    "release_level": "stable",
    "library_type": "GAPIC_MANUAL"
  },
  "cloud.google.com/go/billing/apiv1": {
    "api_shortname": "cloudbilling",
    "distribution_name": "cloud.google.com/go/billing/apiv1",
    "description": "Cloud Billing API",
    "language": "go",
    "client_library_type": "generated",
    "client_documentation": "https://cloud.google.com/go/docs/reference/cloud.google.com/go/billing/latest/apiv1",
    "release_level": "stable",
    "library_type": "GAPIC_AUTO"
  },
  "cloud.google.com/go/billing/budgets/apiv1": {
    "api_shortname": "billingbudgets",
    "distribution_name": "cloud.google.com/go/billing/budgets/apiv1",
    "description": "Cloud Billing Budget API",
    "language": "go",
    "client_library_type": "generated",
    "client_documentation": "https://cloud.google.com/go/docs/reference/cloud.google.com/go/billing/latest/budgets/apiv1",
    "release_level": "stable",
    "library_type": "GAPIC_AUTO"
  },
  "cloud.google.com/go/billing/budgets/apiv1beta1": {
    "api_shortname": "billingbudgets",
    "distribution_name": "cloud.google.com/go/billing/budgets/apiv1beta1",
    "description": "Cloud Billing Budget API",
    "language": "go",
    "client_library_type": "generated",
    "client_documentation": "https://cloud.google.com/go/docs/reference/cloud.google.com/go/billing/latest/budgets/apiv1beta1",
    "release_level": "preview",
    "library_type": "GAPIC_AUTO"
  },
  "cloud.google.com/go/binaryauthorization/apiv1": {
    "api_shortname": "binaryauthorization",
    "distribution_name": "cloud.google.com/go/binaryauthorization/apiv1",
    "description": "Binary Authorization API",
    "language": "go",
    "client_library_type": "generated",
    "client_documentation": "https://cloud.google.com/go/docs/reference/cloud.google.com/go/binaryauthorization/latest/apiv1",
    "release_level": "stable",
    "library_type": "GAPIC_AUTO"
  },
  "cloud.google.com/go/binaryauthorization/apiv1beta1": {
    "api_shortname": "binaryauthorization",
    "distribution_name": "cloud.google.com/go/binaryauthorization/apiv1beta1",
    "description": "Binary Authorization API",
    "language": "go",
    "client_library_type": "generated",
    "client_documentation": "https://cloud.google.com/go/docs/reference/cloud.google.com/go/binaryauthorization/latest/apiv1beta1",
    "release_level": "preview",
    "library_type": "GAPIC_AUTO"
  },
  "cloud.google.com/go/certificatemanager/apiv1": {
    "api_shortname": "certificatemanager",
    "distribution_name": "cloud.google.com/go/certificatemanager/apiv1",
    "description": "Certificate Manager API",
    "language": "go",
    "client_library_type": "generated",
    "client_documentation": "https://cloud.google.com/go/docs/reference/cloud.google.com/go/certificatemanager/latest/apiv1",
    "release_level": "stable",
    "library_type": "GAPIC_AUTO"
  },
  "cloud.google.com/go/channel/apiv1": {
    "api_shortname": "cloudchannel",
    "distribution_name": "cloud.google.com/go/channel/apiv1",
    "description": "Cloud Channel API",
    "language": "go",
    "client_library_type": "generated",
    "client_documentation": "https://cloud.google.com/go/docs/reference/cloud.google.com/go/channel/latest/apiv1",
    "release_level": "stable",
    "library_type": "GAPIC_AUTO"
  },
  "cloud.google.com/go/chat/apiv1": {
    "api_shortname": "chat",
    "distribution_name": "cloud.google.com/go/chat/apiv1",
    "description": "Google Chat API",
    "language": "go",
    "client_library_type": "generated",
    "client_documentation": "https://cloud.google.com/go/docs/reference/cloud.google.com/go/chat/latest/apiv1",
    "release_level": "preview",
    "library_type": "GAPIC_AUTO"
  },
  "cloud.google.com/go/cloudbuild/apiv1/v2": {
    "api_shortname": "cloudbuild",
    "distribution_name": "cloud.google.com/go/cloudbuild/apiv1/v2",
    "description": "Cloud Build API",
    "language": "go",
    "client_library_type": "generated",
    "client_documentation": "https://cloud.google.com/go/docs/reference/cloud.google.com/go/cloudbuild/latest/apiv1/v2",
    "release_level": "stable",
    "library_type": "GAPIC_AUTO"
  },
  "cloud.google.com/go/cloudbuild/apiv2": {
    "api_shortname": "cloudbuild",
    "distribution_name": "cloud.google.com/go/cloudbuild/apiv2",
    "description": "Cloud Build API",
    "language": "go",
    "client_library_type": "generated",
    "client_documentation": "https://cloud.google.com/go/docs/reference/cloud.google.com/go/cloudbuild/latest/apiv2",
    "release_level": "stable",
    "library_type": "GAPIC_AUTO"
  },
  "cloud.google.com/go/cloudcontrolspartner/apiv1": {
    "api_shortname": "cloudcontrolspartner",
    "distribution_name": "cloud.google.com/go/cloudcontrolspartner/apiv1",
    "description": "Cloud Controls Partner API",
    "language": "go",
    "client_library_type": "generated",
    "client_documentation": "https://cloud.google.com/go/docs/reference/cloud.google.com/go/cloudcontrolspartner/latest/apiv1",
    "release_level": "preview",
    "library_type": "GAPIC_AUTO"
  },
  "cloud.google.com/go/cloudcontrolspartner/apiv1beta": {
    "api_shortname": "cloudcontrolspartner",
    "distribution_name": "cloud.google.com/go/cloudcontrolspartner/apiv1beta",
    "description": "Cloud Controls Partner API",
    "language": "go",
    "client_library_type": "generated",
    "client_documentation": "https://cloud.google.com/go/docs/reference/cloud.google.com/go/cloudcontrolspartner/latest/apiv1beta",
    "release_level": "preview",
    "library_type": "GAPIC_AUTO"
  },
  "cloud.google.com/go/clouddms/apiv1": {
    "api_shortname": "datamigration",
    "distribution_name": "cloud.google.com/go/clouddms/apiv1",
    "description": "Database Migration API",
    "language": "go",
    "client_library_type": "generated",
    "client_documentation": "https://cloud.google.com/go/docs/reference/cloud.google.com/go/clouddms/latest/apiv1",
    "release_level": "stable",
    "library_type": "GAPIC_AUTO"
  },
  "cloud.google.com/go/cloudprofiler/apiv2": {
    "api_shortname": "cloudprofiler",
    "distribution_name": "cloud.google.com/go/cloudprofiler/apiv2",
    "description": "Cloud Profiler API",
    "language": "go",
    "client_library_type": "generated",
    "client_documentation": "https://cloud.google.com/go/docs/reference/cloud.google.com/go/cloudprofiler/latest/apiv2",
    "release_level": "preview",
    "library_type": "GAPIC_AUTO"
  },
  "cloud.google.com/go/cloudquotas/apiv1": {
    "api_shortname": "cloudquotas",
    "distribution_name": "cloud.google.com/go/cloudquotas/apiv1",
    "description": "Cloud Quotas API",
    "language": "go",
    "client_library_type": "generated",
    "client_documentation": "https://cloud.google.com/go/docs/reference/cloud.google.com/go/cloudquotas/latest/apiv1",
    "release_level": "preview",
    "library_type": "GAPIC_AUTO"
  },
  "cloud.google.com/go/cloudtasks/apiv2": {
    "api_shortname": "cloudtasks",
    "distribution_name": "cloud.google.com/go/cloudtasks/apiv2",
    "description": "Cloud Tasks API",
    "language": "go",
    "client_library_type": "generated",
    "client_documentation": "https://cloud.google.com/go/docs/reference/cloud.google.com/go/cloudtasks/latest/apiv2",
    "release_level": "stable",
    "library_type": "GAPIC_AUTO"
  },
  "cloud.google.com/go/cloudtasks/apiv2beta2": {
    "api_shortname": "cloudtasks",
    "distribution_name": "cloud.google.com/go/cloudtasks/apiv2beta2",
    "description": "Cloud Tasks API",
    "language": "go",
    "client_library_type": "generated",
    "client_documentation": "https://cloud.google.com/go/docs/reference/cloud.google.com/go/cloudtasks/latest/apiv2beta2",
    "release_level": "preview",
    "library_type": "GAPIC_AUTO"
  },
  "cloud.google.com/go/cloudtasks/apiv2beta3": {
    "api_shortname": "cloudtasks",
    "distribution_name": "cloud.google.com/go/cloudtasks/apiv2beta3",
    "description": "Cloud Tasks API",
    "language": "go",
    "client_library_type": "generated",
    "client_documentation": "https://cloud.google.com/go/docs/reference/cloud.google.com/go/cloudtasks/latest/apiv2beta3",
    "release_level": "preview",
    "library_type": "GAPIC_AUTO"
  },
  "cloud.google.com/go/commerce/consumer/procurement/apiv1": {
    "api_shortname": "cloudcommerceconsumerprocurement",
    "distribution_name": "cloud.google.com/go/commerce/consumer/procurement/apiv1",
    "description": "Cloud Commerce Consumer Procurement API",
    "language": "go",
    "client_library_type": "generated",
    "client_documentation": "https://cloud.google.com/go/docs/reference/cloud.google.com/go/commerce/latest/consumer/procurement/apiv1",
    "release_level": "stable",
    "library_type": "GAPIC_AUTO"
  },
  "cloud.google.com/go/compute/apiv1": {
    "api_shortname": "compute",
    "distribution_name": "cloud.google.com/go/compute/apiv1",
    "description": "Google Compute Engine API",
    "language": "go",
    "client_library_type": "generated",
    "client_documentation": "https://cloud.google.com/go/docs/reference/cloud.google.com/go/compute/latest/apiv1",
    "release_level": "stable",
    "library_type": "GAPIC_AUTO"
  },
  "cloud.google.com/go/compute/metadata": {
    "api_shortname": "compute-metadata",
    "distribution_name": "cloud.google.com/go/compute/metadata",
    "description": "Service Metadata API",
    "language": "go",
    "client_library_type": "manual",
    "client_documentation": "https://cloud.google.com/go/docs/reference/cloud.google.com/go/compute/latest/metadata",
    "release_level": "stable",
    "library_type": "CORE"
  },
  "cloud.google.com/go/confidentialcomputing/apiv1": {
    "api_shortname": "confidentialcomputing",
    "distribution_name": "cloud.google.com/go/confidentialcomputing/apiv1",
    "description": "Confidential Computing API",
    "language": "go",
    "client_library_type": "generated",
    "client_documentation": "https://cloud.google.com/go/docs/reference/cloud.google.com/go/confidentialcomputing/latest/apiv1",
    "release_level": "stable",
    "library_type": "GAPIC_AUTO"
  },
  "cloud.google.com/go/confidentialcomputing/apiv1alpha1": {
    "api_shortname": "confidentialcomputing",
    "distribution_name": "cloud.google.com/go/confidentialcomputing/apiv1alpha1",
    "description": "Confidential Computing API",
    "language": "go",
    "client_library_type": "generated",
    "client_documentation": "https://cloud.google.com/go/docs/reference/cloud.google.com/go/confidentialcomputing/latest/apiv1alpha1",
    "release_level": "preview",
    "library_type": "GAPIC_AUTO"
  },
  "cloud.google.com/go/config/apiv1": {
    "api_shortname": "config",
    "distribution_name": "cloud.google.com/go/config/apiv1",
    "description": "Infrastructure Manager API",
    "language": "go",
    "client_library_type": "generated",
    "client_documentation": "https://cloud.google.com/go/docs/reference/cloud.google.com/go/config/latest/apiv1",
    "release_level": "stable",
    "library_type": "GAPIC_AUTO"
  },
  "cloud.google.com/go/contactcenterinsights/apiv1": {
    "api_shortname": "contactcenterinsights",
    "distribution_name": "cloud.google.com/go/contactcenterinsights/apiv1",
    "description": "Contact Center AI Insights API",
    "language": "go",
    "client_library_type": "generated",
    "client_documentation": "https://cloud.google.com/go/docs/reference/cloud.google.com/go/contactcenterinsights/latest/apiv1",
    "release_level": "stable",
    "library_type": "GAPIC_AUTO"
  },
  "cloud.google.com/go/container/apiv1": {
    "api_shortname": "container",
    "distribution_name": "cloud.google.com/go/container/apiv1",
    "description": "Kubernetes Engine API",
    "language": "go",
    "client_library_type": "generated",
    "client_documentation": "https://cloud.google.com/go/docs/reference/cloud.google.com/go/container/latest/apiv1",
    "release_level": "stable",
    "library_type": "GAPIC_AUTO"
  },
  "cloud.google.com/go/containeranalysis/apiv1beta1": {
    "api_shortname": "containeranalysis",
    "distribution_name": "cloud.google.com/go/containeranalysis/apiv1beta1",
    "description": "Container Analysis API",
    "language": "go",
    "client_library_type": "generated",
    "client_documentation": "https://cloud.google.com/go/docs/reference/cloud.google.com/go/containeranalysis/latest/apiv1beta1",
    "release_level": "preview",
    "library_type": "GAPIC_AUTO"
  },
  "cloud.google.com/go/datacatalog/apiv1": {
    "api_shortname": "datacatalog",
    "distribution_name": "cloud.google.com/go/datacatalog/apiv1",
    "description": "Google Cloud Data Catalog API",
    "language": "go",
    "client_library_type": "generated",
    "client_documentation": "https://cloud.google.com/go/docs/reference/cloud.google.com/go/datacatalog/latest/apiv1",
    "release_level": "stable",
    "library_type": "GAPIC_AUTO"
  },
  "cloud.google.com/go/datacatalog/apiv1beta1": {
    "api_shortname": "datacatalog",
    "distribution_name": "cloud.google.com/go/datacatalog/apiv1beta1",
    "description": "Google Cloud Data Catalog API",
    "language": "go",
    "client_library_type": "generated",
    "client_documentation": "https://cloud.google.com/go/docs/reference/cloud.google.com/go/datacatalog/latest/apiv1beta1",
    "release_level": "preview",
    "library_type": "GAPIC_AUTO"
  },
  "cloud.google.com/go/datacatalog/lineage/apiv1": {
    "api_shortname": "datalineage",
    "distribution_name": "cloud.google.com/go/datacatalog/lineage/apiv1",
    "description": "Data Lineage API",
    "language": "go",
    "client_library_type": "generated",
    "client_documentation": "https://cloud.google.com/go/docs/reference/cloud.google.com/go/datacatalog/latest/lineage/apiv1",
    "release_level": "stable",
    "library_type": "GAPIC_AUTO"
  },
  "cloud.google.com/go/dataflow/apiv1beta3": {
    "api_shortname": "dataflow",
    "distribution_name": "cloud.google.com/go/dataflow/apiv1beta3",
    "description": "Dataflow API",
    "language": "go",
    "client_library_type": "generated",
    "client_documentation": "https://cloud.google.com/go/docs/reference/cloud.google.com/go/dataflow/latest/apiv1beta3",
    "release_level": "preview",
    "library_type": "GAPIC_AUTO"
  },
  "cloud.google.com/go/dataform/apiv1alpha2": {
    "api_shortname": "dataform",
    "distribution_name": "cloud.google.com/go/dataform/apiv1alpha2",
    "description": "Dataform API",
    "language": "go",
    "client_library_type": "generated",
    "client_documentation": "https://cloud.google.com/go/docs/reference/cloud.google.com/go/dataform/latest/apiv1alpha2",
    "release_level": "preview",
    "library_type": "GAPIC_AUTO"
  },
  "cloud.google.com/go/dataform/apiv1beta1": {
    "api_shortname": "dataform",
    "distribution_name": "cloud.google.com/go/dataform/apiv1beta1",
    "description": "Dataform API",
    "language": "go",
    "client_library_type": "generated",
    "client_documentation": "https://cloud.google.com/go/docs/reference/cloud.google.com/go/dataform/latest/apiv1beta1",
    "release_level": "preview",
    "library_type": "GAPIC_AUTO"
  },
  "cloud.google.com/go/datafusion/apiv1": {
    "api_shortname": "datafusion",
    "distribution_name": "cloud.google.com/go/datafusion/apiv1",
    "description": "Cloud Data Fusion API",
    "language": "go",
    "client_library_type": "generated",
    "client_documentation": "https://cloud.google.com/go/docs/reference/cloud.google.com/go/datafusion/latest/apiv1",
    "release_level": "stable",
    "library_type": "GAPIC_AUTO"
  },
  "cloud.google.com/go/datalabeling/apiv1beta1": {
    "api_shortname": "datalabeling",
    "distribution_name": "cloud.google.com/go/datalabeling/apiv1beta1",
    "description": "Data Labeling API",
    "language": "go",
    "client_library_type": "generated",
    "client_documentation": "https://cloud.google.com/go/docs/reference/cloud.google.com/go/datalabeling/latest/apiv1beta1",
    "release_level": "preview",
    "library_type": "GAPIC_AUTO"
  },
  "cloud.google.com/go/dataplex/apiv1": {
    "api_shortname": "dataplex",
    "distribution_name": "cloud.google.com/go/dataplex/apiv1",
    "description": "Cloud Dataplex API",
    "language": "go",
    "client_library_type": "generated",
    "client_documentation": "https://cloud.google.com/go/docs/reference/cloud.google.com/go/dataplex/latest/apiv1",
    "release_level": "stable",
    "library_type": "GAPIC_AUTO"
  },
  "cloud.google.com/go/dataproc/v2/apiv1": {
    "api_shortname": "dataproc",
    "distribution_name": "cloud.google.com/go/dataproc/v2/apiv1",
    "description": "Cloud Dataproc API",
    "language": "go",
    "client_library_type": "generated",
    "client_documentation": "https://cloud.google.com/go/docs/reference/cloud.google.com/go/dataproc/v2/latest/apiv1",
    "release_level": "stable",
    "library_type": "GAPIC_AUTO"
  },
  "cloud.google.com/go/dataqna/apiv1alpha": {
    "api_shortname": "dataqna",
    "distribution_name": "cloud.google.com/go/dataqna/apiv1alpha",
    "description": "Data QnA API",
    "language": "go",
    "client_library_type": "generated",
    "client_documentation": "https://cloud.google.com/go/docs/reference/cloud.google.com/go/dataqna/latest/apiv1alpha",
    "release_level": "preview",
    "library_type": "GAPIC_AUTO"
  },
  "cloud.google.com/go/datastore": {
    "api_shortname": "datastore",
    "distribution_name": "cloud.google.com/go/datastore",
    "description": "Cloud Datastore",
    "language": "go",
    "client_library_type": "manual",
    "client_documentation": "https://cloud.google.com/go/docs/reference/cloud.google.com/go/datastore/latest",
    "release_level": "stable",
    "library_type": "GAPIC_MANUAL"
  },
  "cloud.google.com/go/datastore/admin/apiv1": {
    "api_shortname": "datastore",
    "distribution_name": "cloud.google.com/go/datastore/admin/apiv1",
    "description": "Cloud Datastore API",
    "language": "go",
    "client_library_type": "generated",
    "client_documentation": "https://cloud.google.com/go/docs/reference/cloud.google.com/go/datastore/latest/admin/apiv1",
    "release_level": "stable",
    "library_type": "GAPIC_AUTO"
  },
  "cloud.google.com/go/datastream/apiv1": {
    "api_shortname": "datastream",
    "distribution_name": "cloud.google.com/go/datastream/apiv1",
    "description": "Datastream API",
    "language": "go",
    "client_library_type": "generated",
    "client_documentation": "https://cloud.google.com/go/docs/reference/cloud.google.com/go/datastream/latest/apiv1",
    "release_level": "stable",
    "library_type": "GAPIC_AUTO"
  },
  "cloud.google.com/go/datastream/apiv1alpha1": {
    "api_shortname": "datastream",
    "distribution_name": "cloud.google.com/go/datastream/apiv1alpha1",
    "description": "Datastream API",
    "language": "go",
    "client_library_type": "generated",
    "client_documentation": "https://cloud.google.com/go/docs/reference/cloud.google.com/go/datastream/latest/apiv1alpha1",
    "release_level": "preview",
    "library_type": "GAPIC_AUTO"
  },
  "cloud.google.com/go/debugger/apiv2": {
    "api_shortname": "clouddebugger",
    "distribution_name": "cloud.google.com/go/debugger/apiv2",
    "description": "Stackdriver Debugger API",
    "language": "go",
    "client_library_type": "generated",
    "client_documentation": "https://cloud.google.com/go/docs/reference/cloud.google.com/go/latest/debugger/apiv2",
    "release_level": "preview",
    "library_type": "GAPIC_AUTO"
  },
  "cloud.google.com/go/deploy/apiv1": {
    "api_shortname": "clouddeploy",
    "distribution_name": "cloud.google.com/go/deploy/apiv1",
    "description": "Cloud Deploy API",
    "language": "go",
    "client_library_type": "generated",
    "client_documentation": "https://cloud.google.com/go/docs/reference/cloud.google.com/go/deploy/latest/apiv1",
    "release_level": "stable",
    "library_type": "GAPIC_AUTO"
  },
  "cloud.google.com/go/developerconnect/apiv1": {
    "api_shortname": "developerconnect",
    "distribution_name": "cloud.google.com/go/developerconnect/apiv1",
    "description": "Developer Connect API",
    "language": "go",
    "client_library_type": "generated",
    "client_documentation": "https://cloud.google.com/go/docs/reference/cloud.google.com/go/developerconnect/latest/apiv1",
    "release_level": "preview",
    "library_type": "GAPIC_AUTO"
  },
  "cloud.google.com/go/dialogflow/apiv2": {
    "api_shortname": "dialogflow",
    "distribution_name": "cloud.google.com/go/dialogflow/apiv2",
    "description": "Dialogflow API",
    "language": "go",
    "client_library_type": "generated",
    "client_documentation": "https://cloud.google.com/go/docs/reference/cloud.google.com/go/dialogflow/latest/apiv2",
    "release_level": "stable",
    "library_type": "GAPIC_AUTO"
  },
  "cloud.google.com/go/dialogflow/apiv2beta1": {
    "api_shortname": "dialogflow",
    "distribution_name": "cloud.google.com/go/dialogflow/apiv2beta1",
    "description": "Dialogflow API",
    "language": "go",
    "client_library_type": "generated",
    "client_documentation": "https://cloud.google.com/go/docs/reference/cloud.google.com/go/dialogflow/latest/apiv2beta1",
    "release_level": "preview",
    "library_type": "GAPIC_AUTO"
  },
  "cloud.google.com/go/dialogflow/cx/apiv3": {
    "api_shortname": "dialogflow",
    "distribution_name": "cloud.google.com/go/dialogflow/cx/apiv3",
    "description": "Dialogflow API",
    "language": "go",
    "client_library_type": "generated",
    "client_documentation": "https://cloud.google.com/go/docs/reference/cloud.google.com/go/dialogflow/latest/cx/apiv3",
    "release_level": "stable",
    "library_type": "GAPIC_AUTO"
  },
  "cloud.google.com/go/dialogflow/cx/apiv3beta1": {
    "api_shortname": "dialogflow",
    "distribution_name": "cloud.google.com/go/dialogflow/cx/apiv3beta1",
    "description": "Dialogflow API",
    "language": "go",
    "client_library_type": "generated",
    "client_documentation": "https://cloud.google.com/go/docs/reference/cloud.google.com/go/dialogflow/latest/cx/apiv3beta1",
    "release_level": "preview",
    "library_type": "GAPIC_AUTO"
  },
  "cloud.google.com/go/discoveryengine/apiv1": {
    "api_shortname": "discoveryengine",
    "distribution_name": "cloud.google.com/go/discoveryengine/apiv1",
    "description": "Discovery Engine API",
    "language": "go",
    "client_library_type": "generated",
    "client_documentation": "https://cloud.google.com/go/docs/reference/cloud.google.com/go/discoveryengine/latest/apiv1",
    "release_level": "stable",
    "library_type": "GAPIC_AUTO"
  },
  "cloud.google.com/go/discoveryengine/apiv1alpha": {
    "api_shortname": "discoveryengine",
    "distribution_name": "cloud.google.com/go/discoveryengine/apiv1alpha",
    "description": "Discovery Engine API",
    "language": "go",
    "client_library_type": "generated",
    "client_documentation": "https://cloud.google.com/go/docs/reference/cloud.google.com/go/discoveryengine/latest/apiv1alpha",
    "release_level": "preview",
    "library_type": "GAPIC_AUTO"
  },
  "cloud.google.com/go/discoveryengine/apiv1beta": {
    "api_shortname": "discoveryengine",
    "distribution_name": "cloud.google.com/go/discoveryengine/apiv1beta",
    "description": "Discovery Engine API",
    "language": "go",
    "client_library_type": "generated",
    "client_documentation": "https://cloud.google.com/go/docs/reference/cloud.google.com/go/discoveryengine/latest/apiv1beta",
    "release_level": "preview",
    "library_type": "GAPIC_AUTO"
  },
  "cloud.google.com/go/dlp/apiv2": {
    "api_shortname": "dlp",
    "distribution_name": "cloud.google.com/go/dlp/apiv2",
    "description": "Sensitive Data Protection (DLP)",
    "language": "go",
    "client_library_type": "generated",
    "client_documentation": "https://cloud.google.com/go/docs/reference/cloud.google.com/go/dlp/latest/apiv2",
    "release_level": "stable",
    "library_type": "GAPIC_AUTO"
  },
  "cloud.google.com/go/documentai/apiv1": {
    "api_shortname": "documentai",
    "distribution_name": "cloud.google.com/go/documentai/apiv1",
    "description": "Cloud Document AI API",
    "language": "go",
    "client_library_type": "generated",
    "client_documentation": "https://cloud.google.com/go/docs/reference/cloud.google.com/go/documentai/latest/apiv1",
    "release_level": "stable",
    "library_type": "GAPIC_AUTO"
  },
  "cloud.google.com/go/documentai/apiv1beta3": {
    "api_shortname": "documentai",
    "distribution_name": "cloud.google.com/go/documentai/apiv1beta3",
    "description": "Cloud Document AI API",
    "language": "go",
    "client_library_type": "generated",
    "client_documentation": "https://cloud.google.com/go/docs/reference/cloud.google.com/go/documentai/latest/apiv1beta3",
    "release_level": "preview",
    "library_type": "GAPIC_AUTO"
  },
  "cloud.google.com/go/domains/apiv1beta1": {
    "api_shortname": "domains",
    "distribution_name": "cloud.google.com/go/domains/apiv1beta1",
    "description": "Cloud Domains API",
    "language": "go",
    "client_library_type": "generated",
    "client_documentation": "https://cloud.google.com/go/docs/reference/cloud.google.com/go/domains/latest/apiv1beta1",
    "release_level": "preview",
    "library_type": "GAPIC_AUTO"
  },
  "cloud.google.com/go/edgecontainer/apiv1": {
    "api_shortname": "edgecontainer",
    "distribution_name": "cloud.google.com/go/edgecontainer/apiv1",
    "description": "Distributed Cloud Edge Container API",
    "language": "go",
    "client_library_type": "generated",
    "client_documentation": "https://cloud.google.com/go/docs/reference/cloud.google.com/go/edgecontainer/latest/apiv1",
    "release_level": "stable",
    "library_type": "GAPIC_AUTO"
  },
  "cloud.google.com/go/edgenetwork/apiv1": {
    "api_shortname": "edgenetwork",
    "distribution_name": "cloud.google.com/go/edgenetwork/apiv1",
    "description": "Distributed Cloud Edge Network API",
    "language": "go",
    "client_library_type": "generated",
    "client_documentation": "https://cloud.google.com/go/docs/reference/cloud.google.com/go/edgenetwork/latest/apiv1",
    "release_level": "preview",
    "library_type": "GAPIC_AUTO"
  },
  "cloud.google.com/go/errorreporting": {
    "api_shortname": "clouderrorreporting",
    "distribution_name": "cloud.google.com/go/errorreporting",
    "description": "Cloud Error Reporting API",
    "language": "go",
    "client_library_type": "manual",
    "client_documentation": "https://cloud.google.com/go/docs/reference/cloud.google.com/go/errorreporting/latest",
    "release_level": "preview",
    "library_type": "GAPIC_MANUAL"
  },
  "cloud.google.com/go/errorreporting/apiv1beta1": {
    "api_shortname": "clouderrorreporting",
    "distribution_name": "cloud.google.com/go/errorreporting/apiv1beta1",
    "description": "Error Reporting API",
    "language": "go",
    "client_library_type": "generated",
    "client_documentation": "https://cloud.google.com/go/docs/reference/cloud.google.com/go/latest/errorreporting/apiv1beta1",
    "release_level": "preview",
    "library_type": "GAPIC_AUTO"
  },
  "cloud.google.com/go/essentialcontacts/apiv1": {
    "api_shortname": "essentialcontacts",
    "distribution_name": "cloud.google.com/go/essentialcontacts/apiv1",
    "description": "Essential Contacts API",
    "language": "go",
    "client_library_type": "generated",
    "client_documentation": "https://cloud.google.com/go/docs/reference/cloud.google.com/go/essentialcontacts/latest/apiv1",
    "release_level": "stable",
    "library_type": "GAPIC_AUTO"
  },
  "cloud.google.com/go/eventarc/apiv1": {
    "api_shortname": "eventarc",
    "distribution_name": "cloud.google.com/go/eventarc/apiv1",
    "description": "Eventarc API",
    "language": "go",
    "client_library_type": "generated",
    "client_documentation": "https://cloud.google.com/go/docs/reference/cloud.google.com/go/eventarc/latest/apiv1",
    "release_level": "stable",
    "library_type": "GAPIC_AUTO"
  },
  "cloud.google.com/go/eventarc/publishing/apiv1": {
    "api_shortname": "eventarcpublishing",
    "distribution_name": "cloud.google.com/go/eventarc/publishing/apiv1",
    "description": "Eventarc Publishing API",
    "language": "go",
    "client_library_type": "generated",
    "client_documentation": "https://cloud.google.com/go/docs/reference/cloud.google.com/go/eventarc/latest/publishing/apiv1",
    "release_level": "stable",
    "library_type": "GAPIC_AUTO"
  },
  "cloud.google.com/go/filestore/apiv1": {
    "api_shortname": "file",
    "distribution_name": "cloud.google.com/go/filestore/apiv1",
    "description": "Cloud Filestore API",
    "language": "go",
    "client_library_type": "generated",
    "client_documentation": "https://cloud.google.com/go/docs/reference/cloud.google.com/go/filestore/latest/apiv1",
    "release_level": "stable",
    "library_type": "GAPIC_AUTO"
  },
  "cloud.google.com/go/firestore": {
    "api_shortname": "firestore",
    "distribution_name": "cloud.google.com/go/firestore",
    "description": "Cloud Firestore API",
    "language": "go",
    "client_library_type": "manual",
    "client_documentation": "https://cloud.google.com/go/docs/reference/cloud.google.com/go/firestore/latest",
    "release_level": "stable",
    "library_type": "GAPIC_MANUAL"
  },
  "cloud.google.com/go/firestore/apiv1": {
    "api_shortname": "firestore",
    "distribution_name": "cloud.google.com/go/firestore/apiv1",
    "description": "Cloud Firestore API",
    "language": "go",
    "client_library_type": "generated",
    "client_documentation": "https://cloud.google.com/go/docs/reference/cloud.google.com/go/firestore/latest/apiv1",
    "release_level": "stable",
    "library_type": "GAPIC_AUTO"
  },
  "cloud.google.com/go/firestore/apiv1/admin": {
    "api_shortname": "firestore",
    "distribution_name": "cloud.google.com/go/firestore/apiv1/admin",
    "description": "Cloud Firestore API",
    "language": "go",
    "client_library_type": "generated",
    "client_documentation": "https://cloud.google.com/go/docs/reference/cloud.google.com/go/firestore/latest/apiv1/admin",
    "release_level": "stable",
    "library_type": "GAPIC_AUTO"
  },
  "cloud.google.com/go/functions/apiv1": {
    "api_shortname": "cloudfunctions",
    "distribution_name": "cloud.google.com/go/functions/apiv1",
    "description": "Cloud Functions API",
    "language": "go",
    "client_library_type": "generated",
    "client_documentation": "https://cloud.google.com/go/docs/reference/cloud.google.com/go/functions/latest/apiv1",
    "release_level": "stable",
    "library_type": "GAPIC_AUTO"
  },
  "cloud.google.com/go/functions/apiv2": {
    "api_shortname": "cloudfunctions",
    "distribution_name": "cloud.google.com/go/functions/apiv2",
    "description": "Cloud Functions API",
    "language": "go",
    "client_library_type": "generated",
    "client_documentation": "https://cloud.google.com/go/docs/reference/cloud.google.com/go/functions/latest/apiv2",
    "release_level": "stable",
    "library_type": "GAPIC_AUTO"
  },
  "cloud.google.com/go/functions/apiv2beta": {
    "api_shortname": "cloudfunctions",
    "distribution_name": "cloud.google.com/go/functions/apiv2beta",
    "description": "Cloud Functions API",
    "language": "go",
    "client_library_type": "generated",
    "client_documentation": "https://cloud.google.com/go/docs/reference/cloud.google.com/go/functions/latest/apiv2beta",
    "release_level": "preview",
    "library_type": "GAPIC_AUTO"
  },
  "cloud.google.com/go/functions/metadata": {
    "api_shortname": "firestore-metadata",
    "distribution_name": "cloud.google.com/go/functions/metadata",
    "description": "Cloud Functions",
    "language": "go",
    "client_library_type": "manual",
    "client_documentation": "https://cloud.google.com/go/docs/reference/cloud.google.com/go/functions/latest/metadata",
    "release_level": "preview",
    "library_type": "CORE"
  },
  "cloud.google.com/go/gkebackup/apiv1": {
    "api_shortname": "gkebackup",
    "distribution_name": "cloud.google.com/go/gkebackup/apiv1",
    "description": "Backup for GKE API",
    "language": "go",
    "client_library_type": "generated",
    "client_documentation": "https://cloud.google.com/go/docs/reference/cloud.google.com/go/gkebackup/latest/apiv1",
    "release_level": "stable",
    "library_type": "GAPIC_AUTO"
  },
  "cloud.google.com/go/gkeconnect/gateway/apiv1beta1": {
    "api_shortname": "connectgateway",
    "distribution_name": "cloud.google.com/go/gkeconnect/gateway/apiv1beta1",
    "description": "Connect Gateway API",
    "language": "go",
    "client_library_type": "generated",
    "client_documentation": "https://cloud.google.com/go/docs/reference/cloud.google.com/go/gkeconnect/latest/gateway/apiv1beta1",
    "release_level": "preview",
    "library_type": "GAPIC_AUTO"
  },
  "cloud.google.com/go/gkehub/apiv1beta1": {
    "api_shortname": "gkehub",
    "distribution_name": "cloud.google.com/go/gkehub/apiv1beta1",
    "description": "GKE Hub API",
    "language": "go",
    "client_library_type": "generated",
    "client_documentation": "https://cloud.google.com/go/docs/reference/cloud.google.com/go/gkehub/latest/apiv1beta1",
    "release_level": "preview",
    "library_type": "GAPIC_AUTO"
  },
  "cloud.google.com/go/gkemulticloud/apiv1": {
    "api_shortname": "gkemulticloud",
    "distribution_name": "cloud.google.com/go/gkemulticloud/apiv1",
    "description": "Anthos Multi-Cloud API",
    "language": "go",
    "client_library_type": "generated",
    "client_documentation": "https://cloud.google.com/go/docs/reference/cloud.google.com/go/gkemulticloud/latest/apiv1",
    "release_level": "stable",
    "library_type": "GAPIC_AUTO"
  },
  "cloud.google.com/go/gsuiteaddons/apiv1": {
    "api_shortname": "gsuiteaddons",
    "distribution_name": "cloud.google.com/go/gsuiteaddons/apiv1",
    "description": "Google Workspace Add-ons API",
    "language": "go",
    "client_library_type": "generated",
    "client_documentation": "https://cloud.google.com/go/docs/reference/cloud.google.com/go/gsuiteaddons/latest/apiv1",
    "release_level": "stable",
    "library_type": "GAPIC_AUTO"
  },
  "cloud.google.com/go/iam": {
    "api_shortname": "iam",
    "distribution_name": "cloud.google.com/go/iam",
    "description": "Cloud IAM",
    "language": "go",
    "client_library_type": "manual",
    "client_documentation": "https://cloud.google.com/go/docs/reference/cloud.google.com/go/iam/latest",
    "release_level": "stable",
    "library_type": "CORE"
  },
  "cloud.google.com/go/iam/apiv1": {
    "api_shortname": "iam-meta-api",
    "distribution_name": "cloud.google.com/go/iam/apiv1",
    "description": "IAM Meta API",
    "language": "go",
    "client_library_type": "generated",
    "client_documentation": "https://cloud.google.com/go/docs/reference/cloud.google.com/go/iam/latest/apiv1",
    "release_level": "stable",
    "library_type": "GAPIC_AUTO"
  },
  "cloud.google.com/go/iam/apiv2": {
    "api_shortname": "iam",
    "distribution_name": "cloud.google.com/go/iam/apiv2",
    "description": "Identity and Access Management (IAM) API",
    "language": "go",
    "client_library_type": "generated",
    "client_documentation": "https://cloud.google.com/go/docs/reference/cloud.google.com/go/iam/latest/apiv2",
    "release_level": "stable",
    "library_type": "GAPIC_AUTO"
  },
  "cloud.google.com/go/iam/credentials/apiv1": {
    "api_shortname": "iamcredentials",
    "distribution_name": "cloud.google.com/go/iam/credentials/apiv1",
    "description": "IAM Service Account Credentials API",
    "language": "go",
    "client_library_type": "generated",
    "client_documentation": "https://cloud.google.com/go/docs/reference/cloud.google.com/go/iam/latest/credentials/apiv1",
    "release_level": "stable",
    "library_type": "GAPIC_AUTO"
  },
  "cloud.google.com/go/iap/apiv1": {
    "api_shortname": "iap",
    "distribution_name": "cloud.google.com/go/iap/apiv1",
    "description": "Cloud Identity-Aware Proxy API",
    "language": "go",
    "client_library_type": "generated",
    "client_documentation": "https://cloud.google.com/go/docs/reference/cloud.google.com/go/iap/latest/apiv1",
    "release_level": "stable",
    "library_type": "GAPIC_AUTO"
  },
  "cloud.google.com/go/identitytoolkit/apiv2": {
    "api_shortname": "identitytoolkit",
    "distribution_name": "cloud.google.com/go/identitytoolkit/apiv2",
    "description": "Identity Toolkit API",
    "language": "go",
    "client_library_type": "generated",
    "client_documentation": "https://cloud.google.com/go/docs/reference/cloud.google.com/go/identitytoolkit/latest/apiv2",
    "release_level": "stable",
    "library_type": "GAPIC_AUTO"
  },
  "cloud.google.com/go/ids/apiv1": {
    "api_shortname": "ids",
    "distribution_name": "cloud.google.com/go/ids/apiv1",
    "description": "Cloud IDS API",
    "language": "go",
    "client_library_type": "generated",
    "client_documentation": "https://cloud.google.com/go/docs/reference/cloud.google.com/go/ids/latest/apiv1",
    "release_level": "stable",
    "library_type": "GAPIC_AUTO"
  },
  "cloud.google.com/go/iot/apiv1": {
    "api_shortname": "cloudiot",
    "distribution_name": "cloud.google.com/go/iot/apiv1",
    "description": "Cloud IoT API",
    "language": "go",
    "client_library_type": "generated",
    "client_documentation": "https://cloud.google.com/go/docs/reference/cloud.google.com/go/iot/latest/apiv1",
    "release_level": "stable",
    "library_type": "GAPIC_AUTO"
  },
  "cloud.google.com/go/kms/apiv1": {
    "api_shortname": "cloudkms",
    "distribution_name": "cloud.google.com/go/kms/apiv1",
    "description": "Cloud Key Management Service (KMS) API",
    "language": "go",
    "client_library_type": "generated",
    "client_documentation": "https://cloud.google.com/go/docs/reference/cloud.google.com/go/kms/latest/apiv1",
    "release_level": "stable",
    "library_type": "GAPIC_AUTO"
  },
  "cloud.google.com/go/kms/inventory/apiv1": {
    "api_shortname": "kmsinventory",
    "distribution_name": "cloud.google.com/go/kms/inventory/apiv1",
    "description": "KMS Inventory API",
    "language": "go",
    "client_library_type": "generated",
    "client_documentation": "https://cloud.google.com/go/docs/reference/cloud.google.com/go/kms/latest/inventory/apiv1",
    "release_level": "stable",
    "library_type": "GAPIC_AUTO"
  },
  "cloud.google.com/go/language/apiv1": {
    "api_shortname": "language",
    "distribution_name": "cloud.google.com/go/language/apiv1",
    "description": "Cloud Natural Language API",
    "language": "go",
    "client_library_type": "generated",
    "client_documentation": "https://cloud.google.com/go/docs/reference/cloud.google.com/go/language/latest/apiv1",
    "release_level": "stable",
    "library_type": "GAPIC_AUTO"
  },
  "cloud.google.com/go/language/apiv1beta2": {
    "api_shortname": "language",
    "distribution_name": "cloud.google.com/go/language/apiv1beta2",
    "description": "Cloud Natural Language API",
    "language": "go",
    "client_library_type": "generated",
    "client_documentation": "https://cloud.google.com/go/docs/reference/cloud.google.com/go/language/latest/apiv1beta2",
    "release_level": "preview",
    "library_type": "GAPIC_AUTO"
  },
  "cloud.google.com/go/language/apiv2": {
    "api_shortname": "language",
    "distribution_name": "cloud.google.com/go/language/apiv2",
    "description": "Cloud Natural Language API",
    "language": "go",
    "client_library_type": "generated",
    "client_documentation": "https://cloud.google.com/go/docs/reference/cloud.google.com/go/language/latest/apiv2",
    "release_level": "stable",
    "library_type": "GAPIC_AUTO"
  },
  "cloud.google.com/go/lifesciences/apiv2beta": {
    "api_shortname": "lifesciences",
    "distribution_name": "cloud.google.com/go/lifesciences/apiv2beta",
    "description": "Cloud Life Sciences API",
    "language": "go",
    "client_library_type": "generated",
    "client_documentation": "https://cloud.google.com/go/docs/reference/cloud.google.com/go/lifesciences/latest/apiv2beta",
    "release_level": "preview",
    "library_type": "GAPIC_AUTO"
  },
  "cloud.google.com/go/logging": {
    "api_shortname": "logging",
    "distribution_name": "cloud.google.com/go/logging",
    "description": "Cloud Logging API",
    "language": "go",
    "client_library_type": "manual",
    "client_documentation": "https://cloud.google.com/go/docs/reference/cloud.google.com/go/logging/latest",
    "release_level": "stable",
    "library_type": "GAPIC_MANUAL"
  },
  "cloud.google.com/go/logging/apiv2": {
    "api_shortname": "logging",
    "distribution_name": "cloud.google.com/go/logging/apiv2",
    "description": "Cloud Logging API",
    "language": "go",
    "client_library_type": "generated",
    "client_documentation": "https://cloud.google.com/go/docs/reference/cloud.google.com/go/logging/latest/apiv2",
    "release_level": "stable",
    "library_type": "GAPIC_AUTO"
  },
  "cloud.google.com/go/longrunning/autogen": {
    "api_shortname": "longrunning",
    "distribution_name": "cloud.google.com/go/longrunning/autogen",
    "description": "Long Running Operations API",
    "language": "go",
    "client_library_type": "generated",
    "client_documentation": "https://cloud.google.com/go/docs/reference/cloud.google.com/go/longrunning/latest/autogen",
    "release_level": "stable",
    "library_type": "GAPIC_AUTO"
  },
  "cloud.google.com/go/managedidentities/apiv1": {
    "api_shortname": "managedidentities",
    "distribution_name": "cloud.google.com/go/managedidentities/apiv1",
    "description": "Managed Service for Microsoft Active Directory API",
    "language": "go",
    "client_library_type": "generated",
    "client_documentation": "https://cloud.google.com/go/docs/reference/cloud.google.com/go/managedidentities/latest/apiv1",
    "release_level": "stable",
    "library_type": "GAPIC_AUTO"
  },
  "cloud.google.com/go/managedkafka/apiv1": {
    "api_shortname": "managedkafka",
    "distribution_name": "cloud.google.com/go/managedkafka/apiv1",
    "description": "Apache Kafka for BigQuery API",
    "language": "go",
    "client_library_type": "generated",
    "client_documentation": "https://cloud.google.com/go/docs/reference/cloud.google.com/go/managedkafka/latest/apiv1",
    "release_level": "preview",
    "library_type": "GAPIC_AUTO"
  },
  "cloud.google.com/go/maps/addressvalidation/apiv1": {
    "api_shortname": "addressvalidation",
    "distribution_name": "cloud.google.com/go/maps/addressvalidation/apiv1",
    "description": "Address Validation API",
    "language": "go",
    "client_library_type": "generated",
    "client_documentation": "https://cloud.google.com/go/docs/reference/cloud.google.com/go/maps/latest/addressvalidation/apiv1",
    "release_level": "stable",
    "library_type": "GAPIC_AUTO"
  },
  "cloud.google.com/go/maps/fleetengine/apiv1": {
    "api_shortname": "fleetengine",
    "distribution_name": "cloud.google.com/go/maps/fleetengine/apiv1",
    "description": "Local Rides and Deliveries API",
    "language": "go",
    "client_library_type": "generated",
    "client_documentation": "https://cloud.google.com/go/docs/reference/cloud.google.com/go/maps/latest/fleetengine/apiv1",
    "release_level": "stable",
    "library_type": "GAPIC_AUTO"
  },
  "cloud.google.com/go/maps/fleetengine/delivery/apiv1": {
    "api_shortname": "fleetengine",
    "distribution_name": "cloud.google.com/go/maps/fleetengine/delivery/apiv1",
    "description": "Last Mile Fleet Solution Delivery API",
    "language": "go",
    "client_library_type": "generated",
    "client_documentation": "https://cloud.google.com/go/docs/reference/cloud.google.com/go/maps/latest/fleetengine/delivery/apiv1",
    "release_level": "stable",
    "library_type": "GAPIC_AUTO"
  },
  "cloud.google.com/go/maps/places/apiv1": {
    "api_shortname": "places",
    "distribution_name": "cloud.google.com/go/maps/places/apiv1",
    "description": "Places API (New)",
    "language": "go",
    "client_library_type": "generated",
    "client_documentation": "https://cloud.google.com/go/docs/reference/cloud.google.com/go/maps/latest/places/apiv1",
    "release_level": "preview",
    "library_type": "GAPIC_AUTO"
  },
  "cloud.google.com/go/maps/routeoptimization/apiv1": {
    "api_shortname": "routeoptimization",
    "distribution_name": "cloud.google.com/go/maps/routeoptimization/apiv1",
    "description": "Route Optimization API",
    "language": "go",
    "client_library_type": "generated",
    "client_documentation": "https://cloud.google.com/go/docs/reference/cloud.google.com/go/maps/latest/routeoptimization/apiv1",
    "release_level": "preview",
    "library_type": "GAPIC_AUTO"
  },
  "cloud.google.com/go/maps/routing/apiv2": {
    "api_shortname": "routes",
    "distribution_name": "cloud.google.com/go/maps/routing/apiv2",
    "description": "Routes API",
    "language": "go",
    "client_library_type": "generated",
    "client_documentation": "https://cloud.google.com/go/docs/reference/cloud.google.com/go/maps/latest/routing/apiv2",
    "release_level": "stable",
    "library_type": "GAPIC_AUTO"
  },
  "cloud.google.com/go/maps/solar/apiv1": {
    "api_shortname": "solar",
    "distribution_name": "cloud.google.com/go/maps/solar/apiv1",
    "description": "Solar API",
    "language": "go",
    "client_library_type": "generated",
    "client_documentation": "https://cloud.google.com/go/docs/reference/cloud.google.com/go/maps/latest/solar/apiv1",
    "release_level": "stable",
    "library_type": "GAPIC_AUTO"
  },
  "cloud.google.com/go/mediatranslation/apiv1beta1": {
    "api_shortname": "mediatranslation",
    "distribution_name": "cloud.google.com/go/mediatranslation/apiv1beta1",
    "description": "Media Translation API",
    "language": "go",
    "client_library_type": "generated",
    "client_documentation": "https://cloud.google.com/go/docs/reference/cloud.google.com/go/mediatranslation/latest/apiv1beta1",
    "release_level": "preview",
    "library_type": "GAPIC_AUTO"
  },
  "cloud.google.com/go/memcache/apiv1": {
    "api_shortname": "memcache",
    "distribution_name": "cloud.google.com/go/memcache/apiv1",
    "description": "Cloud Memorystore for Memcached API",
    "language": "go",
    "client_library_type": "generated",
    "client_documentation": "https://cloud.google.com/go/docs/reference/cloud.google.com/go/memcache/latest/apiv1",
    "release_level": "stable",
    "library_type": "GAPIC_AUTO"
  },
  "cloud.google.com/go/memcache/apiv1beta2": {
    "api_shortname": "memcache",
    "distribution_name": "cloud.google.com/go/memcache/apiv1beta2",
    "description": "Cloud Memorystore for Memcached API",
    "language": "go",
    "client_library_type": "generated",
    "client_documentation": "https://cloud.google.com/go/docs/reference/cloud.google.com/go/memcache/latest/apiv1beta2",
    "release_level": "preview",
    "library_type": "GAPIC_AUTO"
  },
  "cloud.google.com/go/metastore/apiv1": {
    "api_shortname": "metastore",
    "distribution_name": "cloud.google.com/go/metastore/apiv1",
    "description": "Dataproc Metastore API",
    "language": "go",
    "client_library_type": "generated",
    "client_documentation": "https://cloud.google.com/go/docs/reference/cloud.google.com/go/metastore/latest/apiv1",
    "release_level": "stable",
    "library_type": "GAPIC_AUTO"
  },
  "cloud.google.com/go/metastore/apiv1alpha": {
    "api_shortname": "metastore",
    "distribution_name": "cloud.google.com/go/metastore/apiv1alpha",
    "description": "Dataproc Metastore API",
    "language": "go",
    "client_library_type": "generated",
    "client_documentation": "https://cloud.google.com/go/docs/reference/cloud.google.com/go/metastore/latest/apiv1alpha",
    "release_level": "preview",
    "library_type": "GAPIC_AUTO"
  },
  "cloud.google.com/go/metastore/apiv1beta": {
    "api_shortname": "metastore",
    "distribution_name": "cloud.google.com/go/metastore/apiv1beta",
    "description": "Dataproc Metastore API",
    "language": "go",
    "client_library_type": "generated",
    "client_documentation": "https://cloud.google.com/go/docs/reference/cloud.google.com/go/metastore/latest/apiv1beta",
    "release_level": "preview",
    "library_type": "GAPIC_AUTO"
  },
  "cloud.google.com/go/migrationcenter/apiv1": {
    "api_shortname": "migrationcenter",
    "distribution_name": "cloud.google.com/go/migrationcenter/apiv1",
    "description": "Migration Center API",
    "language": "go",
    "client_library_type": "generated",
    "client_documentation": "https://cloud.google.com/go/docs/reference/cloud.google.com/go/migrationcenter/latest/apiv1",
    "release_level": "stable",
    "library_type": "GAPIC_AUTO"
  },
  "cloud.google.com/go/monitoring/apiv3/v2": {
    "api_shortname": "monitoring",
    "distribution_name": "cloud.google.com/go/monitoring/apiv3/v2",
    "description": "Cloud Monitoring API",
    "language": "go",
    "client_library_type": "generated",
    "client_documentation": "https://cloud.google.com/go/docs/reference/cloud.google.com/go/monitoring/latest/apiv3/v2",
    "release_level": "stable",
    "library_type": "GAPIC_AUTO"
  },
  "cloud.google.com/go/monitoring/dashboard/apiv1": {
    "api_shortname": "monitoring",
    "distribution_name": "cloud.google.com/go/monitoring/dashboard/apiv1",
    "description": "Cloud Monitoring API",
    "language": "go",
    "client_library_type": "generated",
    "client_documentation": "https://cloud.google.com/go/docs/reference/cloud.google.com/go/monitoring/latest/dashboard/apiv1",
    "release_level": "stable",
    "library_type": "GAPIC_AUTO"
  },
  "cloud.google.com/go/monitoring/metricsscope/apiv1": {
    "api_shortname": "monitoring",
    "distribution_name": "cloud.google.com/go/monitoring/metricsscope/apiv1",
    "description": "Cloud Monitoring API",
    "language": "go",
    "client_library_type": "generated",
    "client_documentation": "https://cloud.google.com/go/docs/reference/cloud.google.com/go/monitoring/latest/metricsscope/apiv1",
    "release_level": "stable",
    "library_type": "GAPIC_AUTO"
  },
  "cloud.google.com/go/netapp/apiv1": {
    "api_shortname": "netapp",
    "distribution_name": "cloud.google.com/go/netapp/apiv1",
    "description": "NetApp API",
    "language": "go",
    "client_library_type": "generated",
    "client_documentation": "https://cloud.google.com/go/docs/reference/cloud.google.com/go/netapp/latest/apiv1",
    "release_level": "stable",
    "library_type": "GAPIC_AUTO"
  },
  "cloud.google.com/go/networkconnectivity/apiv1": {
    "api_shortname": "networkconnectivity",
    "distribution_name": "cloud.google.com/go/networkconnectivity/apiv1",
    "description": "Network Connectivity API",
    "language": "go",
    "client_library_type": "generated",
    "client_documentation": "https://cloud.google.com/go/docs/reference/cloud.google.com/go/networkconnectivity/latest/apiv1",
    "release_level": "stable",
    "library_type": "GAPIC_AUTO"
  },
  "cloud.google.com/go/networkconnectivity/apiv1alpha1": {
    "api_shortname": "networkconnectivity",
    "distribution_name": "cloud.google.com/go/networkconnectivity/apiv1alpha1",
    "description": "Network Connectivity API",
    "language": "go",
    "client_library_type": "generated",
    "client_documentation": "https://cloud.google.com/go/docs/reference/cloud.google.com/go/networkconnectivity/latest/apiv1alpha1",
    "release_level": "preview",
    "library_type": "GAPIC_AUTO"
  },
  "cloud.google.com/go/networkmanagement/apiv1": {
    "api_shortname": "networkmanagement",
    "distribution_name": "cloud.google.com/go/networkmanagement/apiv1",
    "description": "Network Management API",
    "language": "go",
    "client_library_type": "generated",
    "client_documentation": "https://cloud.google.com/go/docs/reference/cloud.google.com/go/networkmanagement/latest/apiv1",
    "release_level": "stable",
    "library_type": "GAPIC_AUTO"
  },
  "cloud.google.com/go/networksecurity/apiv1beta1": {
    "api_shortname": "networksecurity",
    "distribution_name": "cloud.google.com/go/networksecurity/apiv1beta1",
    "description": "Network Security API",
    "language": "go",
    "client_library_type": "generated",
    "client_documentation": "https://cloud.google.com/go/docs/reference/cloud.google.com/go/networksecurity/latest/apiv1beta1",
    "release_level": "preview",
    "library_type": "GAPIC_AUTO"
  },
  "cloud.google.com/go/networkservices/apiv1": {
    "api_shortname": "networkservices",
    "distribution_name": "cloud.google.com/go/networkservices/apiv1",
    "description": "Network Services API",
    "language": "go",
    "client_library_type": "generated",
    "client_documentation": "https://cloud.google.com/go/docs/reference/cloud.google.com/go/networkservices/latest/apiv1",
    "release_level": "stable",
    "library_type": "GAPIC_AUTO"
  },
  "cloud.google.com/go/notebooks/apiv1": {
    "api_shortname": "notebooks",
    "distribution_name": "cloud.google.com/go/notebooks/apiv1",
    "description": "Notebooks API",
    "language": "go",
    "client_library_type": "generated",
    "client_documentation": "https://cloud.google.com/go/docs/reference/cloud.google.com/go/notebooks/latest/apiv1",
    "release_level": "stable",
    "library_type": "GAPIC_AUTO"
  },
  "cloud.google.com/go/notebooks/apiv1beta1": {
    "api_shortname": "notebooks",
    "distribution_name": "cloud.google.com/go/notebooks/apiv1beta1",
    "description": "Notebooks API",
    "language": "go",
    "client_library_type": "generated",
    "client_documentation": "https://cloud.google.com/go/docs/reference/cloud.google.com/go/notebooks/latest/apiv1beta1",
    "release_level": "preview",
    "library_type": "GAPIC_AUTO"
  },
  "cloud.google.com/go/notebooks/apiv2": {
    "api_shortname": "notebooks",
    "distribution_name": "cloud.google.com/go/notebooks/apiv2",
    "description": "Notebooks API",
    "language": "go",
    "client_library_type": "generated",
    "client_documentation": "https://cloud.google.com/go/docs/reference/cloud.google.com/go/notebooks/latest/apiv2",
    "release_level": "stable",
    "library_type": "GAPIC_AUTO"
  },
  "cloud.google.com/go/optimization/apiv1": {
    "api_shortname": "cloudoptimization",
    "distribution_name": "cloud.google.com/go/optimization/apiv1",
    "description": "Cloud Optimization API",
    "language": "go",
    "client_library_type": "generated",
    "client_documentation": "https://cloud.google.com/go/docs/reference/cloud.google.com/go/optimization/latest/apiv1",
    "release_level": "stable",
    "library_type": "GAPIC_AUTO"
  },
  "cloud.google.com/go/orchestration/airflow/service/apiv1": {
    "api_shortname": "composer",
    "distribution_name": "cloud.google.com/go/orchestration/airflow/service/apiv1",
    "description": "Cloud Composer API",
    "language": "go",
    "client_library_type": "generated",
    "client_documentation": "https://cloud.google.com/go/docs/reference/cloud.google.com/go/orchestration/latest/airflow/service/apiv1",
    "release_level": "stable",
    "library_type": "GAPIC_AUTO"
  },
  "cloud.google.com/go/orgpolicy/apiv2": {
    "api_shortname": "orgpolicy",
    "distribution_name": "cloud.google.com/go/orgpolicy/apiv2",
    "description": "Organization Policy API",
    "language": "go",
    "client_library_type": "generated",
    "client_documentation": "https://cloud.google.com/go/docs/reference/cloud.google.com/go/orgpolicy/latest/apiv2",
    "release_level": "stable",
    "library_type": "GAPIC_AUTO"
  },
  "cloud.google.com/go/osconfig/agentendpoint/apiv1": {
    "api_shortname": "osconfig",
    "distribution_name": "cloud.google.com/go/osconfig/agentendpoint/apiv1",
    "description": "OS Config API",
    "language": "go",
    "client_library_type": "generated",
    "client_documentation": "https://cloud.google.com/go/docs/reference/cloud.google.com/go/osconfig/latest/agentendpoint/apiv1",
    "release_level": "stable",
    "library_type": "GAPIC_AUTO"
  },
  "cloud.google.com/go/osconfig/agentendpoint/apiv1beta": {
    "api_shortname": "osconfig",
    "distribution_name": "cloud.google.com/go/osconfig/agentendpoint/apiv1beta",
    "description": "OS Config API",
    "language": "go",
    "client_library_type": "generated",
    "client_documentation": "https://cloud.google.com/go/docs/reference/cloud.google.com/go/osconfig/latest/agentendpoint/apiv1beta",
    "release_level": "preview",
    "library_type": "GAPIC_AUTO"
  },
  "cloud.google.com/go/osconfig/apiv1": {
    "api_shortname": "osconfig",
    "distribution_name": "cloud.google.com/go/osconfig/apiv1",
    "description": "OS Config API",
    "language": "go",
    "client_library_type": "generated",
    "client_documentation": "https://cloud.google.com/go/docs/reference/cloud.google.com/go/osconfig/latest/apiv1",
    "release_level": "stable",
    "library_type": "GAPIC_AUTO"
  },
  "cloud.google.com/go/osconfig/apiv1alpha": {
    "api_shortname": "osconfig",
    "distribution_name": "cloud.google.com/go/osconfig/apiv1alpha",
    "description": "OS Config API",
    "language": "go",
    "client_library_type": "generated",
    "client_documentation": "https://cloud.google.com/go/docs/reference/cloud.google.com/go/osconfig/latest/apiv1alpha",
    "release_level": "preview",
    "library_type": "GAPIC_AUTO"
  },
  "cloud.google.com/go/osconfig/apiv1beta": {
    "api_shortname": "osconfig",
    "distribution_name": "cloud.google.com/go/osconfig/apiv1beta",
    "description": "OS Config API",
    "language": "go",
    "client_library_type": "generated",
    "client_documentation": "https://cloud.google.com/go/docs/reference/cloud.google.com/go/osconfig/latest/apiv1beta",
    "release_level": "preview",
    "library_type": "GAPIC_AUTO"
  },
  "cloud.google.com/go/oslogin/apiv1": {
    "api_shortname": "oslogin",
    "distribution_name": "cloud.google.com/go/oslogin/apiv1",
    "description": "Cloud OS Login API",
    "language": "go",
    "client_library_type": "generated",
    "client_documentation": "https://cloud.google.com/go/docs/reference/cloud.google.com/go/oslogin/latest/apiv1",
    "release_level": "stable",
    "library_type": "GAPIC_AUTO"
  },
  "cloud.google.com/go/oslogin/apiv1beta": {
    "api_shortname": "oslogin",
    "distribution_name": "cloud.google.com/go/oslogin/apiv1beta",
    "description": "Cloud OS Login API",
    "language": "go",
    "client_library_type": "generated",
    "client_documentation": "https://cloud.google.com/go/docs/reference/cloud.google.com/go/oslogin/latest/apiv1beta",
    "release_level": "preview",
    "library_type": "GAPIC_AUTO"
  },
  "cloud.google.com/go/parallelstore/apiv1beta": {
    "api_shortname": "parallelstore",
    "distribution_name": "cloud.google.com/go/parallelstore/apiv1beta",
    "description": "Parallelstore API",
    "language": "go",
    "client_library_type": "generated",
    "client_documentation": "https://cloud.google.com/go/docs/reference/cloud.google.com/go/parallelstore/latest/apiv1beta",
    "release_level": "preview",
    "library_type": "GAPIC_AUTO"
  },
  "cloud.google.com/go/phishingprotection/apiv1beta1": {
    "api_shortname": "phishingprotection",
    "distribution_name": "cloud.google.com/go/phishingprotection/apiv1beta1",
    "description": "Phishing Protection API",
    "language": "go",
    "client_library_type": "generated",
    "client_documentation": "https://cloud.google.com/go/docs/reference/cloud.google.com/go/phishingprotection/latest/apiv1beta1",
    "release_level": "preview",
    "library_type": "GAPIC_AUTO"
  },
  "cloud.google.com/go/policysimulator/apiv1": {
    "api_shortname": "policysimulator",
    "distribution_name": "cloud.google.com/go/policysimulator/apiv1",
    "description": "Policy Simulator API",
    "language": "go",
    "client_library_type": "generated",
    "client_documentation": "https://cloud.google.com/go/docs/reference/cloud.google.com/go/policysimulator/latest/apiv1",
    "release_level": "stable",
    "library_type": "GAPIC_AUTO"
  },
  "cloud.google.com/go/policytroubleshooter/apiv1": {
    "api_shortname": "policytroubleshooter",
    "distribution_name": "cloud.google.com/go/policytroubleshooter/apiv1",
    "description": "Policy Troubleshooter API",
    "language": "go",
    "client_library_type": "generated",
    "client_documentation": "https://cloud.google.com/go/docs/reference/cloud.google.com/go/policytroubleshooter/latest/apiv1",
    "release_level": "stable",
    "library_type": "GAPIC_AUTO"
  },
  "cloud.google.com/go/policytroubleshooter/iam/apiv3": {
    "api_shortname": "policytroubleshooter",
    "distribution_name": "cloud.google.com/go/policytroubleshooter/iam/apiv3",
    "description": "Policy Troubleshooter API",
    "language": "go",
    "client_library_type": "generated",
    "client_documentation": "https://cloud.google.com/go/docs/reference/cloud.google.com/go/policytroubleshooter/latest/iam/apiv3",
    "release_level": "stable",
    "library_type": "GAPIC_AUTO"
  },
  "cloud.google.com/go/privatecatalog/apiv1beta1": {
    "api_shortname": "cloudprivatecatalog",
    "distribution_name": "cloud.google.com/go/privatecatalog/apiv1beta1",
    "description": "Cloud Private Catalog API",
    "language": "go",
    "client_library_type": "generated",
    "client_documentation": "https://cloud.google.com/go/docs/reference/cloud.google.com/go/privatecatalog/latest/apiv1beta1",
    "release_level": "preview",
    "library_type": "GAPIC_AUTO"
  },
  "cloud.google.com/go/profiler": {
    "api_shortname": "cloudprofiler",
    "distribution_name": "cloud.google.com/go/profiler",
    "description": "Cloud Profiler",
    "language": "go",
    "client_library_type": "manual",
    "client_documentation": "https://cloud.google.com/go/docs/reference/cloud.google.com/go/profiler/latest",
    "release_level": "stable",
    "library_type": "AGENT"
  },
  "cloud.google.com/go/pubsub": {
    "api_shortname": "pubsub",
    "distribution_name": "cloud.google.com/go/pubsub",
    "description": "Cloud PubSub",
    "language": "go",
    "client_library_type": "manual",
    "client_documentation": "https://cloud.google.com/go/docs/reference/cloud.google.com/go/pubsub/latest",
    "release_level": "stable",
    "library_type": "GAPIC_MANUAL"
  },
  "cloud.google.com/go/pubsub/apiv1": {
    "api_shortname": "pubsub",
    "distribution_name": "cloud.google.com/go/pubsub/apiv1",
    "description": "Cloud Pub/Sub API",
    "language": "go",
    "client_library_type": "generated",
    "client_documentation": "https://cloud.google.com/go/docs/reference/cloud.google.com/go/pubsub/latest/apiv1",
    "release_level": "stable",
    "library_type": "GAPIC_AUTO"
  },
  "cloud.google.com/go/pubsublite": {
    "api_shortname": "pubsublite",
    "distribution_name": "cloud.google.com/go/pubsublite",
    "description": "Cloud PubSub Lite",
    "language": "go",
    "client_library_type": "manual",
    "client_documentation": "https://cloud.google.com/go/docs/reference/cloud.google.com/go/pubsublite/latest",
    "release_level": "stable",
    "library_type": "GAPIC_MANUAL"
  },
  "cloud.google.com/go/pubsublite/apiv1": {
    "api_shortname": "pubsublite",
    "distribution_name": "cloud.google.com/go/pubsublite/apiv1",
    "description": "Pub/Sub Lite API",
    "language": "go",
    "client_library_type": "generated",
    "client_documentation": "https://cloud.google.com/go/docs/reference/cloud.google.com/go/pubsublite/latest/apiv1",
    "release_level": "stable",
    "library_type": "GAPIC_AUTO"
  },
  "cloud.google.com/go/rapidmigrationassessment/apiv1": {
    "api_shortname": "rapidmigrationassessment",
    "distribution_name": "cloud.google.com/go/rapidmigrationassessment/apiv1",
    "description": "Rapid Migration Assessment API",
    "language": "go",
    "client_library_type": "generated",
    "client_documentation": "https://cloud.google.com/go/docs/reference/cloud.google.com/go/rapidmigrationassessment/latest/apiv1",
    "release_level": "stable",
    "library_type": "GAPIC_AUTO"
  },
  "cloud.google.com/go/recaptchaenterprise/v2/apiv1": {
    "api_shortname": "recaptchaenterprise",
    "distribution_name": "cloud.google.com/go/recaptchaenterprise/v2/apiv1",
    "description": "reCAPTCHA Enterprise API",
    "language": "go",
    "client_library_type": "generated",
    "client_documentation": "https://cloud.google.com/go/docs/reference/cloud.google.com/go/recaptchaenterprise/v2/latest/apiv1",
    "release_level": "stable",
    "library_type": "GAPIC_AUTO"
  },
  "cloud.google.com/go/recaptchaenterprise/v2/apiv1beta1": {
    "api_shortname": "recaptchaenterprise",
    "distribution_name": "cloud.google.com/go/recaptchaenterprise/v2/apiv1beta1",
    "description": "reCAPTCHA Enterprise API",
    "language": "go",
    "client_library_type": "generated",
    "client_documentation": "https://cloud.google.com/go/docs/reference/cloud.google.com/go/recaptchaenterprise/v2/latest/apiv1beta1",
    "release_level": "preview",
    "library_type": "GAPIC_AUTO"
  },
  "cloud.google.com/go/recommendationengine/apiv1beta1": {
    "api_shortname": "recommendationengine",
    "distribution_name": "cloud.google.com/go/recommendationengine/apiv1beta1",
    "description": "Recommendations AI",
    "language": "go",
    "client_library_type": "generated",
    "client_documentation": "https://cloud.google.com/go/docs/reference/cloud.google.com/go/recommendationengine/latest/apiv1beta1",
    "release_level": "preview",
    "library_type": "GAPIC_AUTO"
  },
  "cloud.google.com/go/recommender/apiv1": {
    "api_shortname": "recommender",
    "distribution_name": "cloud.google.com/go/recommender/apiv1",
    "description": "Recommender API",
    "language": "go",
    "client_library_type": "generated",
    "client_documentation": "https://cloud.google.com/go/docs/reference/cloud.google.com/go/recommender/latest/apiv1",
    "release_level": "stable",
    "library_type": "GAPIC_AUTO"
  },
  "cloud.google.com/go/recommender/apiv1beta1": {
    "api_shortname": "recommender",
    "distribution_name": "cloud.google.com/go/recommender/apiv1beta1",
    "description": "Recommender API",
    "language": "go",
    "client_library_type": "generated",
    "client_documentation": "https://cloud.google.com/go/docs/reference/cloud.google.com/go/recommender/latest/apiv1beta1",
    "release_level": "preview",
    "library_type": "GAPIC_AUTO"
  },
  "cloud.google.com/go/redis/apiv1": {
    "api_shortname": "redis",
    "distribution_name": "cloud.google.com/go/redis/apiv1",
    "description": "Google Cloud Memorystore for Redis API",
    "language": "go",
    "client_library_type": "generated",
    "client_documentation": "https://cloud.google.com/go/docs/reference/cloud.google.com/go/redis/latest/apiv1",
    "release_level": "stable",
    "library_type": "GAPIC_AUTO"
  },
  "cloud.google.com/go/redis/apiv1beta1": {
    "api_shortname": "redis",
    "distribution_name": "cloud.google.com/go/redis/apiv1beta1",
    "description": "Google Cloud Memorystore for Redis API",
    "language": "go",
    "client_library_type": "generated",
    "client_documentation": "https://cloud.google.com/go/docs/reference/cloud.google.com/go/redis/latest/apiv1beta1",
    "release_level": "preview",
    "library_type": "GAPIC_AUTO"
  },
  "cloud.google.com/go/redis/cluster/apiv1": {
    "api_shortname": "redis",
    "distribution_name": "cloud.google.com/go/redis/cluster/apiv1",
    "description": "Google Cloud Memorystore for Redis API",
    "language": "go",
    "client_library_type": "generated",
    "client_documentation": "https://cloud.google.com/go/docs/reference/cloud.google.com/go/redis/latest/cluster/apiv1",
    "release_level": "stable",
    "library_type": "GAPIC_AUTO"
  },
  "cloud.google.com/go/resourcemanager/apiv2": {
    "api_shortname": "cloudresourcemanager",
    "distribution_name": "cloud.google.com/go/resourcemanager/apiv2",
    "description": "Cloud Resource Manager API",
    "language": "go",
    "client_library_type": "generated",
    "client_documentation": "https://cloud.google.com/go/docs/reference/cloud.google.com/go/resourcemanager/latest/apiv2",
    "release_level": "stable",
    "library_type": "GAPIC_AUTO"
  },
  "cloud.google.com/go/resourcemanager/apiv3": {
    "api_shortname": "cloudresourcemanager",
    "distribution_name": "cloud.google.com/go/resourcemanager/apiv3",
    "description": "Cloud Resource Manager API",
    "language": "go",
    "client_library_type": "generated",
    "client_documentation": "https://cloud.google.com/go/docs/reference/cloud.google.com/go/resourcemanager/latest/apiv3",
    "release_level": "stable",
    "library_type": "GAPIC_AUTO"
  },
  "cloud.google.com/go/resourcesettings/apiv1": {
    "api_shortname": "resourcesettings",
    "distribution_name": "cloud.google.com/go/resourcesettings/apiv1",
    "description": "Resource Settings API",
    "language": "go",
    "client_library_type": "generated",
    "client_documentation": "https://cloud.google.com/go/docs/reference/cloud.google.com/go/resourcesettings/latest/apiv1",
    "release_level": "stable",
    "library_type": "GAPIC_AUTO"
  },
  "cloud.google.com/go/retail/apiv2": {
    "api_shortname": "retail",
    "distribution_name": "cloud.google.com/go/retail/apiv2",
    "description": "Vertex AI Search for Retail API",
    "language": "go",
    "client_library_type": "generated",
    "client_documentation": "https://cloud.google.com/go/docs/reference/cloud.google.com/go/retail/latest/apiv2",
    "release_level": "stable",
    "library_type": "GAPIC_AUTO"
  },
  "cloud.google.com/go/retail/apiv2alpha": {
    "api_shortname": "retail",
    "distribution_name": "cloud.google.com/go/retail/apiv2alpha",
    "description": "Vertex AI Search for Retail API",
    "language": "go",
    "client_library_type": "generated",
    "client_documentation": "https://cloud.google.com/go/docs/reference/cloud.google.com/go/retail/latest/apiv2alpha",
    "release_level": "preview",
    "library_type": "GAPIC_AUTO"
  },
  "cloud.google.com/go/retail/apiv2beta": {
    "api_shortname": "retail",
    "distribution_name": "cloud.google.com/go/retail/apiv2beta",
    "description": "Vertex AI Search for Retail API",
    "language": "go",
    "client_library_type": "generated",
    "client_documentation": "https://cloud.google.com/go/docs/reference/cloud.google.com/go/retail/latest/apiv2beta",
    "release_level": "preview",
    "library_type": "GAPIC_AUTO"
  },
  "cloud.google.com/go/rpcreplay": {
    "api_shortname": "rpcreplay",
    "distribution_name": "cloud.google.com/go/rpcreplay",
    "description": "RPC Replay",
    "language": "go",
    "client_library_type": "manual",
    "client_documentation": "https://cloud.google.com/go/docs/reference/cloud.google.com/go/latest/rpcreplay",
    "release_level": "stable",
    "library_type": "OTHER"
  },
  "cloud.google.com/go/run/apiv2": {
    "api_shortname": "run",
    "distribution_name": "cloud.google.com/go/run/apiv2",
    "description": "Cloud Run Admin API",
    "language": "go",
    "client_library_type": "generated",
    "client_documentation": "https://cloud.google.com/go/docs/reference/cloud.google.com/go/run/latest/apiv2",
    "release_level": "stable",
    "library_type": "GAPIC_AUTO"
  },
  "cloud.google.com/go/scheduler/apiv1": {
    "api_shortname": "cloudscheduler",
    "distribution_name": "cloud.google.com/go/scheduler/apiv1",
    "description": "Cloud Scheduler API",
    "language": "go",
    "client_library_type": "generated",
    "client_documentation": "https://cloud.google.com/go/docs/reference/cloud.google.com/go/scheduler/latest/apiv1",
    "release_level": "stable",
    "library_type": "GAPIC_AUTO"
  },
  "cloud.google.com/go/scheduler/apiv1beta1": {
    "api_shortname": "cloudscheduler",
    "distribution_name": "cloud.google.com/go/scheduler/apiv1beta1",
    "description": "Cloud Scheduler API",
    "language": "go",
    "client_library_type": "generated",
    "client_documentation": "https://cloud.google.com/go/docs/reference/cloud.google.com/go/scheduler/latest/apiv1beta1",
    "release_level": "preview",
    "library_type": "GAPIC_AUTO"
  },
  "cloud.google.com/go/secretmanager/apiv1": {
    "api_shortname": "secretmanager",
    "distribution_name": "cloud.google.com/go/secretmanager/apiv1",
    "description": "Secret Manager API",
    "language": "go",
    "client_library_type": "generated",
    "client_documentation": "https://cloud.google.com/go/docs/reference/cloud.google.com/go/secretmanager/latest/apiv1",
    "release_level": "stable",
    "library_type": "GAPIC_AUTO"
  },
  "cloud.google.com/go/secretmanager/apiv1beta2": {
    "api_shortname": "secretmanager",
    "distribution_name": "cloud.google.com/go/secretmanager/apiv1beta2",
    "description": "Secret Manager API",
    "language": "go",
    "client_library_type": "generated",
    "client_documentation": "https://cloud.google.com/go/docs/reference/cloud.google.com/go/secretmanager/latest/apiv1beta2",
    "release_level": "preview",
    "library_type": "GAPIC_AUTO"
  },
  "cloud.google.com/go/securesourcemanager/apiv1": {
    "api_shortname": "securesourcemanager",
    "distribution_name": "cloud.google.com/go/securesourcemanager/apiv1",
    "description": "Secure Source Manager API",
    "language": "go",
    "client_library_type": "generated",
    "client_documentation": "https://cloud.google.com/go/docs/reference/cloud.google.com/go/securesourcemanager/latest/apiv1",
    "release_level": "preview",
    "library_type": "GAPIC_AUTO"
  },
  "cloud.google.com/go/security/privateca/apiv1": {
    "api_shortname": "privateca",
    "distribution_name": "cloud.google.com/go/security/privateca/apiv1",
    "description": "Certificate Authority API",
    "language": "go",
    "client_library_type": "generated",
    "client_documentation": "https://cloud.google.com/go/docs/reference/cloud.google.com/go/security/latest/privateca/apiv1",
    "release_level": "stable",
    "library_type": "GAPIC_AUTO"
  },
  "cloud.google.com/go/security/publicca/apiv1": {
    "api_shortname": "publicca",
    "distribution_name": "cloud.google.com/go/security/publicca/apiv1",
    "description": "Public Certificate Authority API",
    "language": "go",
    "client_library_type": "generated",
    "client_documentation": "https://cloud.google.com/go/docs/reference/cloud.google.com/go/security/latest/publicca/apiv1",
    "release_level": "preview",
    "library_type": "GAPIC_AUTO"
  },
  "cloud.google.com/go/security/publicca/apiv1beta1": {
    "api_shortname": "publicca",
    "distribution_name": "cloud.google.com/go/security/publicca/apiv1beta1",
    "description": "Public Certificate Authority API",
    "language": "go",
    "client_library_type": "generated",
    "client_documentation": "https://cloud.google.com/go/docs/reference/cloud.google.com/go/security/latest/publicca/apiv1beta1",
    "release_level": "preview",
    "library_type": "GAPIC_AUTO"
  },
  "cloud.google.com/go/securitycenter/apiv1": {
    "api_shortname": "securitycenter",
    "distribution_name": "cloud.google.com/go/securitycenter/apiv1",
    "description": "Security Command Center API",
    "language": "go",
    "client_library_type": "generated",
    "client_documentation": "https://cloud.google.com/go/docs/reference/cloud.google.com/go/securitycenter/latest/apiv1",
    "release_level": "stable",
    "library_type": "GAPIC_AUTO"
  },
  "cloud.google.com/go/securitycenter/apiv1beta1": {
    "api_shortname": "securitycenter",
    "distribution_name": "cloud.google.com/go/securitycenter/apiv1beta1",
    "description": "Security Command Center API",
    "language": "go",
    "client_library_type": "generated",
    "client_documentation": "https://cloud.google.com/go/docs/reference/cloud.google.com/go/securitycenter/latest/apiv1beta1",
    "release_level": "preview",
    "library_type": "GAPIC_AUTO"
  },
  "cloud.google.com/go/securitycenter/apiv1p1beta1": {
    "api_shortname": "securitycenter",
    "distribution_name": "cloud.google.com/go/securitycenter/apiv1p1beta1",
    "description": "Security Command Center API",
    "language": "go",
    "client_library_type": "generated",
    "client_documentation": "https://cloud.google.com/go/docs/reference/cloud.google.com/go/securitycenter/latest/apiv1p1beta1",
    "release_level": "preview",
    "library_type": "GAPIC_AUTO"
  },
  "cloud.google.com/go/securitycenter/apiv2": {
    "api_shortname": "securitycenter",
    "distribution_name": "cloud.google.com/go/securitycenter/apiv2",
    "description": "Security Command Center API",
    "language": "go",
    "client_library_type": "generated",
    "client_documentation": "https://cloud.google.com/go/docs/reference/cloud.google.com/go/securitycenter/latest/apiv2",
    "release_level": "preview",
    "library_type": "GAPIC_AUTO"
  },
  "cloud.google.com/go/securitycenter/settings/apiv1beta1": {
    "api_shortname": "securitycenter",
    "distribution_name": "cloud.google.com/go/securitycenter/settings/apiv1beta1",
    "description": "Cloud Security Command Center API",
    "language": "go",
    "client_library_type": "generated",
    "client_documentation": "https://cloud.google.com/go/docs/reference/cloud.google.com/go/securitycenter/latest/settings/apiv1beta1",
    "release_level": "preview",
    "library_type": "GAPIC_AUTO"
  },
  "cloud.google.com/go/securitycentermanagement/apiv1": {
    "api_shortname": "securitycentermanagement",
    "distribution_name": "cloud.google.com/go/securitycentermanagement/apiv1",
    "description": "Security Center Management API",
    "language": "go",
    "client_library_type": "generated",
    "client_documentation": "https://cloud.google.com/go/docs/reference/cloud.google.com/go/securitycentermanagement/latest/apiv1",
    "release_level": "preview",
    "library_type": "GAPIC_AUTO"
  },
  "cloud.google.com/go/securityposture/apiv1": {
    "api_shortname": "securityposture",
    "distribution_name": "cloud.google.com/go/securityposture/apiv1",
    "description": "Security Posture API",
    "language": "go",
    "client_library_type": "generated",
    "client_documentation": "https://cloud.google.com/go/docs/reference/cloud.google.com/go/securityposture/latest/apiv1",
    "release_level": "preview",
    "library_type": "GAPIC_AUTO"
  },
  "cloud.google.com/go/servicecontrol/apiv1": {
    "api_shortname": "servicecontrol",
    "distribution_name": "cloud.google.com/go/servicecontrol/apiv1",
    "description": "Service Control API",
    "language": "go",
    "client_library_type": "generated",
    "client_documentation": "https://cloud.google.com/go/docs/reference/cloud.google.com/go/servicecontrol/latest/apiv1",
    "release_level": "stable",
    "library_type": "GAPIC_AUTO"
  },
  "cloud.google.com/go/servicedirectory/apiv1": {
    "api_shortname": "servicedirectory",
    "distribution_name": "cloud.google.com/go/servicedirectory/apiv1",
    "description": "Service Directory API",
    "language": "go",
    "client_library_type": "generated",
    "client_documentation": "https://cloud.google.com/go/docs/reference/cloud.google.com/go/servicedirectory/latest/apiv1",
    "release_level": "stable",
    "library_type": "GAPIC_AUTO"
  },
  "cloud.google.com/go/servicedirectory/apiv1beta1": {
    "api_shortname": "servicedirectory",
    "distribution_name": "cloud.google.com/go/servicedirectory/apiv1beta1",
    "description": "Service Directory API",
    "language": "go",
    "client_library_type": "generated",
    "client_documentation": "https://cloud.google.com/go/docs/reference/cloud.google.com/go/servicedirectory/latest/apiv1beta1",
    "release_level": "preview",
    "library_type": "GAPIC_AUTO"
  },
  "cloud.google.com/go/servicehealth/apiv1": {
    "api_shortname": "servicehealth",
    "distribution_name": "cloud.google.com/go/servicehealth/apiv1",
    "description": "Service Health API",
    "language": "go",
    "client_library_type": "generated",
    "client_documentation": "https://cloud.google.com/go/docs/reference/cloud.google.com/go/servicehealth/latest/apiv1",
<<<<<<< HEAD
    "release_level": "preview",
=======
    "release_level": "stable",
>>>>>>> bdd7fcea
    "library_type": "GAPIC_AUTO"
  },
  "cloud.google.com/go/servicemanagement/apiv1": {
    "api_shortname": "servicemanagement",
    "distribution_name": "cloud.google.com/go/servicemanagement/apiv1",
    "description": "Service Management API",
    "language": "go",
    "client_library_type": "generated",
    "client_documentation": "https://cloud.google.com/go/docs/reference/cloud.google.com/go/servicemanagement/latest/apiv1",
    "release_level": "stable",
    "library_type": "GAPIC_AUTO"
  },
  "cloud.google.com/go/serviceusage/apiv1": {
    "api_shortname": "serviceusage",
    "distribution_name": "cloud.google.com/go/serviceusage/apiv1",
    "description": "Service Usage API",
    "language": "go",
    "client_library_type": "generated",
    "client_documentation": "https://cloud.google.com/go/docs/reference/cloud.google.com/go/serviceusage/latest/apiv1",
    "release_level": "stable",
    "library_type": "GAPIC_AUTO"
  },
  "cloud.google.com/go/shell/apiv1": {
    "api_shortname": "cloudshell",
    "distribution_name": "cloud.google.com/go/shell/apiv1",
    "description": "Cloud Shell API",
    "language": "go",
    "client_library_type": "generated",
    "client_documentation": "https://cloud.google.com/go/docs/reference/cloud.google.com/go/shell/latest/apiv1",
    "release_level": "stable",
    "library_type": "GAPIC_AUTO"
  },
  "cloud.google.com/go/shopping/css/apiv1": {
    "api_shortname": "css",
    "distribution_name": "cloud.google.com/go/shopping/css/apiv1",
    "description": "CSS API",
    "language": "go",
    "client_library_type": "generated",
    "client_documentation": "https://cloud.google.com/go/docs/reference/cloud.google.com/go/shopping/latest/css/apiv1",
    "release_level": "preview",
    "library_type": "GAPIC_AUTO"
  },
  "cloud.google.com/go/shopping/merchant/accounts/apiv1beta": {
    "api_shortname": "merchantapi",
    "distribution_name": "cloud.google.com/go/shopping/merchant/accounts/apiv1beta",
    "description": "Merchant API",
    "language": "go",
    "client_library_type": "generated",
    "client_documentation": "https://cloud.google.com/go/docs/reference/cloud.google.com/go/shopping/latest/merchant/accounts/apiv1beta",
    "release_level": "preview",
    "library_type": "GAPIC_AUTO"
  },
  "cloud.google.com/go/shopping/merchant/conversions/apiv1beta": {
    "api_shortname": "merchantapi",
    "distribution_name": "cloud.google.com/go/shopping/merchant/conversions/apiv1beta",
    "description": "Merchant API",
    "language": "go",
    "client_library_type": "generated",
    "client_documentation": "https://cloud.google.com/go/docs/reference/cloud.google.com/go/shopping/latest/merchant/conversions/apiv1beta",
    "release_level": "preview",
    "library_type": "GAPIC_AUTO"
  },
  "cloud.google.com/go/shopping/merchant/datasources/apiv1beta": {
    "api_shortname": "merchantapi",
    "distribution_name": "cloud.google.com/go/shopping/merchant/datasources/apiv1beta",
    "description": "Merchant API",
    "language": "go",
    "client_library_type": "generated",
    "client_documentation": "https://cloud.google.com/go/docs/reference/cloud.google.com/go/shopping/latest/merchant/datasources/apiv1beta",
    "release_level": "preview",
    "library_type": "GAPIC_AUTO"
  },
  "cloud.google.com/go/shopping/merchant/inventories/apiv1beta": {
    "api_shortname": "merchantapi",
    "distribution_name": "cloud.google.com/go/shopping/merchant/inventories/apiv1beta",
    "description": "Merchant API",
    "language": "go",
    "client_library_type": "generated",
    "client_documentation": "https://cloud.google.com/go/docs/reference/cloud.google.com/go/shopping/latest/merchant/inventories/apiv1beta",
    "release_level": "preview",
    "library_type": "GAPIC_AUTO"
  },
  "cloud.google.com/go/shopping/merchant/lfp/apiv1beta": {
    "api_shortname": "merchantapi",
    "distribution_name": "cloud.google.com/go/shopping/merchant/lfp/apiv1beta",
    "description": "Merchant API",
    "language": "go",
    "client_library_type": "generated",
    "client_documentation": "https://cloud.google.com/go/docs/reference/cloud.google.com/go/shopping/latest/merchant/lfp/apiv1beta",
    "release_level": "preview",
    "library_type": "GAPIC_AUTO"
  },
  "cloud.google.com/go/shopping/merchant/notifications/apiv1beta": {
    "api_shortname": "merchantapi",
    "distribution_name": "cloud.google.com/go/shopping/merchant/notifications/apiv1beta",
    "description": "Merchant API",
    "language": "go",
    "client_library_type": "generated",
    "client_documentation": "https://cloud.google.com/go/docs/reference/cloud.google.com/go/shopping/latest/merchant/notifications/apiv1beta",
    "release_level": "preview",
    "library_type": "GAPIC_AUTO"
  },
  "cloud.google.com/go/shopping/merchant/products/apiv1beta": {
    "api_shortname": "merchantapi",
    "distribution_name": "cloud.google.com/go/shopping/merchant/products/apiv1beta",
    "description": "Merchant API",
    "language": "go",
    "client_library_type": "generated",
    "client_documentation": "https://cloud.google.com/go/docs/reference/cloud.google.com/go/shopping/latest/merchant/products/apiv1beta",
    "release_level": "preview",
    "library_type": "GAPIC_AUTO"
  },
  "cloud.google.com/go/shopping/merchant/promotions/apiv1beta": {
    "api_shortname": "merchantapi",
    "distribution_name": "cloud.google.com/go/shopping/merchant/promotions/apiv1beta",
    "description": "Merchant API",
    "language": "go",
    "client_library_type": "generated",
    "client_documentation": "https://cloud.google.com/go/docs/reference/cloud.google.com/go/shopping/latest/merchant/promotions/apiv1beta",
    "release_level": "preview",
    "library_type": "GAPIC_AUTO"
  },
  "cloud.google.com/go/shopping/merchant/quota/apiv1beta": {
    "api_shortname": "merchantapi",
    "distribution_name": "cloud.google.com/go/shopping/merchant/quota/apiv1beta",
    "description": "Merchant API",
    "language": "go",
    "client_library_type": "generated",
    "client_documentation": "https://cloud.google.com/go/docs/reference/cloud.google.com/go/shopping/latest/merchant/quota/apiv1beta",
    "release_level": "preview",
    "library_type": "GAPIC_AUTO"
  },
  "cloud.google.com/go/shopping/merchant/reports/apiv1beta": {
    "api_shortname": "merchantapi",
    "distribution_name": "cloud.google.com/go/shopping/merchant/reports/apiv1beta",
    "description": "Merchant API",
    "language": "go",
    "client_library_type": "generated",
    "client_documentation": "https://cloud.google.com/go/docs/reference/cloud.google.com/go/shopping/latest/merchant/reports/apiv1beta",
    "release_level": "preview",
    "library_type": "GAPIC_AUTO"
  },
  "cloud.google.com/go/spanner": {
    "api_shortname": "spanner",
    "distribution_name": "cloud.google.com/go/spanner",
    "description": "Cloud Spanner",
    "language": "go",
    "client_library_type": "manual",
    "client_documentation": "https://cloud.google.com/go/docs/reference/cloud.google.com/go/spanner/latest",
    "release_level": "stable",
    "library_type": "GAPIC_MANUAL"
  },
  "cloud.google.com/go/spanner/admin/database/apiv1": {
    "api_shortname": "spanner",
    "distribution_name": "cloud.google.com/go/spanner/admin/database/apiv1",
    "description": "Cloud Spanner API",
    "language": "go",
    "client_library_type": "generated",
    "client_documentation": "https://cloud.google.com/go/docs/reference/cloud.google.com/go/spanner/latest/admin/database/apiv1",
    "release_level": "stable",
    "library_type": "GAPIC_AUTO"
  },
  "cloud.google.com/go/spanner/admin/instance/apiv1": {
    "api_shortname": "spanner",
    "distribution_name": "cloud.google.com/go/spanner/admin/instance/apiv1",
    "description": "Cloud Spanner Instance Admin API",
    "language": "go",
    "client_library_type": "generated",
    "client_documentation": "https://cloud.google.com/go/docs/reference/cloud.google.com/go/spanner/latest/admin/instance/apiv1",
    "release_level": "stable",
    "library_type": "GAPIC_AUTO"
  },
  "cloud.google.com/go/spanner/apiv1": {
    "api_shortname": "spanner",
    "distribution_name": "cloud.google.com/go/spanner/apiv1",
    "description": "Cloud Spanner API",
    "language": "go",
    "client_library_type": "generated",
    "client_documentation": "https://cloud.google.com/go/docs/reference/cloud.google.com/go/spanner/latest/apiv1",
    "release_level": "stable",
    "library_type": "GAPIC_AUTO"
  },
  "cloud.google.com/go/spanner/executor/apiv1": {
    "api_shortname": "spanner-cloud-executor",
    "distribution_name": "cloud.google.com/go/spanner/executor/apiv1",
    "description": "Cloud Spanner Executor test API",
    "language": "go",
    "client_library_type": "generated",
    "client_documentation": "https://cloud.google.com/go/docs/reference/cloud.google.com/go/spanner/latest/executor/apiv1",
    "release_level": "preview",
    "library_type": "GAPIC_AUTO"
  },
  "cloud.google.com/go/speech/apiv1": {
    "api_shortname": "speech",
    "distribution_name": "cloud.google.com/go/speech/apiv1",
    "description": "Cloud Speech-to-Text API",
    "language": "go",
    "client_library_type": "generated",
    "client_documentation": "https://cloud.google.com/go/docs/reference/cloud.google.com/go/speech/latest/apiv1",
    "release_level": "stable",
    "library_type": "GAPIC_AUTO"
  },
  "cloud.google.com/go/speech/apiv1p1beta1": {
    "api_shortname": "speech",
    "distribution_name": "cloud.google.com/go/speech/apiv1p1beta1",
    "description": "Cloud Speech-to-Text API",
    "language": "go",
    "client_library_type": "generated",
    "client_documentation": "https://cloud.google.com/go/docs/reference/cloud.google.com/go/speech/latest/apiv1p1beta1",
    "release_level": "preview",
    "library_type": "GAPIC_AUTO"
  },
  "cloud.google.com/go/speech/apiv2": {
    "api_shortname": "speech",
    "distribution_name": "cloud.google.com/go/speech/apiv2",
    "description": "Cloud Speech-to-Text API",
    "language": "go",
    "client_library_type": "generated",
    "client_documentation": "https://cloud.google.com/go/docs/reference/cloud.google.com/go/speech/latest/apiv2",
    "release_level": "stable",
    "library_type": "GAPIC_AUTO"
  },
  "cloud.google.com/go/storage": {
    "api_shortname": "storage",
    "distribution_name": "cloud.google.com/go/storage",
    "description": "Cloud Storage (GCS)",
    "language": "go",
    "client_library_type": "manual",
    "client_documentation": "https://cloud.google.com/go/docs/reference/cloud.google.com/go/storage/latest",
    "release_level": "stable",
    "library_type": "GAPIC_MANUAL"
  },
  "cloud.google.com/go/storage/control/apiv2": {
    "api_shortname": "storage",
    "distribution_name": "cloud.google.com/go/storage/control/apiv2",
    "description": "Storage Control API",
    "language": "go",
    "client_library_type": "generated",
    "client_documentation": "https://cloud.google.com/go/docs/reference/cloud.google.com/go/storage/latest/control/apiv2",
    "release_level": "preview",
    "library_type": "GAPIC_AUTO"
  },
  "cloud.google.com/go/storage/internal/apiv2": {
    "api_shortname": "storage",
    "distribution_name": "cloud.google.com/go/storage/internal/apiv2",
    "description": "Cloud Storage API",
    "language": "go",
    "client_library_type": "generated",
    "client_documentation": "https://cloud.google.com/go/docs/reference/cloud.google.com/go/storage/latest/internal/apiv2",
    "release_level": "stable",
    "library_type": "GAPIC_AUTO"
  },
  "cloud.google.com/go/storageinsights/apiv1": {
    "api_shortname": "storageinsights",
    "distribution_name": "cloud.google.com/go/storageinsights/apiv1",
    "description": "Storage Insights API",
    "language": "go",
    "client_library_type": "generated",
    "client_documentation": "https://cloud.google.com/go/docs/reference/cloud.google.com/go/storageinsights/latest/apiv1",
    "release_level": "stable",
    "library_type": "GAPIC_AUTO"
  },
  "cloud.google.com/go/storagetransfer/apiv1": {
    "api_shortname": "storagetransfer",
    "distribution_name": "cloud.google.com/go/storagetransfer/apiv1",
    "description": "Storage Transfer API",
    "language": "go",
    "client_library_type": "generated",
    "client_documentation": "https://cloud.google.com/go/docs/reference/cloud.google.com/go/storagetransfer/latest/apiv1",
    "release_level": "stable",
    "library_type": "GAPIC_AUTO"
  },
  "cloud.google.com/go/streetview/publish/apiv1": {
    "api_shortname": "streetviewpublish",
    "distribution_name": "cloud.google.com/go/streetview/publish/apiv1",
    "description": "Street View Publish API",
    "language": "go",
    "client_library_type": "generated",
    "client_documentation": "https://cloud.google.com/go/docs/reference/cloud.google.com/go/streetview/latest/publish/apiv1",
    "release_level": "preview",
    "library_type": "GAPIC_AUTO"
  },
  "cloud.google.com/go/support/apiv2": {
    "api_shortname": "cloudsupport",
    "distribution_name": "cloud.google.com/go/support/apiv2",
    "description": "Google Cloud Support API",
    "language": "go",
    "client_library_type": "generated",
    "client_documentation": "https://cloud.google.com/go/docs/reference/cloud.google.com/go/support/latest/apiv2",
    "release_level": "stable",
    "library_type": "GAPIC_AUTO"
  },
  "cloud.google.com/go/talent/apiv4": {
    "api_shortname": "jobs",
    "distribution_name": "cloud.google.com/go/talent/apiv4",
    "description": "Cloud Talent Solution API",
    "language": "go",
    "client_library_type": "generated",
    "client_documentation": "https://cloud.google.com/go/docs/reference/cloud.google.com/go/talent/latest/apiv4",
    "release_level": "stable",
    "library_type": "GAPIC_AUTO"
  },
  "cloud.google.com/go/talent/apiv4beta1": {
    "api_shortname": "jobs",
    "distribution_name": "cloud.google.com/go/talent/apiv4beta1",
    "description": "Cloud Talent Solution API",
    "language": "go",
    "client_library_type": "generated",
    "client_documentation": "https://cloud.google.com/go/docs/reference/cloud.google.com/go/talent/latest/apiv4beta1",
    "release_level": "preview",
    "library_type": "GAPIC_AUTO"
  },
  "cloud.google.com/go/telcoautomation/apiv1": {
    "api_shortname": "telcoautomation",
    "distribution_name": "cloud.google.com/go/telcoautomation/apiv1",
    "description": "Telco Automation API",
    "language": "go",
    "client_library_type": "generated",
    "client_documentation": "https://cloud.google.com/go/docs/reference/cloud.google.com/go/telcoautomation/latest/apiv1",
    "release_level": "preview",
    "library_type": "GAPIC_AUTO"
  },
  "cloud.google.com/go/texttospeech/apiv1": {
    "api_shortname": "texttospeech",
    "distribution_name": "cloud.google.com/go/texttospeech/apiv1",
    "description": "Cloud Text-to-Speech API",
    "language": "go",
    "client_library_type": "generated",
    "client_documentation": "https://cloud.google.com/go/docs/reference/cloud.google.com/go/texttospeech/latest/apiv1",
    "release_level": "stable",
    "library_type": "GAPIC_AUTO"
  },
  "cloud.google.com/go/tpu/apiv1": {
    "api_shortname": "tpu",
    "distribution_name": "cloud.google.com/go/tpu/apiv1",
    "description": "Cloud TPU API",
    "language": "go",
    "client_library_type": "generated",
    "client_documentation": "https://cloud.google.com/go/docs/reference/cloud.google.com/go/tpu/latest/apiv1",
    "release_level": "stable",
    "library_type": "GAPIC_AUTO"
  },
  "cloud.google.com/go/trace/apiv1": {
    "api_shortname": "cloudtrace",
    "distribution_name": "cloud.google.com/go/trace/apiv1",
    "description": "Stackdriver Trace API",
    "language": "go",
    "client_library_type": "generated",
    "client_documentation": "https://cloud.google.com/go/docs/reference/cloud.google.com/go/trace/latest/apiv1",
    "release_level": "stable",
    "library_type": "GAPIC_AUTO"
  },
  "cloud.google.com/go/trace/apiv2": {
    "api_shortname": "cloudtrace",
    "distribution_name": "cloud.google.com/go/trace/apiv2",
    "description": "Stackdriver Trace API",
    "language": "go",
    "client_library_type": "generated",
    "client_documentation": "https://cloud.google.com/go/docs/reference/cloud.google.com/go/trace/latest/apiv2",
    "release_level": "preview",
    "library_type": "GAPIC_AUTO"
  },
  "cloud.google.com/go/translate/apiv3": {
    "api_shortname": "translate",
    "distribution_name": "cloud.google.com/go/translate/apiv3",
    "description": "Cloud Translation API",
    "language": "go",
    "client_library_type": "generated",
    "client_documentation": "https://cloud.google.com/go/docs/reference/cloud.google.com/go/translate/latest/apiv3",
    "release_level": "stable",
    "library_type": "GAPIC_AUTO"
  },
  "cloud.google.com/go/video/livestream/apiv1": {
    "api_shortname": "livestream",
    "distribution_name": "cloud.google.com/go/video/livestream/apiv1",
    "description": "Live Stream API",
    "language": "go",
    "client_library_type": "generated",
    "client_documentation": "https://cloud.google.com/go/docs/reference/cloud.google.com/go/video/latest/livestream/apiv1",
    "release_level": "stable",
    "library_type": "GAPIC_AUTO"
  },
  "cloud.google.com/go/video/stitcher/apiv1": {
    "api_shortname": "videostitcher",
    "distribution_name": "cloud.google.com/go/video/stitcher/apiv1",
    "description": "Video Stitcher API",
    "language": "go",
    "client_library_type": "generated",
    "client_documentation": "https://cloud.google.com/go/docs/reference/cloud.google.com/go/video/latest/stitcher/apiv1",
    "release_level": "stable",
    "library_type": "GAPIC_AUTO"
  },
  "cloud.google.com/go/video/transcoder/apiv1": {
    "api_shortname": "transcoder",
    "distribution_name": "cloud.google.com/go/video/transcoder/apiv1",
    "description": "Transcoder API",
    "language": "go",
    "client_library_type": "generated",
    "client_documentation": "https://cloud.google.com/go/docs/reference/cloud.google.com/go/video/latest/transcoder/apiv1",
    "release_level": "stable",
    "library_type": "GAPIC_AUTO"
  },
  "cloud.google.com/go/videointelligence/apiv1": {
    "api_shortname": "videointelligence",
    "distribution_name": "cloud.google.com/go/videointelligence/apiv1",
    "description": "Cloud Video Intelligence API",
    "language": "go",
    "client_library_type": "generated",
    "client_documentation": "https://cloud.google.com/go/docs/reference/cloud.google.com/go/videointelligence/latest/apiv1",
    "release_level": "stable",
    "library_type": "GAPIC_AUTO"
  },
  "cloud.google.com/go/videointelligence/apiv1beta2": {
    "api_shortname": "videointelligence",
    "distribution_name": "cloud.google.com/go/videointelligence/apiv1beta2",
    "description": "Google Cloud Video Intelligence API",
    "language": "go",
    "client_library_type": "generated",
    "client_documentation": "https://cloud.google.com/go/docs/reference/cloud.google.com/go/videointelligence/latest/apiv1beta2",
    "release_level": "preview",
    "library_type": "GAPIC_AUTO"
  },
  "cloud.google.com/go/videointelligence/apiv1p3beta1": {
    "api_shortname": "videointelligence",
    "distribution_name": "cloud.google.com/go/videointelligence/apiv1p3beta1",
    "description": "Cloud Video Intelligence API",
    "language": "go",
    "client_library_type": "generated",
    "client_documentation": "https://cloud.google.com/go/docs/reference/cloud.google.com/go/videointelligence/latest/apiv1p3beta1",
    "release_level": "preview",
    "library_type": "GAPIC_AUTO"
  },
  "cloud.google.com/go/vision/v2/apiv1": {
    "api_shortname": "vision",
    "distribution_name": "cloud.google.com/go/vision/v2/apiv1",
    "description": "Cloud Vision API",
    "language": "go",
    "client_library_type": "generated",
    "client_documentation": "https://cloud.google.com/go/docs/reference/cloud.google.com/go/vision/v2/latest/apiv1",
    "release_level": "stable",
    "library_type": "GAPIC_AUTO"
  },
  "cloud.google.com/go/vision/v2/apiv1p1beta1": {
    "api_shortname": "vision",
    "distribution_name": "cloud.google.com/go/vision/v2/apiv1p1beta1",
    "description": "Cloud Vision API",
    "language": "go",
    "client_library_type": "generated",
    "client_documentation": "https://cloud.google.com/go/docs/reference/cloud.google.com/go/vision/v2/latest/apiv1p1beta1",
    "release_level": "preview",
    "library_type": "GAPIC_AUTO"
  },
  "cloud.google.com/go/visionai/apiv1": {
    "api_shortname": "visionai",
    "distribution_name": "cloud.google.com/go/visionai/apiv1",
    "description": "Vision AI API",
    "language": "go",
    "client_library_type": "generated",
    "client_documentation": "https://cloud.google.com/go/docs/reference/cloud.google.com/go/visionai/latest/apiv1",
    "release_level": "stable",
    "library_type": "GAPIC_AUTO"
  },
  "cloud.google.com/go/vmmigration/apiv1": {
    "api_shortname": "vmmigration",
    "distribution_name": "cloud.google.com/go/vmmigration/apiv1",
    "description": "VM Migration API",
    "language": "go",
    "client_library_type": "generated",
    "client_documentation": "https://cloud.google.com/go/docs/reference/cloud.google.com/go/vmmigration/latest/apiv1",
    "release_level": "stable",
    "library_type": "GAPIC_AUTO"
  },
  "cloud.google.com/go/vmwareengine/apiv1": {
    "api_shortname": "vmwareengine",
    "distribution_name": "cloud.google.com/go/vmwareengine/apiv1",
    "description": "VMware Engine API",
    "language": "go",
    "client_library_type": "generated",
    "client_documentation": "https://cloud.google.com/go/docs/reference/cloud.google.com/go/vmwareengine/latest/apiv1",
    "release_level": "stable",
    "library_type": "GAPIC_AUTO"
  },
  "cloud.google.com/go/vpcaccess/apiv1": {
    "api_shortname": "vpcaccess",
    "distribution_name": "cloud.google.com/go/vpcaccess/apiv1",
    "description": "Serverless VPC Access API",
    "language": "go",
    "client_library_type": "generated",
    "client_documentation": "https://cloud.google.com/go/docs/reference/cloud.google.com/go/vpcaccess/latest/apiv1",
    "release_level": "stable",
    "library_type": "GAPIC_AUTO"
  },
  "cloud.google.com/go/webrisk/apiv1": {
    "api_shortname": "webrisk",
    "distribution_name": "cloud.google.com/go/webrisk/apiv1",
    "description": "Web Risk API",
    "language": "go",
    "client_library_type": "generated",
    "client_documentation": "https://cloud.google.com/go/docs/reference/cloud.google.com/go/webrisk/latest/apiv1",
    "release_level": "stable",
    "library_type": "GAPIC_AUTO"
  },
  "cloud.google.com/go/webrisk/apiv1beta1": {
    "api_shortname": "webrisk",
    "distribution_name": "cloud.google.com/go/webrisk/apiv1beta1",
    "description": "Web Risk API",
    "language": "go",
    "client_library_type": "generated",
    "client_documentation": "https://cloud.google.com/go/docs/reference/cloud.google.com/go/webrisk/latest/apiv1beta1",
    "release_level": "preview",
    "library_type": "GAPIC_AUTO"
  },
  "cloud.google.com/go/websecurityscanner/apiv1": {
    "api_shortname": "websecurityscanner",
    "distribution_name": "cloud.google.com/go/websecurityscanner/apiv1",
    "description": "Web Security Scanner API",
    "language": "go",
    "client_library_type": "generated",
    "client_documentation": "https://cloud.google.com/go/docs/reference/cloud.google.com/go/websecurityscanner/latest/apiv1",
    "release_level": "stable",
    "library_type": "GAPIC_AUTO"
  },
  "cloud.google.com/go/workflows/apiv1": {
    "api_shortname": "workflows",
    "distribution_name": "cloud.google.com/go/workflows/apiv1",
    "description": "Workflows API",
    "language": "go",
    "client_library_type": "generated",
    "client_documentation": "https://cloud.google.com/go/docs/reference/cloud.google.com/go/workflows/latest/apiv1",
    "release_level": "stable",
    "library_type": "GAPIC_AUTO"
  },
  "cloud.google.com/go/workflows/apiv1beta": {
    "api_shortname": "workflows",
    "distribution_name": "cloud.google.com/go/workflows/apiv1beta",
    "description": "Workflows API",
    "language": "go",
    "client_library_type": "generated",
    "client_documentation": "https://cloud.google.com/go/docs/reference/cloud.google.com/go/workflows/latest/apiv1beta",
    "release_level": "preview",
    "library_type": "GAPIC_AUTO"
  },
  "cloud.google.com/go/workflows/executions/apiv1": {
    "api_shortname": "workflowexecutions",
    "distribution_name": "cloud.google.com/go/workflows/executions/apiv1",
    "description": "Workflow Executions API",
    "language": "go",
    "client_library_type": "generated",
    "client_documentation": "https://cloud.google.com/go/docs/reference/cloud.google.com/go/workflows/latest/executions/apiv1",
    "release_level": "stable",
    "library_type": "GAPIC_AUTO"
  },
  "cloud.google.com/go/workflows/executions/apiv1beta": {
    "api_shortname": "workflowexecutions",
    "distribution_name": "cloud.google.com/go/workflows/executions/apiv1beta",
    "description": "Workflow Executions API",
    "language": "go",
    "client_library_type": "generated",
    "client_documentation": "https://cloud.google.com/go/docs/reference/cloud.google.com/go/workflows/latest/executions/apiv1beta",
    "release_level": "preview",
    "library_type": "GAPIC_AUTO"
  },
  "cloud.google.com/go/workstations/apiv1": {
    "api_shortname": "workstations",
    "distribution_name": "cloud.google.com/go/workstations/apiv1",
    "description": "Cloud Workstations API",
    "language": "go",
    "client_library_type": "generated",
    "client_documentation": "https://cloud.google.com/go/docs/reference/cloud.google.com/go/workstations/latest/apiv1",
    "release_level": "stable",
    "library_type": "GAPIC_AUTO"
  },
  "cloud.google.com/go/workstations/apiv1beta": {
    "api_shortname": "workstations",
    "distribution_name": "cloud.google.com/go/workstations/apiv1beta",
    "description": "Cloud Workstations API",
    "language": "go",
    "client_library_type": "generated",
    "client_documentation": "https://cloud.google.com/go/docs/reference/cloud.google.com/go/workstations/latest/apiv1beta",
    "release_level": "preview",
    "library_type": "GAPIC_AUTO"
  }
}<|MERGE_RESOLUTION|>--- conflicted
+++ resolved
@@ -199,8 +199,6 @@
     "release_level": "stable",
     "library_type": "GAPIC_AUTO"
   },
-<<<<<<< HEAD
-=======
   "cloud.google.com/go/apphub/apiv1": {
     "api_shortname": "apphub",
     "distribution_name": "cloud.google.com/go/apphub/apiv1",
@@ -211,7 +209,6 @@
     "release_level": "preview",
     "library_type": "GAPIC_AUTO"
   },
->>>>>>> bdd7fcea
   "cloud.google.com/go/apps/events/subscriptions/apiv1": {
     "api_shortname": "workspaceevents",
     "distribution_name": "cloud.google.com/go/apps/events/subscriptions/apiv1",
@@ -2369,11 +2366,7 @@
     "language": "go",
     "client_library_type": "generated",
     "client_documentation": "https://cloud.google.com/go/docs/reference/cloud.google.com/go/servicehealth/latest/apiv1",
-<<<<<<< HEAD
-    "release_level": "preview",
-=======
-    "release_level": "stable",
->>>>>>> bdd7fcea
+    "release_level": "stable",
     "library_type": "GAPIC_AUTO"
   },
   "cloud.google.com/go/servicemanagement/apiv1": {
