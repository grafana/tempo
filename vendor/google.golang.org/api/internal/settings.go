--- conflicted
+++ resolved
@@ -198,11 +198,7 @@
 }
 
 // IsUniverseDomainGDU returns true if the universe domain is the default Google
-<<<<<<< HEAD
-// universe.
-=======
 // universe ("googleapis.com").
->>>>>>> bdd7fcea
 func (ds *DialSettings) IsUniverseDomainGDU() bool {
 	return ds.GetUniverseDomain() == defaultUniverseDomain
 }
