{
  "auth": {
    "oauth2": {
      "scopes": {
        "https://www.googleapis.com/auth/cloud-platform": {
          "description": "View and manage your data across Google Cloud Platform services"
        },
        "https://www.googleapis.com/auth/cloud-platform.read-only": {
          "description": "View your data across Google Cloud Platform services"
        },
        "https://www.googleapis.com/auth/devstorage.full_control": {
          "description": "Manage your data and permissions in Google Cloud Storage"
        },
        "https://www.googleapis.com/auth/devstorage.read_only": {
          "description": "View your data in Google Cloud Storage"
        },
        "https://www.googleapis.com/auth/devstorage.read_write": {
          "description": "Manage your data in Google Cloud Storage"
        }
      }
    }
  },
  "basePath": "/storage/v1/",
  "baseUrl": "https://storage.googleapis.com/storage/v1/",
  "batchPath": "batch/storage/v1",
  "description": "Stores and retrieves potentially large, immutable data objects.",
  "discoveryVersion": "v1",
  "documentationLink": "https://developers.google.com/storage/docs/json_api/",
  "endpoints": [
    {
      "description": "Regional Endpoint",
      "endpointUrl": "https://storage.europe-west3.rep.googleapis.com/",
      "location": "europe-west3"
    },
    {
      "description": "Regional Endpoint",
      "endpointUrl": "https://storage.europe-west9.rep.googleapis.com/",
      "location": "europe-west9"
    },
    {
      "description": "Regional Endpoint",
      "endpointUrl": "https://storage.me-central2.rep.googleapis.com/",
      "location": "me-central2"
    }
  ],
<<<<<<< HEAD
  "etag": "\"3135323132313733303039343736303631393739\"",
=======
  "etag": "\"39393931363036383932333134343736343437\"",
>>>>>>> bdd7fcea
  "icons": {
    "x16": "https://www.google.com/images/icons/product/cloud_storage-16.png",
    "x32": "https://www.google.com/images/icons/product/cloud_storage-32.png"
  },
  "id": "storage:v1",
  "kind": "discovery#restDescription",
  "labels": [
    "labs"
  ],
  "mtlsRootUrl": "https://storage.mtls.googleapis.com/",
  "name": "storage",
  "ownerDomain": "google.com",
  "ownerName": "Google",
  "parameters": {
    "alt": {
      "default": "json",
      "description": "Data format for the response.",
      "enum": [
        "json"
      ],
      "enumDescriptions": [
        "Responses with Content-Type of application/json"
      ],
      "location": "query",
      "type": "string"
    },
    "fields": {
      "description": "Selector specifying which fields to include in a partial response.",
      "location": "query",
      "type": "string"
    },
    "key": {
      "description": "API key. Your API key identifies your project and provides you with API access, quota, and reports. Required unless you provide an OAuth 2.0 token.",
      "location": "query",
      "type": "string"
    },
    "oauth_token": {
      "description": "OAuth 2.0 token for the current user.",
      "location": "query",
      "type": "string"
    },
    "prettyPrint": {
      "default": "true",
      "description": "Returns response with indentations and line breaks.",
      "location": "query",
      "type": "boolean"
    },
    "quotaUser": {
      "description": "An opaque string that represents a user for quota purposes. Must not exceed 40 characters.",
      "location": "query",
      "type": "string"
    },
    "uploadType": {
      "description": "Upload protocol for media (e.g. \"media\", \"multipart\", \"resumable\").",
      "location": "query",
      "type": "string"
    },
    "userIp": {
      "description": "Deprecated. Please use quotaUser instead.",
      "location": "query",
      "type": "string"
    }
  },
  "protocol": "rest",
  "resources": {
    "anywhereCaches": {
      "methods": {
        "disable": {
          "description": "Disables an Anywhere Cache instance.",
          "httpMethod": "POST",
          "id": "storage.anywhereCaches.disable",
          "parameterOrder": [
            "bucket",
            "anywhereCacheId"
          ],
          "parameters": {
            "anywhereCacheId": {
              "description": "The ID of requested Anywhere Cache instance.",
              "location": "path",
              "required": true,
              "type": "string"
            },
            "bucket": {
              "description": "Name of the parent bucket.",
              "location": "path",
              "required": true,
              "type": "string"
            }
          },
          "path": "b/{bucket}/anywhereCaches/{anywhereCacheId}/disable",
          "response": {
            "$ref": "AnywhereCache"
          },
          "scopes": [
            "https://www.googleapis.com/auth/cloud-platform",
            "https://www.googleapis.com/auth/devstorage.full_control",
            "https://www.googleapis.com/auth/devstorage.read_write"
          ]
        },
        "get": {
          "description": "Returns the metadata of an Anywhere Cache instance.",
          "httpMethod": "GET",
          "id": "storage.anywhereCaches.get",
          "parameterOrder": [
            "bucket",
            "anywhereCacheId"
          ],
          "parameters": {
            "anywhereCacheId": {
              "description": "The ID of requested Anywhere Cache instance.",
              "location": "path",
              "required": true,
              "type": "string"
            },
            "bucket": {
              "description": "Name of the parent bucket.",
              "location": "path",
              "required": true,
              "type": "string"
            }
          },
          "path": "b/{bucket}/anywhereCaches/{anywhereCacheId}",
          "response": {
            "$ref": "AnywhereCache"
          },
          "scopes": [
            "https://www.googleapis.com/auth/cloud-platform",
            "https://www.googleapis.com/auth/cloud-platform.read-only",
            "https://www.googleapis.com/auth/devstorage.full_control",
            "https://www.googleapis.com/auth/devstorage.read_only",
            "https://www.googleapis.com/auth/devstorage.read_write"
          ]
        },
        "insert": {
          "description": "Creates an Anywhere Cache instance.",
          "httpMethod": "POST",
          "id": "storage.anywhereCaches.insert",
          "parameterOrder": [
            "bucket"
          ],
          "parameters": {
            "bucket": {
              "description": "Name of the parent bucket.",
              "location": "path",
              "required": true,
              "type": "string"
            }
          },
          "path": "b/{bucket}/anywhereCaches",
          "request": {
            "$ref": "AnywhereCache"
          },
          "response": {
            "$ref": "GoogleLongrunningOperation"
          },
          "scopes": [
            "https://www.googleapis.com/auth/cloud-platform",
            "https://www.googleapis.com/auth/devstorage.full_control",
            "https://www.googleapis.com/auth/devstorage.read_write"
          ]
        },
        "list": {
          "description": "Returns a list of Anywhere Cache instances of the bucket matching the criteria.",
          "httpMethod": "GET",
          "id": "storage.anywhereCaches.list",
          "parameterOrder": [
            "bucket"
          ],
          "parameters": {
            "bucket": {
              "description": "Name of the parent bucket.",
              "location": "path",
              "required": true,
              "type": "string"
            },
            "pageSize": {
              "description": "Maximum number of items to return in a single page of responses. Maximum 1000.",
              "format": "int32",
              "location": "query",
              "minimum": "0",
              "type": "integer"
            },
            "pageToken": {
              "description": "A previously-returned page token representing part of the larger set of results to view.",
              "location": "query",
              "type": "string"
            }
          },
          "path": "b/{bucket}/anywhereCaches",
          "response": {
            "$ref": "AnywhereCaches"
          },
          "scopes": [
            "https://www.googleapis.com/auth/cloud-platform",
            "https://www.googleapis.com/auth/cloud-platform.read-only",
            "https://www.googleapis.com/auth/devstorage.full_control",
            "https://www.googleapis.com/auth/devstorage.read_only",
            "https://www.googleapis.com/auth/devstorage.read_write"
          ]
        },
        "pause": {
          "description": "Pauses an Anywhere Cache instance.",
          "httpMethod": "POST",
          "id": "storage.anywhereCaches.pause",
          "parameterOrder": [
            "bucket",
            "anywhereCacheId"
          ],
          "parameters": {
            "anywhereCacheId": {
              "description": "The ID of requested Anywhere Cache instance.",
              "location": "path",
              "required": true,
              "type": "string"
            },
            "bucket": {
              "description": "Name of the parent bucket.",
              "location": "path",
              "required": true,
              "type": "string"
            }
          },
          "path": "b/{bucket}/anywhereCaches/{anywhereCacheId}/pause",
          "response": {
            "$ref": "AnywhereCache"
          },
          "scopes": [
            "https://www.googleapis.com/auth/cloud-platform",
            "https://www.googleapis.com/auth/devstorage.full_control",
            "https://www.googleapis.com/auth/devstorage.read_write"
          ]
        },
        "resume": {
          "description": "Resumes a paused or disabled Anywhere Cache instance.",
          "httpMethod": "POST",
          "id": "storage.anywhereCaches.resume",
          "parameterOrder": [
            "bucket",
            "anywhereCacheId"
          ],
          "parameters": {
            "anywhereCacheId": {
              "description": "The ID of requested Anywhere Cache instance.",
              "location": "path",
              "required": true,
              "type": "string"
            },
            "bucket": {
              "description": "Name of the parent bucket.",
              "location": "path",
              "required": true,
              "type": "string"
            }
          },
          "path": "b/{bucket}/anywhereCaches/{anywhereCacheId}/resume",
          "response": {
            "$ref": "AnywhereCache"
          },
          "scopes": [
            "https://www.googleapis.com/auth/cloud-platform",
            "https://www.googleapis.com/auth/devstorage.full_control",
            "https://www.googleapis.com/auth/devstorage.read_write"
          ]
        },
        "update": {
          "description": "Updates the config(ttl and admissionPolicy) of an Anywhere Cache instance.",
          "httpMethod": "PATCH",
          "id": "storage.anywhereCaches.update",
          "parameterOrder": [
            "bucket",
            "anywhereCacheId"
          ],
          "parameters": {
            "anywhereCacheId": {
              "description": "The ID of requested Anywhere Cache instance.",
              "location": "path",
              "required": true,
              "type": "string"
            },
            "bucket": {
              "description": "Name of the parent bucket.",
              "location": "path",
              "required": true,
              "type": "string"
            }
          },
          "path": "b/{bucket}/anywhereCaches/{anywhereCacheId}",
          "request": {
            "$ref": "AnywhereCache"
          },
          "response": {
            "$ref": "GoogleLongrunningOperation"
          },
          "scopes": [
            "https://www.googleapis.com/auth/cloud-platform",
            "https://www.googleapis.com/auth/devstorage.full_control",
            "https://www.googleapis.com/auth/devstorage.read_write"
          ]
        }
      }
    },
    "bucketAccessControls": {
      "methods": {
        "delete": {
          "description": "Permanently deletes the ACL entry for the specified entity on the specified bucket.",
          "httpMethod": "DELETE",
          "id": "storage.bucketAccessControls.delete",
          "parameterOrder": [
            "bucket",
            "entity"
          ],
          "parameters": {
            "bucket": {
              "description": "Name of a bucket.",
              "location": "path",
              "required": true,
              "type": "string"
            },
            "entity": {
              "description": "The entity holding the permission. Can be user-userId, user-emailAddress, group-groupId, group-emailAddress, allUsers, or allAuthenticatedUsers.",
              "location": "path",
              "required": true,
              "type": "string"
            },
            "userProject": {
              "description": "The project to be billed for this request. Required for Requester Pays buckets.",
              "location": "query",
              "type": "string"
            }
          },
          "path": "b/{bucket}/acl/{entity}",
          "scopes": [
            "https://www.googleapis.com/auth/cloud-platform",
            "https://www.googleapis.com/auth/devstorage.full_control"
          ]
        },
        "get": {
          "description": "Returns the ACL entry for the specified entity on the specified bucket.",
          "httpMethod": "GET",
          "id": "storage.bucketAccessControls.get",
          "parameterOrder": [
            "bucket",
            "entity"
          ],
          "parameters": {
            "bucket": {
              "description": "Name of a bucket.",
              "location": "path",
              "required": true,
              "type": "string"
            },
            "entity": {
              "description": "The entity holding the permission. Can be user-userId, user-emailAddress, group-groupId, group-emailAddress, allUsers, or allAuthenticatedUsers.",
              "location": "path",
              "required": true,
              "type": "string"
            },
            "userProject": {
              "description": "The project to be billed for this request. Required for Requester Pays buckets.",
              "location": "query",
              "type": "string"
            }
          },
          "path": "b/{bucket}/acl/{entity}",
          "response": {
            "$ref": "BucketAccessControl"
          },
          "scopes": [
            "https://www.googleapis.com/auth/cloud-platform",
            "https://www.googleapis.com/auth/devstorage.full_control"
          ]
        },
        "insert": {
          "description": "Creates a new ACL entry on the specified bucket.",
          "httpMethod": "POST",
          "id": "storage.bucketAccessControls.insert",
          "parameterOrder": [
            "bucket"
          ],
          "parameters": {
            "bucket": {
              "description": "Name of a bucket.",
              "location": "path",
              "required": true,
              "type": "string"
            },
            "userProject": {
              "description": "The project to be billed for this request. Required for Requester Pays buckets.",
              "location": "query",
              "type": "string"
            }
          },
          "path": "b/{bucket}/acl",
          "request": {
            "$ref": "BucketAccessControl"
          },
          "response": {
            "$ref": "BucketAccessControl"
          },
          "scopes": [
            "https://www.googleapis.com/auth/cloud-platform",
            "https://www.googleapis.com/auth/devstorage.full_control"
          ]
        },
        "list": {
          "description": "Retrieves ACL entries on the specified bucket.",
          "httpMethod": "GET",
          "id": "storage.bucketAccessControls.list",
          "parameterOrder": [
            "bucket"
          ],
          "parameters": {
            "bucket": {
              "description": "Name of a bucket.",
              "location": "path",
              "required": true,
              "type": "string"
            },
            "userProject": {
              "description": "The project to be billed for this request. Required for Requester Pays buckets.",
              "location": "query",
              "type": "string"
            }
          },
          "path": "b/{bucket}/acl",
          "response": {
            "$ref": "BucketAccessControls"
          },
          "scopes": [
            "https://www.googleapis.com/auth/cloud-platform",
            "https://www.googleapis.com/auth/devstorage.full_control"
          ]
        },
        "patch": {
          "description": "Patches an ACL entry on the specified bucket.",
          "httpMethod": "PATCH",
          "id": "storage.bucketAccessControls.patch",
          "parameterOrder": [
            "bucket",
            "entity"
          ],
          "parameters": {
            "bucket": {
              "description": "Name of a bucket.",
              "location": "path",
              "required": true,
              "type": "string"
            },
            "entity": {
              "description": "The entity holding the permission. Can be user-userId, user-emailAddress, group-groupId, group-emailAddress, allUsers, or allAuthenticatedUsers.",
              "location": "path",
              "required": true,
              "type": "string"
            },
            "userProject": {
              "description": "The project to be billed for this request. Required for Requester Pays buckets.",
              "location": "query",
              "type": "string"
            }
          },
          "path": "b/{bucket}/acl/{entity}",
          "request": {
            "$ref": "BucketAccessControl"
          },
          "response": {
            "$ref": "BucketAccessControl"
          },
          "scopes": [
            "https://www.googleapis.com/auth/cloud-platform",
            "https://www.googleapis.com/auth/devstorage.full_control"
          ]
        },
        "update": {
          "description": "Updates an ACL entry on the specified bucket.",
          "httpMethod": "PUT",
          "id": "storage.bucketAccessControls.update",
          "parameterOrder": [
            "bucket",
            "entity"
          ],
          "parameters": {
            "bucket": {
              "description": "Name of a bucket.",
              "location": "path",
              "required": true,
              "type": "string"
            },
            "entity": {
              "description": "The entity holding the permission. Can be user-userId, user-emailAddress, group-groupId, group-emailAddress, allUsers, or allAuthenticatedUsers.",
              "location": "path",
              "required": true,
              "type": "string"
            },
            "userProject": {
              "description": "The project to be billed for this request. Required for Requester Pays buckets.",
              "location": "query",
              "type": "string"
            }
          },
          "path": "b/{bucket}/acl/{entity}",
          "request": {
            "$ref": "BucketAccessControl"
          },
          "response": {
            "$ref": "BucketAccessControl"
          },
          "scopes": [
            "https://www.googleapis.com/auth/cloud-platform",
            "https://www.googleapis.com/auth/devstorage.full_control"
          ]
        }
      }
    },
    "buckets": {
      "methods": {
        "delete": {
          "description": "Permanently deletes an empty bucket.",
          "httpMethod": "DELETE",
          "id": "storage.buckets.delete",
          "parameterOrder": [
            "bucket"
          ],
          "parameters": {
            "bucket": {
              "description": "Name of a bucket.",
              "location": "path",
              "required": true,
              "type": "string"
            },
            "ifMetagenerationMatch": {
              "description": "If set, only deletes the bucket if its metageneration matches this value.",
              "format": "int64",
              "location": "query",
              "type": "string"
            },
            "ifMetagenerationNotMatch": {
              "description": "If set, only deletes the bucket if its metageneration does not match this value.",
              "format": "int64",
              "location": "query",
              "type": "string"
            },
            "userProject": {
              "description": "The project to be billed for this request. Required for Requester Pays buckets.",
              "location": "query",
              "type": "string"
            }
          },
          "path": "b/{bucket}",
          "scopes": [
            "https://www.googleapis.com/auth/cloud-platform",
            "https://www.googleapis.com/auth/devstorage.full_control",
            "https://www.googleapis.com/auth/devstorage.read_write"
          ]
        },
        "get": {
          "description": "Returns metadata for the specified bucket.",
          "httpMethod": "GET",
          "id": "storage.buckets.get",
          "parameterOrder": [
            "bucket"
          ],
          "parameters": {
            "bucket": {
              "description": "Name of a bucket.",
              "location": "path",
              "required": true,
              "type": "string"
            },
            "ifMetagenerationMatch": {
              "description": "Makes the return of the bucket metadata conditional on whether the bucket's current metageneration matches the given value.",
              "format": "int64",
              "location": "query",
              "type": "string"
            },
            "ifMetagenerationNotMatch": {
              "description": "Makes the return of the bucket metadata conditional on whether the bucket's current metageneration does not match the given value.",
              "format": "int64",
              "location": "query",
              "type": "string"
            },
            "projection": {
              "description": "Set of properties to return. Defaults to noAcl.",
              "enum": [
                "full",
                "noAcl"
              ],
              "enumDescriptions": [
                "Include all properties.",
                "Omit owner, acl and defaultObjectAcl properties."
              ],
              "location": "query",
              "type": "string"
            },
            "userProject": {
              "description": "The project to be billed for this request. Required for Requester Pays buckets.",
              "location": "query",
              "type": "string"
            }
          },
          "path": "b/{bucket}",
          "response": {
            "$ref": "Bucket"
          },
          "scopes": [
            "https://www.googleapis.com/auth/cloud-platform",
            "https://www.googleapis.com/auth/cloud-platform.read-only",
            "https://www.googleapis.com/auth/devstorage.full_control",
            "https://www.googleapis.com/auth/devstorage.read_only",
            "https://www.googleapis.com/auth/devstorage.read_write"
          ]
        },
        "getIamPolicy": {
          "description": "Returns an IAM policy for the specified bucket.",
          "httpMethod": "GET",
          "id": "storage.buckets.getIamPolicy",
          "parameterOrder": [
            "bucket"
          ],
          "parameters": {
            "bucket": {
              "description": "Name of a bucket.",
              "location": "path",
              "required": true,
              "type": "string"
            },
            "optionsRequestedPolicyVersion": {
              "description": "The IAM policy format version to be returned. If the optionsRequestedPolicyVersion is for an older version that doesn't support part of the requested IAM policy, the request fails.",
              "format": "int32",
              "location": "query",
              "minimum": "1",
              "type": "integer"
            },
            "userProject": {
              "description": "The project to be billed for this request. Required for Requester Pays buckets.",
              "location": "query",
              "type": "string"
            }
          },
          "path": "b/{bucket}/iam",
          "response": {
            "$ref": "Policy"
          },
          "scopes": [
            "https://www.googleapis.com/auth/cloud-platform",
            "https://www.googleapis.com/auth/devstorage.full_control"
          ]
        },
        "getStorageLayout": {
          "description": "Returns the storage layout configuration for the specified bucket. Note that this operation requires storage.objects.list permission.",
          "httpMethod": "GET",
          "id": "storage.buckets.getStorageLayout",
          "parameterOrder": [
            "bucket"
          ],
          "parameters": {
            "bucket": {
              "description": "Name of a bucket.",
              "location": "path",
              "required": true,
              "type": "string"
            },
            "prefix": {
              "description": "An optional prefix used for permission check. It is useful when the caller only has storage.objects.list permission under a specific prefix.",
              "location": "query",
              "type": "string"
            }
          },
          "path": "b/{bucket}/storageLayout",
          "response": {
            "$ref": "BucketStorageLayout"
          },
          "scopes": [
            "https://www.googleapis.com/auth/cloud-platform",
            "https://www.googleapis.com/auth/cloud-platform.read-only",
            "https://www.googleapis.com/auth/devstorage.full_control",
            "https://www.googleapis.com/auth/devstorage.read_only",
            "https://www.googleapis.com/auth/devstorage.read_write"
          ]
        },
        "insert": {
          "description": "Creates a new bucket.",
          "httpMethod": "POST",
          "id": "storage.buckets.insert",
          "parameterOrder": [
            "project"
          ],
          "parameters": {
            "enableObjectRetention": {
              "default": "false",
              "description": "When set to true, object retention is enabled for this bucket.",
              "location": "query",
              "type": "boolean"
            },
            "predefinedAcl": {
              "description": "Apply a predefined set of access controls to this bucket.",
              "enum": [
                "authenticatedRead",
                "private",
                "projectPrivate",
                "publicRead",
                "publicReadWrite"
              ],
              "enumDescriptions": [
                "Project team owners get OWNER access, and allAuthenticatedUsers get READER access.",
                "Project team owners get OWNER access.",
                "Project team members get access according to their roles.",
                "Project team owners get OWNER access, and allUsers get READER access.",
                "Project team owners get OWNER access, and allUsers get WRITER access."
              ],
              "location": "query",
              "type": "string"
            },
            "predefinedDefaultObjectAcl": {
              "description": "Apply a predefined set of default object access controls to this bucket.",
              "enum": [
                "authenticatedRead",
                "bucketOwnerFullControl",
                "bucketOwnerRead",
                "private",
                "projectPrivate",
                "publicRead"
              ],
              "enumDescriptions": [
                "Object owner gets OWNER access, and allAuthenticatedUsers get READER access.",
                "Object owner gets OWNER access, and project team owners get OWNER access.",
                "Object owner gets OWNER access, and project team owners get READER access.",
                "Object owner gets OWNER access.",
                "Object owner gets OWNER access, and project team members get access according to their roles.",
                "Object owner gets OWNER access, and allUsers get READER access."
              ],
              "location": "query",
              "type": "string"
            },
            "project": {
              "description": "A valid API project identifier.",
              "location": "query",
              "required": true,
              "type": "string"
            },
            "projection": {
              "description": "Set of properties to return. Defaults to noAcl, unless the bucket resource specifies acl or defaultObjectAcl properties, when it defaults to full.",
              "enum": [
                "full",
                "noAcl"
              ],
              "enumDescriptions": [
                "Include all properties.",
                "Omit owner, acl and defaultObjectAcl properties."
              ],
              "location": "query",
              "type": "string"
            },
            "userProject": {
              "description": "The project to be billed for this request.",
              "location": "query",
              "type": "string"
            }
          },
          "path": "b",
          "request": {
            "$ref": "Bucket"
          },
          "response": {
            "$ref": "Bucket"
          },
          "scopes": [
            "https://www.googleapis.com/auth/cloud-platform",
            "https://www.googleapis.com/auth/devstorage.full_control",
            "https://www.googleapis.com/auth/devstorage.read_write"
          ]
        },
        "list": {
          "description": "Retrieves a list of buckets for a given project.",
          "httpMethod": "GET",
          "id": "storage.buckets.list",
          "parameterOrder": [
            "project"
          ],
          "parameters": {
            "maxResults": {
              "default": "1000",
              "description": "Maximum number of buckets to return in a single response. The service will use this parameter or 1,000 items, whichever is smaller.",
              "format": "uint32",
              "location": "query",
              "minimum": "0",
              "type": "integer"
            },
            "pageToken": {
              "description": "A previously-returned page token representing part of the larger set of results to view.",
              "location": "query",
              "type": "string"
            },
            "prefix": {
              "description": "Filter results to buckets whose names begin with this prefix.",
              "location": "query",
              "type": "string"
            },
            "project": {
              "description": "A valid API project identifier.",
              "location": "query",
              "required": true,
              "type": "string"
            },
            "projection": {
              "description": "Set of properties to return. Defaults to noAcl.",
              "enum": [
                "full",
                "noAcl"
              ],
              "enumDescriptions": [
                "Include all properties.",
                "Omit owner, acl and defaultObjectAcl properties."
              ],
              "location": "query",
              "type": "string"
            },
            "userProject": {
              "description": "The project to be billed for this request.",
              "location": "query",
              "type": "string"
            }
          },
          "path": "b",
          "response": {
            "$ref": "Buckets"
          },
          "scopes": [
            "https://www.googleapis.com/auth/cloud-platform",
            "https://www.googleapis.com/auth/cloud-platform.read-only",
            "https://www.googleapis.com/auth/devstorage.full_control",
            "https://www.googleapis.com/auth/devstorage.read_only",
            "https://www.googleapis.com/auth/devstorage.read_write"
          ]
        },
        "lockRetentionPolicy": {
          "description": "Locks retention policy on a bucket.",
          "httpMethod": "POST",
          "id": "storage.buckets.lockRetentionPolicy",
          "parameterOrder": [
            "bucket",
            "ifMetagenerationMatch"
          ],
          "parameters": {
            "bucket": {
              "description": "Name of a bucket.",
              "location": "path",
              "required": true,
              "type": "string"
            },
            "ifMetagenerationMatch": {
              "description": "Makes the operation conditional on whether bucket's current metageneration matches the given value.",
              "format": "int64",
              "location": "query",
              "required": true,
              "type": "string"
            },
            "userProject": {
              "description": "The project to be billed for this request. Required for Requester Pays buckets.",
              "location": "query",
              "type": "string"
            }
          },
          "path": "b/{bucket}/lockRetentionPolicy",
          "response": {
            "$ref": "Bucket"
          },
          "scopes": [
            "https://www.googleapis.com/auth/cloud-platform",
            "https://www.googleapis.com/auth/devstorage.full_control",
            "https://www.googleapis.com/auth/devstorage.read_write"
          ]
        },
        "patch": {
          "description": "Patches a bucket. Changes to the bucket will be readable immediately after writing, but configuration changes may take time to propagate.",
          "httpMethod": "PATCH",
          "id": "storage.buckets.patch",
          "parameterOrder": [
            "bucket"
          ],
          "parameters": {
            "bucket": {
              "description": "Name of a bucket.",
              "location": "path",
              "required": true,
              "type": "string"
            },
            "ifMetagenerationMatch": {
              "description": "Makes the return of the bucket metadata conditional on whether the bucket's current metageneration matches the given value.",
              "format": "int64",
              "location": "query",
              "type": "string"
            },
            "ifMetagenerationNotMatch": {
              "description": "Makes the return of the bucket metadata conditional on whether the bucket's current metageneration does not match the given value.",
              "format": "int64",
              "location": "query",
              "type": "string"
            },
            "predefinedAcl": {
              "description": "Apply a predefined set of access controls to this bucket.",
              "enum": [
                "authenticatedRead",
                "private",
                "projectPrivate",
                "publicRead",
                "publicReadWrite"
              ],
              "enumDescriptions": [
                "Project team owners get OWNER access, and allAuthenticatedUsers get READER access.",
                "Project team owners get OWNER access.",
                "Project team members get access according to their roles.",
                "Project team owners get OWNER access, and allUsers get READER access.",
                "Project team owners get OWNER access, and allUsers get WRITER access."
              ],
              "location": "query",
              "type": "string"
            },
            "predefinedDefaultObjectAcl": {
              "description": "Apply a predefined set of default object access controls to this bucket.",
              "enum": [
                "authenticatedRead",
                "bucketOwnerFullControl",
                "bucketOwnerRead",
                "private",
                "projectPrivate",
                "publicRead"
              ],
              "enumDescriptions": [
                "Object owner gets OWNER access, and allAuthenticatedUsers get READER access.",
                "Object owner gets OWNER access, and project team owners get OWNER access.",
                "Object owner gets OWNER access, and project team owners get READER access.",
                "Object owner gets OWNER access.",
                "Object owner gets OWNER access, and project team members get access according to their roles.",
                "Object owner gets OWNER access, and allUsers get READER access."
              ],
              "location": "query",
              "type": "string"
            },
            "projection": {
              "description": "Set of properties to return. Defaults to full.",
              "enum": [
                "full",
                "noAcl"
              ],
              "enumDescriptions": [
                "Include all properties.",
                "Omit owner, acl and defaultObjectAcl properties."
              ],
              "location": "query",
              "type": "string"
            },
            "userProject": {
              "description": "The project to be billed for this request. Required for Requester Pays buckets.",
              "location": "query",
              "type": "string"
            }
          },
          "path": "b/{bucket}",
          "request": {
            "$ref": "Bucket"
          },
          "response": {
            "$ref": "Bucket"
          },
          "scopes": [
            "https://www.googleapis.com/auth/cloud-platform",
            "https://www.googleapis.com/auth/devstorage.full_control"
          ]
        },
        "setIamPolicy": {
          "description": "Updates an IAM policy for the specified bucket.",
          "httpMethod": "PUT",
          "id": "storage.buckets.setIamPolicy",
          "parameterOrder": [
            "bucket"
          ],
          "parameters": {
            "bucket": {
              "description": "Name of a bucket.",
              "location": "path",
              "required": true,
              "type": "string"
            },
            "userProject": {
              "description": "The project to be billed for this request. Required for Requester Pays buckets.",
              "location": "query",
              "type": "string"
            }
          },
          "path": "b/{bucket}/iam",
          "request": {
            "$ref": "Policy"
          },
          "response": {
            "$ref": "Policy"
          },
          "scopes": [
            "https://www.googleapis.com/auth/cloud-platform",
            "https://www.googleapis.com/auth/devstorage.full_control"
          ]
        },
        "testIamPermissions": {
          "description": "Tests a set of permissions on the given bucket to see which, if any, are held by the caller.",
          "httpMethod": "GET",
          "id": "storage.buckets.testIamPermissions",
          "parameterOrder": [
            "bucket",
            "permissions"
          ],
          "parameters": {
            "bucket": {
              "description": "Name of a bucket.",
              "location": "path",
              "required": true,
              "type": "string"
            },
            "permissions": {
              "description": "Permissions to test.",
              "location": "query",
              "repeated": true,
              "required": true,
              "type": "string"
            },
            "userProject": {
              "description": "The project to be billed for this request. Required for Requester Pays buckets.",
              "location": "query",
              "type": "string"
            }
          },
          "path": "b/{bucket}/iam/testPermissions",
          "response": {
            "$ref": "TestIamPermissionsResponse"
          },
          "scopes": [
            "https://www.googleapis.com/auth/cloud-platform",
            "https://www.googleapis.com/auth/cloud-platform.read-only",
            "https://www.googleapis.com/auth/devstorage.full_control",
            "https://www.googleapis.com/auth/devstorage.read_only",
            "https://www.googleapis.com/auth/devstorage.read_write"
          ]
        },
        "update": {
          "description": "Updates a bucket. Changes to the bucket will be readable immediately after writing, but configuration changes may take time to propagate.",
          "httpMethod": "PUT",
          "id": "storage.buckets.update",
          "parameterOrder": [
            "bucket"
          ],
          "parameters": {
            "bucket": {
              "description": "Name of a bucket.",
              "location": "path",
              "required": true,
              "type": "string"
            },
            "ifMetagenerationMatch": {
              "description": "Makes the return of the bucket metadata conditional on whether the bucket's current metageneration matches the given value.",
              "format": "int64",
              "location": "query",
              "type": "string"
            },
            "ifMetagenerationNotMatch": {
              "description": "Makes the return of the bucket metadata conditional on whether the bucket's current metageneration does not match the given value.",
              "format": "int64",
              "location": "query",
              "type": "string"
            },
            "predefinedAcl": {
              "description": "Apply a predefined set of access controls to this bucket.",
              "enum": [
                "authenticatedRead",
                "private",
                "projectPrivate",
                "publicRead",
                "publicReadWrite"
              ],
              "enumDescriptions": [
                "Project team owners get OWNER access, and allAuthenticatedUsers get READER access.",
                "Project team owners get OWNER access.",
                "Project team members get access according to their roles.",
                "Project team owners get OWNER access, and allUsers get READER access.",
                "Project team owners get OWNER access, and allUsers get WRITER access."
              ],
              "location": "query",
              "type": "string"
            },
            "predefinedDefaultObjectAcl": {
              "description": "Apply a predefined set of default object access controls to this bucket.",
              "enum": [
                "authenticatedRead",
                "bucketOwnerFullControl",
                "bucketOwnerRead",
                "private",
                "projectPrivate",
                "publicRead"
              ],
              "enumDescriptions": [
                "Object owner gets OWNER access, and allAuthenticatedUsers get READER access.",
                "Object owner gets OWNER access, and project team owners get OWNER access.",
                "Object owner gets OWNER access, and project team owners get READER access.",
                "Object owner gets OWNER access.",
                "Object owner gets OWNER access, and project team members get access according to their roles.",
                "Object owner gets OWNER access, and allUsers get READER access."
              ],
              "location": "query",
              "type": "string"
            },
            "projection": {
              "description": "Set of properties to return. Defaults to full.",
              "enum": [
                "full",
                "noAcl"
              ],
              "enumDescriptions": [
                "Include all properties.",
                "Omit owner, acl and defaultObjectAcl properties."
              ],
              "location": "query",
              "type": "string"
            },
            "userProject": {
              "description": "The project to be billed for this request. Required for Requester Pays buckets.",
              "location": "query",
              "type": "string"
            }
          },
          "path": "b/{bucket}",
          "request": {
            "$ref": "Bucket"
          },
          "response": {
            "$ref": "Bucket"
          },
          "scopes": [
            "https://www.googleapis.com/auth/cloud-platform",
            "https://www.googleapis.com/auth/devstorage.full_control"
          ]
        }
      }
    },
    "channels": {
      "methods": {
        "stop": {
          "description": "Stop watching resources through this channel",
          "httpMethod": "POST",
          "id": "storage.channels.stop",
          "path": "channels/stop",
          "request": {
            "$ref": "Channel",
            "parameterName": "resource"
          },
          "scopes": [
            "https://www.googleapis.com/auth/cloud-platform",
            "https://www.googleapis.com/auth/cloud-platform.read-only",
            "https://www.googleapis.com/auth/devstorage.full_control",
            "https://www.googleapis.com/auth/devstorage.read_only",
            "https://www.googleapis.com/auth/devstorage.read_write"
          ]
        }
      }
    },
    "defaultObjectAccessControls": {
      "methods": {
        "delete": {
          "description": "Permanently deletes the default object ACL entry for the specified entity on the specified bucket.",
          "httpMethod": "DELETE",
          "id": "storage.defaultObjectAccessControls.delete",
          "parameterOrder": [
            "bucket",
            "entity"
          ],
          "parameters": {
            "bucket": {
              "description": "Name of a bucket.",
              "location": "path",
              "required": true,
              "type": "string"
            },
            "entity": {
              "description": "The entity holding the permission. Can be user-userId, user-emailAddress, group-groupId, group-emailAddress, allUsers, or allAuthenticatedUsers.",
              "location": "path",
              "required": true,
              "type": "string"
            },
            "userProject": {
              "description": "The project to be billed for this request. Required for Requester Pays buckets.",
              "location": "query",
              "type": "string"
            }
          },
          "path": "b/{bucket}/defaultObjectAcl/{entity}",
          "scopes": [
            "https://www.googleapis.com/auth/cloud-platform",
            "https://www.googleapis.com/auth/devstorage.full_control"
          ]
        },
        "get": {
          "description": "Returns the default object ACL entry for the specified entity on the specified bucket.",
          "httpMethod": "GET",
          "id": "storage.defaultObjectAccessControls.get",
          "parameterOrder": [
            "bucket",
            "entity"
          ],
          "parameters": {
            "bucket": {
              "description": "Name of a bucket.",
              "location": "path",
              "required": true,
              "type": "string"
            },
            "entity": {
              "description": "The entity holding the permission. Can be user-userId, user-emailAddress, group-groupId, group-emailAddress, allUsers, or allAuthenticatedUsers.",
              "location": "path",
              "required": true,
              "type": "string"
            },
            "userProject": {
              "description": "The project to be billed for this request. Required for Requester Pays buckets.",
              "location": "query",
              "type": "string"
            }
          },
          "path": "b/{bucket}/defaultObjectAcl/{entity}",
          "response": {
            "$ref": "ObjectAccessControl"
          },
          "scopes": [
            "https://www.googleapis.com/auth/cloud-platform",
            "https://www.googleapis.com/auth/devstorage.full_control"
          ]
        },
        "insert": {
          "description": "Creates a new default object ACL entry on the specified bucket.",
          "httpMethod": "POST",
          "id": "storage.defaultObjectAccessControls.insert",
          "parameterOrder": [
            "bucket"
          ],
          "parameters": {
            "bucket": {
              "description": "Name of a bucket.",
              "location": "path",
              "required": true,
              "type": "string"
            },
            "userProject": {
              "description": "The project to be billed for this request. Required for Requester Pays buckets.",
              "location": "query",
              "type": "string"
            }
          },
          "path": "b/{bucket}/defaultObjectAcl",
          "request": {
            "$ref": "ObjectAccessControl"
          },
          "response": {
            "$ref": "ObjectAccessControl"
          },
          "scopes": [
            "https://www.googleapis.com/auth/cloud-platform",
            "https://www.googleapis.com/auth/devstorage.full_control"
          ]
        },
        "list": {
          "description": "Retrieves default object ACL entries on the specified bucket.",
          "httpMethod": "GET",
          "id": "storage.defaultObjectAccessControls.list",
          "parameterOrder": [
            "bucket"
          ],
          "parameters": {
            "bucket": {
              "description": "Name of a bucket.",
              "location": "path",
              "required": true,
              "type": "string"
            },
            "ifMetagenerationMatch": {
              "description": "If present, only return default ACL listing if the bucket's current metageneration matches this value.",
              "format": "int64",
              "location": "query",
              "type": "string"
            },
            "ifMetagenerationNotMatch": {
              "description": "If present, only return default ACL listing if the bucket's current metageneration does not match the given value.",
              "format": "int64",
              "location": "query",
              "type": "string"
            },
            "userProject": {
              "description": "The project to be billed for this request. Required for Requester Pays buckets.",
              "location": "query",
              "type": "string"
            }
          },
          "path": "b/{bucket}/defaultObjectAcl",
          "response": {
            "$ref": "ObjectAccessControls"
          },
          "scopes": [
            "https://www.googleapis.com/auth/cloud-platform",
            "https://www.googleapis.com/auth/devstorage.full_control"
          ]
        },
        "patch": {
          "description": "Patches a default object ACL entry on the specified bucket.",
          "httpMethod": "PATCH",
          "id": "storage.defaultObjectAccessControls.patch",
          "parameterOrder": [
            "bucket",
            "entity"
          ],
          "parameters": {
            "bucket": {
              "description": "Name of a bucket.",
              "location": "path",
              "required": true,
              "type": "string"
            },
            "entity": {
              "description": "The entity holding the permission. Can be user-userId, user-emailAddress, group-groupId, group-emailAddress, allUsers, or allAuthenticatedUsers.",
              "location": "path",
              "required": true,
              "type": "string"
            },
            "userProject": {
              "description": "The project to be billed for this request. Required for Requester Pays buckets.",
              "location": "query",
              "type": "string"
            }
          },
          "path": "b/{bucket}/defaultObjectAcl/{entity}",
          "request": {
            "$ref": "ObjectAccessControl"
          },
          "response": {
            "$ref": "ObjectAccessControl"
          },
          "scopes": [
            "https://www.googleapis.com/auth/cloud-platform",
            "https://www.googleapis.com/auth/devstorage.full_control"
          ]
        },
        "update": {
          "description": "Updates a default object ACL entry on the specified bucket.",
          "httpMethod": "PUT",
          "id": "storage.defaultObjectAccessControls.update",
          "parameterOrder": [
            "bucket",
            "entity"
          ],
          "parameters": {
            "bucket": {
              "description": "Name of a bucket.",
              "location": "path",
              "required": true,
              "type": "string"
            },
            "entity": {
              "description": "The entity holding the permission. Can be user-userId, user-emailAddress, group-groupId, group-emailAddress, allUsers, or allAuthenticatedUsers.",
              "location": "path",
              "required": true,
              "type": "string"
            },
            "userProject": {
              "description": "The project to be billed for this request. Required for Requester Pays buckets.",
              "location": "query",
              "type": "string"
            }
          },
          "path": "b/{bucket}/defaultObjectAcl/{entity}",
          "request": {
            "$ref": "ObjectAccessControl"
          },
          "response": {
            "$ref": "ObjectAccessControl"
          },
          "scopes": [
            "https://www.googleapis.com/auth/cloud-platform",
            "https://www.googleapis.com/auth/devstorage.full_control"
          ]
        }
      }
    },
    "folders": {
      "methods": {
        "delete": {
          "description": "Permanently deletes a folder. Only applicable to buckets with hierarchical namespace enabled.",
          "httpMethod": "DELETE",
          "id": "storage.folders.delete",
          "parameterOrder": [
            "bucket",
            "folder"
          ],
          "parameters": {
            "bucket": {
              "description": "Name of the bucket in which the folder resides.",
              "location": "path",
              "required": true,
              "type": "string"
            },
            "folder": {
              "description": "Name of a folder.",
              "location": "path",
              "required": true,
              "type": "string"
            },
            "ifMetagenerationMatch": {
              "description": "If set, only deletes the folder if its metageneration matches this value.",
              "format": "int64",
              "location": "query",
              "type": "string"
            },
            "ifMetagenerationNotMatch": {
              "description": "If set, only deletes the folder if its metageneration does not match this value.",
              "format": "int64",
              "location": "query",
              "type": "string"
            }
          },
          "path": "b/{bucket}/folders/{folder}",
          "scopes": [
            "https://www.googleapis.com/auth/cloud-platform",
            "https://www.googleapis.com/auth/devstorage.full_control",
            "https://www.googleapis.com/auth/devstorage.read_write"
          ]
        },
        "get": {
          "description": "Returns metadata for the specified folder. Only applicable to buckets with hierarchical namespace enabled.",
          "httpMethod": "GET",
          "id": "storage.folders.get",
          "parameterOrder": [
            "bucket",
            "folder"
          ],
          "parameters": {
            "bucket": {
              "description": "Name of the bucket in which the folder resides.",
              "location": "path",
              "required": true,
              "type": "string"
            },
            "folder": {
              "description": "Name of a folder.",
              "location": "path",
              "required": true,
              "type": "string"
            },
            "ifMetagenerationMatch": {
              "description": "Makes the return of the folder metadata conditional on whether the folder's current metageneration matches the given value.",
              "format": "int64",
              "location": "query",
              "type": "string"
            },
            "ifMetagenerationNotMatch": {
              "description": "Makes the return of the folder metadata conditional on whether the folder's current metageneration does not match the given value.",
              "format": "int64",
              "location": "query",
              "type": "string"
            }
          },
          "path": "b/{bucket}/folders/{folder}",
          "response": {
            "$ref": "Folder"
          },
          "scopes": [
            "https://www.googleapis.com/auth/cloud-platform",
            "https://www.googleapis.com/auth/cloud-platform.read-only",
            "https://www.googleapis.com/auth/devstorage.full_control",
            "https://www.googleapis.com/auth/devstorage.read_only",
            "https://www.googleapis.com/auth/devstorage.read_write"
          ]
        },
        "insert": {
          "description": "Creates a new folder. Only applicable to buckets with hierarchical namespace enabled.",
          "httpMethod": "POST",
          "id": "storage.folders.insert",
          "parameterOrder": [
            "bucket"
          ],
          "parameters": {
            "bucket": {
              "description": "Name of the bucket in which the folder resides.",
              "location": "path",
              "required": true,
              "type": "string"
            },
            "recursive": {
              "description": "If true, any parent folder which doesn’t exist will be created automatically.",
              "location": "query",
              "type": "boolean"
            }
          },
          "path": "b/{bucket}/folders",
          "request": {
            "$ref": "Folder"
          },
          "response": {
            "$ref": "Folder"
          },
          "scopes": [
            "https://www.googleapis.com/auth/cloud-platform",
            "https://www.googleapis.com/auth/devstorage.full_control",
            "https://www.googleapis.com/auth/devstorage.read_write"
          ]
        },
        "list": {
          "description": "Retrieves a list of folders matching the criteria. Only applicable to buckets with hierarchical namespace enabled.",
          "httpMethod": "GET",
          "id": "storage.folders.list",
          "parameterOrder": [
            "bucket"
          ],
          "parameters": {
            "bucket": {
              "description": "Name of the bucket in which to look for folders.",
              "location": "path",
              "required": true,
              "type": "string"
            },
            "delimiter": {
              "description": "Returns results in a directory-like mode. The only supported value is '/'. If set, items will only contain folders that either exactly match the prefix, or are one level below the prefix.",
              "location": "query",
              "type": "string"
            },
            "endOffset": {
              "description": "Filter results to folders whose names are lexicographically before endOffset. If startOffset is also set, the folders listed will have names between startOffset (inclusive) and endOffset (exclusive).",
              "location": "query",
              "type": "string"
            },
            "pageSize": {
              "description": "Maximum number of items to return in a single page of responses.",
              "format": "int32",
              "location": "query",
              "minimum": "0",
              "type": "integer"
            },
            "pageToken": {
              "description": "A previously-returned page token representing part of the larger set of results to view.",
              "location": "query",
              "type": "string"
            },
            "prefix": {
              "description": "Filter results to folders whose paths begin with this prefix. If set, the value must either be an empty string or end with a '/'.",
              "location": "query",
              "type": "string"
            },
            "startOffset": {
              "description": "Filter results to folders whose names are lexicographically equal to or after startOffset. If endOffset is also set, the folders listed will have names between startOffset (inclusive) and endOffset (exclusive).",
              "location": "query",
              "type": "string"
            }
          },
          "path": "b/{bucket}/folders",
          "response": {
            "$ref": "Folders"
          },
          "scopes": [
            "https://www.googleapis.com/auth/cloud-platform",
            "https://www.googleapis.com/auth/cloud-platform.read-only",
            "https://www.googleapis.com/auth/devstorage.full_control",
            "https://www.googleapis.com/auth/devstorage.read_only",
            "https://www.googleapis.com/auth/devstorage.read_write"
          ]
        },
        "rename": {
          "description": "Renames a source folder to a destination folder. Only applicable to buckets with hierarchical namespace enabled.",
          "httpMethod": "POST",
          "id": "storage.folders.rename",
          "parameterOrder": [
            "bucket",
            "sourceFolder",
            "destinationFolder"
          ],
          "parameters": {
            "bucket": {
              "description": "Name of the bucket in which the folders are in.",
              "location": "path",
              "required": true,
              "type": "string"
            },
            "destinationFolder": {
              "description": "Name of the destination folder.",
              "location": "path",
              "required": true,
              "type": "string"
            },
            "ifSourceMetagenerationMatch": {
              "description": "Makes the operation conditional on whether the source object's current metageneration matches the given value.",
              "format": "int64",
              "location": "query",
              "type": "string"
            },
            "ifSourceMetagenerationNotMatch": {
              "description": "Makes the operation conditional on whether the source object's current metageneration does not match the given value.",
              "format": "int64",
              "location": "query",
              "type": "string"
            },
            "sourceFolder": {
              "description": "Name of the source folder.",
              "location": "path",
              "required": true,
              "type": "string"
            }
          },
          "path": "b/{bucket}/folders/{sourceFolder}/renameTo/folders/{destinationFolder}",
          "response": {
            "$ref": "GoogleLongrunningOperation"
          },
          "scopes": [
            "https://www.googleapis.com/auth/cloud-platform",
            "https://www.googleapis.com/auth/devstorage.full_control",
            "https://www.googleapis.com/auth/devstorage.read_write"
          ]
        }
      }
    },
    "managedFolders": {
      "methods": {
        "delete": {
          "description": "Permanently deletes a managed folder.",
          "httpMethod": "DELETE",
          "id": "storage.managedFolders.delete",
          "parameterOrder": [
            "bucket",
            "managedFolder"
          ],
          "parameters": {
            "allowNonEmpty": {
              "description": "Allows the deletion of a managed folder even if it is not empty. A managed folder is empty if there are no objects or managed folders that it applies to. Callers must have storage.managedFolders.setIamPolicy permission.",
              "location": "query",
              "type": "boolean"
            },
            "bucket": {
              "description": "Name of the bucket containing the managed folder.",
              "location": "path",
              "required": true,
              "type": "string"
            },
            "ifMetagenerationMatch": {
              "description": "If set, only deletes the managed folder if its metageneration matches this value.",
              "format": "int64",
              "location": "query",
              "type": "string"
            },
            "ifMetagenerationNotMatch": {
              "description": "If set, only deletes the managed folder if its metageneration does not match this value.",
              "format": "int64",
              "location": "query",
              "type": "string"
            },
            "managedFolder": {
              "description": "The managed folder name/path.",
              "location": "path",
              "required": true,
              "type": "string"
            }
          },
          "path": "b/{bucket}/managedFolders/{managedFolder}",
          "scopes": [
            "https://www.googleapis.com/auth/cloud-platform",
            "https://www.googleapis.com/auth/devstorage.full_control",
            "https://www.googleapis.com/auth/devstorage.read_write"
          ]
        },
        "get": {
          "description": "Returns metadata of the specified managed folder.",
          "httpMethod": "GET",
          "id": "storage.managedFolders.get",
          "parameterOrder": [
            "bucket",
            "managedFolder"
          ],
          "parameters": {
            "bucket": {
              "description": "Name of the bucket containing the managed folder.",
              "location": "path",
              "required": true,
              "type": "string"
            },
            "ifMetagenerationMatch": {
              "description": "Makes the return of the managed folder metadata conditional on whether the managed folder's current metageneration matches the given value.",
              "format": "int64",
              "location": "query",
              "type": "string"
            },
            "ifMetagenerationNotMatch": {
              "description": "Makes the return of the managed folder metadata conditional on whether the managed folder's current metageneration does not match the given value.",
              "format": "int64",
              "location": "query",
              "type": "string"
            },
            "managedFolder": {
              "description": "The managed folder name/path.",
              "location": "path",
              "required": true,
              "type": "string"
            }
          },
          "path": "b/{bucket}/managedFolders/{managedFolder}",
          "response": {
            "$ref": "ManagedFolder"
          },
          "scopes": [
            "https://www.googleapis.com/auth/cloud-platform",
            "https://www.googleapis.com/auth/cloud-platform.read-only",
            "https://www.googleapis.com/auth/devstorage.full_control",
            "https://www.googleapis.com/auth/devstorage.read_only",
            "https://www.googleapis.com/auth/devstorage.read_write"
          ]
        },
        "getIamPolicy": {
          "description": "Returns an IAM policy for the specified managed folder.",
          "httpMethod": "GET",
          "id": "storage.managedFolders.getIamPolicy",
          "parameterOrder": [
            "bucket",
            "managedFolder"
          ],
          "parameters": {
            "bucket": {
              "description": "Name of the bucket containing the managed folder.",
              "location": "path",
              "required": true,
              "type": "string"
            },
            "managedFolder": {
              "description": "The managed folder name/path.",
              "location": "path",
              "required": true,
              "type": "string"
            },
            "optionsRequestedPolicyVersion": {
              "description": "The IAM policy format version to be returned. If the optionsRequestedPolicyVersion is for an older version that doesn't support part of the requested IAM policy, the request fails.",
              "format": "int32",
              "location": "query",
              "minimum": "1",
              "type": "integer"
            },
            "userProject": {
              "description": "The project to be billed for this request. Required for Requester Pays buckets.",
              "location": "query",
              "type": "string"
            }
          },
          "path": "b/{bucket}/managedFolders/{managedFolder}/iam",
          "response": {
            "$ref": "Policy"
          },
          "scopes": [
            "https://www.googleapis.com/auth/cloud-platform",
            "https://www.googleapis.com/auth/cloud-platform.read-only",
            "https://www.googleapis.com/auth/devstorage.full_control",
            "https://www.googleapis.com/auth/devstorage.read_only",
            "https://www.googleapis.com/auth/devstorage.read_write"
          ]
        },
        "insert": {
          "description": "Creates a new managed folder.",
          "httpMethod": "POST",
          "id": "storage.managedFolders.insert",
          "parameterOrder": [
            "bucket"
          ],
          "parameters": {
            "bucket": {
              "description": "Name of the bucket containing the managed folder.",
              "location": "path",
              "required": true,
              "type": "string"
            }
          },
          "path": "b/{bucket}/managedFolders",
          "request": {
            "$ref": "ManagedFolder"
          },
          "response": {
            "$ref": "ManagedFolder"
          },
          "scopes": [
            "https://www.googleapis.com/auth/cloud-platform",
            "https://www.googleapis.com/auth/devstorage.full_control",
            "https://www.googleapis.com/auth/devstorage.read_write"
          ]
        },
        "list": {
          "description": "Lists managed folders in the given bucket.",
          "httpMethod": "GET",
          "id": "storage.managedFolders.list",
          "parameterOrder": [
            "bucket"
          ],
          "parameters": {
            "bucket": {
              "description": "Name of the bucket containing the managed folder.",
              "location": "path",
              "required": true,
              "type": "string"
            },
            "pageSize": {
              "description": "Maximum number of items to return in a single page of responses.",
              "format": "int32",
              "location": "query",
              "minimum": "0",
              "type": "integer"
            },
            "pageToken": {
              "description": "A previously-returned page token representing part of the larger set of results to view.",
              "location": "query",
              "type": "string"
            },
            "prefix": {
              "description": "The managed folder name/path prefix to filter the output list of results.",
              "location": "query",
              "type": "string"
            }
          },
          "path": "b/{bucket}/managedFolders",
          "response": {
            "$ref": "ManagedFolders"
          },
          "scopes": [
            "https://www.googleapis.com/auth/cloud-platform",
            "https://www.googleapis.com/auth/cloud-platform.read-only",
            "https://www.googleapis.com/auth/devstorage.full_control",
            "https://www.googleapis.com/auth/devstorage.read_only",
            "https://www.googleapis.com/auth/devstorage.read_write"
          ]
        },
        "setIamPolicy": {
          "description": "Updates an IAM policy for the specified managed folder.",
          "httpMethod": "PUT",
          "id": "storage.managedFolders.setIamPolicy",
          "parameterOrder": [
            "bucket",
            "managedFolder"
          ],
          "parameters": {
            "bucket": {
              "description": "Name of the bucket containing the managed folder.",
              "location": "path",
              "required": true,
              "type": "string"
            },
            "managedFolder": {
              "description": "The managed folder name/path.",
              "location": "path",
              "required": true,
              "type": "string"
            },
            "userProject": {
              "description": "The project to be billed for this request. Required for Requester Pays buckets.",
              "location": "query",
              "type": "string"
            }
          },
          "path": "b/{bucket}/managedFolders/{managedFolder}/iam",
          "request": {
            "$ref": "Policy"
          },
          "response": {
            "$ref": "Policy"
          },
          "scopes": [
            "https://www.googleapis.com/auth/cloud-platform",
            "https://www.googleapis.com/auth/devstorage.full_control"
          ]
        },
        "testIamPermissions": {
          "description": "Tests a set of permissions on the given managed folder to see which, if any, are held by the caller.",
          "httpMethod": "GET",
          "id": "storage.managedFolders.testIamPermissions",
          "parameterOrder": [
            "bucket",
            "managedFolder",
            "permissions"
          ],
          "parameters": {
            "bucket": {
              "description": "Name of the bucket containing the managed folder.",
              "location": "path",
              "required": true,
              "type": "string"
            },
            "managedFolder": {
              "description": "The managed folder name/path.",
              "location": "path",
              "required": true,
              "type": "string"
            },
            "permissions": {
              "description": "Permissions to test.",
              "location": "query",
              "repeated": true,
              "required": true,
              "type": "string"
            },
            "userProject": {
              "description": "The project to be billed for this request. Required for Requester Pays buckets.",
              "location": "query",
              "type": "string"
            }
          },
          "path": "b/{bucket}/managedFolders/{managedFolder}/iam/testPermissions",
          "response": {
            "$ref": "TestIamPermissionsResponse"
          },
          "scopes": [
            "https://www.googleapis.com/auth/cloud-platform",
            "https://www.googleapis.com/auth/cloud-platform.read-only",
            "https://www.googleapis.com/auth/devstorage.full_control",
            "https://www.googleapis.com/auth/devstorage.read_only",
            "https://www.googleapis.com/auth/devstorage.read_write"
          ]
        }
      }
    },
    "notifications": {
      "methods": {
        "delete": {
          "description": "Permanently deletes a notification subscription.",
          "httpMethod": "DELETE",
          "id": "storage.notifications.delete",
          "parameterOrder": [
            "bucket",
            "notification"
          ],
          "parameters": {
            "bucket": {
              "description": "The parent bucket of the notification.",
              "location": "path",
              "required": true,
              "type": "string"
            },
            "notification": {
              "description": "ID of the notification to delete.",
              "location": "path",
              "required": true,
              "type": "string"
            },
            "userProject": {
              "description": "The project to be billed for this request. Required for Requester Pays buckets.",
              "location": "query",
              "type": "string"
            }
          },
          "path": "b/{bucket}/notificationConfigs/{notification}",
          "scopes": [
            "https://www.googleapis.com/auth/cloud-platform",
            "https://www.googleapis.com/auth/devstorage.full_control",
            "https://www.googleapis.com/auth/devstorage.read_write"
          ]
        },
        "get": {
          "description": "View a notification configuration.",
          "httpMethod": "GET",
          "id": "storage.notifications.get",
          "parameterOrder": [
            "bucket",
            "notification"
          ],
          "parameters": {
            "bucket": {
              "description": "The parent bucket of the notification.",
              "location": "path",
              "required": true,
              "type": "string"
            },
            "notification": {
              "description": "Notification ID",
              "location": "path",
              "required": true,
              "type": "string"
            },
            "userProject": {
              "description": "The project to be billed for this request. Required for Requester Pays buckets.",
              "location": "query",
              "type": "string"
            }
          },
          "path": "b/{bucket}/notificationConfigs/{notification}",
          "response": {
            "$ref": "Notification"
          },
          "scopes": [
            "https://www.googleapis.com/auth/cloud-platform",
            "https://www.googleapis.com/auth/cloud-platform.read-only",
            "https://www.googleapis.com/auth/devstorage.full_control",
            "https://www.googleapis.com/auth/devstorage.read_only",
            "https://www.googleapis.com/auth/devstorage.read_write"
          ]
        },
        "insert": {
          "description": "Creates a notification subscription for a given bucket.",
          "httpMethod": "POST",
          "id": "storage.notifications.insert",
          "parameterOrder": [
            "bucket"
          ],
          "parameters": {
            "bucket": {
              "description": "The parent bucket of the notification.",
              "location": "path",
              "required": true,
              "type": "string"
            },
            "userProject": {
              "description": "The project to be billed for this request. Required for Requester Pays buckets.",
              "location": "query",
              "type": "string"
            }
          },
          "path": "b/{bucket}/notificationConfigs",
          "request": {
            "$ref": "Notification"
          },
          "response": {
            "$ref": "Notification"
          },
          "scopes": [
            "https://www.googleapis.com/auth/cloud-platform",
            "https://www.googleapis.com/auth/devstorage.full_control",
            "https://www.googleapis.com/auth/devstorage.read_write"
          ]
        },
        "list": {
          "description": "Retrieves a list of notification subscriptions for a given bucket.",
          "httpMethod": "GET",
          "id": "storage.notifications.list",
          "parameterOrder": [
            "bucket"
          ],
          "parameters": {
            "bucket": {
              "description": "Name of a Google Cloud Storage bucket.",
              "location": "path",
              "required": true,
              "type": "string"
            },
            "userProject": {
              "description": "The project to be billed for this request. Required for Requester Pays buckets.",
              "location": "query",
              "type": "string"
            }
          },
          "path": "b/{bucket}/notificationConfigs",
          "response": {
            "$ref": "Notifications"
          },
          "scopes": [
            "https://www.googleapis.com/auth/cloud-platform",
            "https://www.googleapis.com/auth/cloud-platform.read-only",
            "https://www.googleapis.com/auth/devstorage.full_control",
            "https://www.googleapis.com/auth/devstorage.read_only",
            "https://www.googleapis.com/auth/devstorage.read_write"
          ]
        }
      }
    },
    "objectAccessControls": {
      "methods": {
        "delete": {
          "description": "Permanently deletes the ACL entry for the specified entity on the specified object.",
          "httpMethod": "DELETE",
          "id": "storage.objectAccessControls.delete",
          "parameterOrder": [
            "bucket",
            "object",
            "entity"
          ],
          "parameters": {
            "bucket": {
              "description": "Name of a bucket.",
              "location": "path",
              "required": true,
              "type": "string"
            },
            "entity": {
              "description": "The entity holding the permission. Can be user-userId, user-emailAddress, group-groupId, group-emailAddress, allUsers, or allAuthenticatedUsers.",
              "location": "path",
              "required": true,
              "type": "string"
            },
            "generation": {
              "description": "If present, selects a specific revision of this object (as opposed to the latest version, the default).",
              "format": "int64",
              "location": "query",
              "type": "string"
            },
            "object": {
              "description": "Name of the object. For information about how to URL encode object names to be path safe, see [Encoding URI Path Parts](https://cloud.google.com/storage/docs/request-endpoints#encoding).",
              "location": "path",
              "required": true,
              "type": "string"
            },
            "userProject": {
              "description": "The project to be billed for this request. Required for Requester Pays buckets.",
              "location": "query",
              "type": "string"
            }
          },
          "path": "b/{bucket}/o/{object}/acl/{entity}",
          "scopes": [
            "https://www.googleapis.com/auth/cloud-platform",
            "https://www.googleapis.com/auth/devstorage.full_control"
          ]
        },
        "get": {
          "description": "Returns the ACL entry for the specified entity on the specified object.",
          "httpMethod": "GET",
          "id": "storage.objectAccessControls.get",
          "parameterOrder": [
            "bucket",
            "object",
            "entity"
          ],
          "parameters": {
            "bucket": {
              "description": "Name of a bucket.",
              "location": "path",
              "required": true,
              "type": "string"
            },
            "entity": {
              "description": "The entity holding the permission. Can be user-userId, user-emailAddress, group-groupId, group-emailAddress, allUsers, or allAuthenticatedUsers.",
              "location": "path",
              "required": true,
              "type": "string"
            },
            "generation": {
              "description": "If present, selects a specific revision of this object (as opposed to the latest version, the default).",
              "format": "int64",
              "location": "query",
              "type": "string"
            },
            "object": {
              "description": "Name of the object. For information about how to URL encode object names to be path safe, see [Encoding URI Path Parts](https://cloud.google.com/storage/docs/request-endpoints#encoding).",
              "location": "path",
              "required": true,
              "type": "string"
            },
            "userProject": {
              "description": "The project to be billed for this request. Required for Requester Pays buckets.",
              "location": "query",
              "type": "string"
            }
          },
          "path": "b/{bucket}/o/{object}/acl/{entity}",
          "response": {
            "$ref": "ObjectAccessControl"
          },
          "scopes": [
            "https://www.googleapis.com/auth/cloud-platform",
            "https://www.googleapis.com/auth/devstorage.full_control"
          ]
        },
        "insert": {
          "description": "Creates a new ACL entry on the specified object.",
          "httpMethod": "POST",
          "id": "storage.objectAccessControls.insert",
          "parameterOrder": [
            "bucket",
            "object"
          ],
          "parameters": {
            "bucket": {
              "description": "Name of a bucket.",
              "location": "path",
              "required": true,
              "type": "string"
            },
            "generation": {
              "description": "If present, selects a specific revision of this object (as opposed to the latest version, the default).",
              "format": "int64",
              "location": "query",
              "type": "string"
            },
            "object": {
              "description": "Name of the object. For information about how to URL encode object names to be path safe, see [Encoding URI Path Parts](https://cloud.google.com/storage/docs/request-endpoints#encoding).",
              "location": "path",
              "required": true,
              "type": "string"
            },
            "userProject": {
              "description": "The project to be billed for this request. Required for Requester Pays buckets.",
              "location": "query",
              "type": "string"
            }
          },
          "path": "b/{bucket}/o/{object}/acl",
          "request": {
            "$ref": "ObjectAccessControl"
          },
          "response": {
            "$ref": "ObjectAccessControl"
          },
          "scopes": [
            "https://www.googleapis.com/auth/cloud-platform",
            "https://www.googleapis.com/auth/devstorage.full_control"
          ]
        },
        "list": {
          "description": "Retrieves ACL entries on the specified object.",
          "httpMethod": "GET",
          "id": "storage.objectAccessControls.list",
          "parameterOrder": [
            "bucket",
            "object"
          ],
          "parameters": {
            "bucket": {
              "description": "Name of a bucket.",
              "location": "path",
              "required": true,
              "type": "string"
            },
            "generation": {
              "description": "If present, selects a specific revision of this object (as opposed to the latest version, the default).",
              "format": "int64",
              "location": "query",
              "type": "string"
            },
            "object": {
              "description": "Name of the object. For information about how to URL encode object names to be path safe, see [Encoding URI Path Parts](https://cloud.google.com/storage/docs/request-endpoints#encoding).",
              "location": "path",
              "required": true,
              "type": "string"
            },
            "userProject": {
              "description": "The project to be billed for this request. Required for Requester Pays buckets.",
              "location": "query",
              "type": "string"
            }
          },
          "path": "b/{bucket}/o/{object}/acl",
          "response": {
            "$ref": "ObjectAccessControls"
          },
          "scopes": [
            "https://www.googleapis.com/auth/cloud-platform",
            "https://www.googleapis.com/auth/devstorage.full_control"
          ]
        },
        "patch": {
          "description": "Patches an ACL entry on the specified object.",
          "httpMethod": "PATCH",
          "id": "storage.objectAccessControls.patch",
          "parameterOrder": [
            "bucket",
            "object",
            "entity"
          ],
          "parameters": {
            "bucket": {
              "description": "Name of a bucket.",
              "location": "path",
              "required": true,
              "type": "string"
            },
            "entity": {
              "description": "The entity holding the permission. Can be user-userId, user-emailAddress, group-groupId, group-emailAddress, allUsers, or allAuthenticatedUsers.",
              "location": "path",
              "required": true,
              "type": "string"
            },
            "generation": {
              "description": "If present, selects a specific revision of this object (as opposed to the latest version, the default).",
              "format": "int64",
              "location": "query",
              "type": "string"
            },
            "object": {
              "description": "Name of the object. For information about how to URL encode object names to be path safe, see [Encoding URI Path Parts](https://cloud.google.com/storage/docs/request-endpoints#encoding).",
              "location": "path",
              "required": true,
              "type": "string"
            },
            "userProject": {
              "description": "The project to be billed for this request. Required for Requester Pays buckets.",
              "location": "query",
              "type": "string"
            }
          },
          "path": "b/{bucket}/o/{object}/acl/{entity}",
          "request": {
            "$ref": "ObjectAccessControl"
          },
          "response": {
            "$ref": "ObjectAccessControl"
          },
          "scopes": [
            "https://www.googleapis.com/auth/cloud-platform",
            "https://www.googleapis.com/auth/devstorage.full_control"
          ]
        },
        "update": {
          "description": "Updates an ACL entry on the specified object.",
          "httpMethod": "PUT",
          "id": "storage.objectAccessControls.update",
          "parameterOrder": [
            "bucket",
            "object",
            "entity"
          ],
          "parameters": {
            "bucket": {
              "description": "Name of a bucket.",
              "location": "path",
              "required": true,
              "type": "string"
            },
            "entity": {
              "description": "The entity holding the permission. Can be user-userId, user-emailAddress, group-groupId, group-emailAddress, allUsers, or allAuthenticatedUsers.",
              "location": "path",
              "required": true,
              "type": "string"
            },
            "generation": {
              "description": "If present, selects a specific revision of this object (as opposed to the latest version, the default).",
              "format": "int64",
              "location": "query",
              "type": "string"
            },
            "object": {
              "description": "Name of the object. For information about how to URL encode object names to be path safe, see [Encoding URI Path Parts](https://cloud.google.com/storage/docs/request-endpoints#encoding).",
              "location": "path",
              "required": true,
              "type": "string"
            },
            "userProject": {
              "description": "The project to be billed for this request. Required for Requester Pays buckets.",
              "location": "query",
              "type": "string"
            }
          },
          "path": "b/{bucket}/o/{object}/acl/{entity}",
          "request": {
            "$ref": "ObjectAccessControl"
          },
          "response": {
            "$ref": "ObjectAccessControl"
          },
          "scopes": [
            "https://www.googleapis.com/auth/cloud-platform",
            "https://www.googleapis.com/auth/devstorage.full_control"
          ]
        }
      }
    },
    "objects": {
      "methods": {
        "bulkRestore": {
          "description": "Initiates a long-running bulk restore operation on the specified bucket.",
          "httpMethod": "POST",
          "id": "storage.objects.bulkRestore",
          "parameterOrder": [
            "bucket"
          ],
          "parameters": {
            "bucket": {
              "description": "Name of the bucket in which the object resides.",
              "location": "path",
              "required": true,
              "type": "string"
            }
          },
          "path": "b/{bucket}/o/bulkRestore",
          "request": {
            "$ref": "BulkRestoreObjectsRequest"
          },
          "response": {
            "$ref": "GoogleLongrunningOperation"
          },
          "scopes": [
            "https://www.googleapis.com/auth/cloud-platform",
            "https://www.googleapis.com/auth/devstorage.full_control",
            "https://www.googleapis.com/auth/devstorage.read_write"
          ]
        },
        "compose": {
          "description": "Concatenates a list of existing objects into a new object in the same bucket.",
          "httpMethod": "POST",
          "id": "storage.objects.compose",
          "parameterOrder": [
            "destinationBucket",
            "destinationObject"
          ],
          "parameters": {
            "destinationBucket": {
              "description": "Name of the bucket containing the source objects. The destination object is stored in this bucket.",
              "location": "path",
              "required": true,
              "type": "string"
            },
            "destinationObject": {
              "description": "Name of the new object. For information about how to URL encode object names to be path safe, see [Encoding URI Path Parts](https://cloud.google.com/storage/docs/request-endpoints#encoding).",
              "location": "path",
              "required": true,
              "type": "string"
            },
            "destinationPredefinedAcl": {
              "description": "Apply a predefined set of access controls to the destination object.",
              "enum": [
                "authenticatedRead",
                "bucketOwnerFullControl",
                "bucketOwnerRead",
                "private",
                "projectPrivate",
                "publicRead"
              ],
              "enumDescriptions": [
                "Object owner gets OWNER access, and allAuthenticatedUsers get READER access.",
                "Object owner gets OWNER access, and project team owners get OWNER access.",
                "Object owner gets OWNER access, and project team owners get READER access.",
                "Object owner gets OWNER access.",
                "Object owner gets OWNER access, and project team members get access according to their roles.",
                "Object owner gets OWNER access, and allUsers get READER access."
              ],
              "location": "query",
              "type": "string"
            },
            "ifGenerationMatch": {
              "description": "Makes the operation conditional on whether the object's current generation matches the given value. Setting to 0 makes the operation succeed only if there are no live versions of the object.",
              "format": "int64",
              "location": "query",
              "type": "string"
            },
            "ifMetagenerationMatch": {
              "description": "Makes the operation conditional on whether the object's current metageneration matches the given value.",
              "format": "int64",
              "location": "query",
              "type": "string"
            },
            "kmsKeyName": {
              "description": "Resource name of the Cloud KMS key, of the form projects/my-project/locations/global/keyRings/my-kr/cryptoKeys/my-key, that will be used to encrypt the object. Overrides the object metadata's kms_key_name value, if any.",
              "location": "query",
              "type": "string"
            },
            "userProject": {
              "description": "The project to be billed for this request. Required for Requester Pays buckets.",
              "location": "query",
              "type": "string"
            }
          },
          "path": "b/{destinationBucket}/o/{destinationObject}/compose",
          "request": {
            "$ref": "ComposeRequest"
          },
          "response": {
            "$ref": "Object"
          },
          "scopes": [
            "https://www.googleapis.com/auth/cloud-platform",
            "https://www.googleapis.com/auth/devstorage.full_control",
            "https://www.googleapis.com/auth/devstorage.read_write"
          ]
        },
        "copy": {
          "description": "Copies a source object to a destination object. Optionally overrides metadata.",
          "httpMethod": "POST",
          "id": "storage.objects.copy",
          "parameterOrder": [
            "sourceBucket",
            "sourceObject",
            "destinationBucket",
            "destinationObject"
          ],
          "parameters": {
            "destinationBucket": {
              "description": "Name of the bucket in which to store the new object. Overrides the provided object metadata's bucket value, if any.For information about how to URL encode object names to be path safe, see [Encoding URI Path Parts](https://cloud.google.com/storage/docs/request-endpoints#encoding).",
              "location": "path",
              "required": true,
              "type": "string"
            },
            "destinationKmsKeyName": {
              "description": "Resource name of the Cloud KMS key, of the form projects/my-project/locations/global/keyRings/my-kr/cryptoKeys/my-key, that will be used to encrypt the object. Overrides the object metadata's kms_key_name value, if any.",
              "location": "query",
              "type": "string"
            },
            "destinationObject": {
              "description": "Name of the new object. Required when the object metadata is not otherwise provided. Overrides the object metadata's name value, if any.",
              "location": "path",
              "required": true,
              "type": "string"
            },
            "destinationPredefinedAcl": {
              "description": "Apply a predefined set of access controls to the destination object.",
              "enum": [
                "authenticatedRead",
                "bucketOwnerFullControl",
                "bucketOwnerRead",
                "private",
                "projectPrivate",
                "publicRead"
              ],
              "enumDescriptions": [
                "Object owner gets OWNER access, and allAuthenticatedUsers get READER access.",
                "Object owner gets OWNER access, and project team owners get OWNER access.",
                "Object owner gets OWNER access, and project team owners get READER access.",
                "Object owner gets OWNER access.",
                "Object owner gets OWNER access, and project team members get access according to their roles.",
                "Object owner gets OWNER access, and allUsers get READER access."
              ],
              "location": "query",
              "type": "string"
            },
            "ifGenerationMatch": {
              "description": "Makes the operation conditional on whether the destination object's current generation matches the given value. Setting to 0 makes the operation succeed only if there are no live versions of the object.",
              "format": "int64",
              "location": "query",
              "type": "string"
            },
            "ifGenerationNotMatch": {
              "description": "Makes the operation conditional on whether the destination object's current generation does not match the given value. If no live object exists, the precondition fails. Setting to 0 makes the operation succeed only if there is a live version of the object.",
              "format": "int64",
              "location": "query",
              "type": "string"
            },
            "ifMetagenerationMatch": {
              "description": "Makes the operation conditional on whether the destination object's current metageneration matches the given value.",
              "format": "int64",
              "location": "query",
              "type": "string"
            },
            "ifMetagenerationNotMatch": {
              "description": "Makes the operation conditional on whether the destination object's current metageneration does not match the given value.",
              "format": "int64",
              "location": "query",
              "type": "string"
            },
            "ifSourceGenerationMatch": {
              "description": "Makes the operation conditional on whether the source object's current generation matches the given value.",
              "format": "int64",
              "location": "query",
              "type": "string"
            },
            "ifSourceGenerationNotMatch": {
              "description": "Makes the operation conditional on whether the source object's current generation does not match the given value.",
              "format": "int64",
              "location": "query",
              "type": "string"
            },
            "ifSourceMetagenerationMatch": {
              "description": "Makes the operation conditional on whether the source object's current metageneration matches the given value.",
              "format": "int64",
              "location": "query",
              "type": "string"
            },
            "ifSourceMetagenerationNotMatch": {
              "description": "Makes the operation conditional on whether the source object's current metageneration does not match the given value.",
              "format": "int64",
              "location": "query",
              "type": "string"
            },
            "projection": {
              "description": "Set of properties to return. Defaults to noAcl, unless the object resource specifies the acl property, when it defaults to full.",
              "enum": [
                "full",
                "noAcl"
              ],
              "enumDescriptions": [
                "Include all properties.",
                "Omit the owner, acl property."
              ],
              "location": "query",
              "type": "string"
            },
            "sourceBucket": {
              "description": "Name of the bucket in which to find the source object.",
              "location": "path",
              "required": true,
              "type": "string"
            },
            "sourceGeneration": {
              "description": "If present, selects a specific revision of the source object (as opposed to the latest version, the default).",
              "format": "int64",
              "location": "query",
              "type": "string"
            },
            "sourceObject": {
              "description": "Name of the source object. For information about how to URL encode object names to be path safe, see [Encoding URI Path Parts](https://cloud.google.com/storage/docs/request-endpoints#encoding).",
              "location": "path",
              "required": true,
              "type": "string"
            },
            "userProject": {
              "description": "The project to be billed for this request. Required for Requester Pays buckets.",
              "location": "query",
              "type": "string"
            }
          },
          "path": "b/{sourceBucket}/o/{sourceObject}/copyTo/b/{destinationBucket}/o/{destinationObject}",
          "request": {
            "$ref": "Object"
          },
          "response": {
            "$ref": "Object"
          },
          "scopes": [
            "https://www.googleapis.com/auth/cloud-platform",
            "https://www.googleapis.com/auth/devstorage.full_control",
            "https://www.googleapis.com/auth/devstorage.read_write"
          ]
        },
        "delete": {
          "description": "Deletes an object and its metadata. Deletions are permanent if versioning is not enabled for the bucket, or if the generation parameter is used.",
          "httpMethod": "DELETE",
          "id": "storage.objects.delete",
          "parameterOrder": [
            "bucket",
            "object"
          ],
          "parameters": {
            "bucket": {
              "description": "Name of the bucket in which the object resides.",
              "location": "path",
              "required": true,
              "type": "string"
            },
            "generation": {
              "description": "If present, permanently deletes a specific revision of this object (as opposed to the latest version, the default).",
              "format": "int64",
              "location": "query",
              "type": "string"
            },
            "ifGenerationMatch": {
              "description": "Makes the operation conditional on whether the object's current generation matches the given value. Setting to 0 makes the operation succeed only if there are no live versions of the object.",
              "format": "int64",
              "location": "query",
              "type": "string"
            },
            "ifGenerationNotMatch": {
              "description": "Makes the operation conditional on whether the object's current generation does not match the given value. If no live object exists, the precondition fails. Setting to 0 makes the operation succeed only if there is a live version of the object.",
              "format": "int64",
              "location": "query",
              "type": "string"
            },
            "ifMetagenerationMatch": {
              "description": "Makes the operation conditional on whether the object's current metageneration matches the given value.",
              "format": "int64",
              "location": "query",
              "type": "string"
            },
            "ifMetagenerationNotMatch": {
              "description": "Makes the operation conditional on whether the object's current metageneration does not match the given value.",
              "format": "int64",
              "location": "query",
              "type": "string"
            },
            "object": {
              "description": "Name of the object. For information about how to URL encode object names to be path safe, see [Encoding URI Path Parts](https://cloud.google.com/storage/docs/request-endpoints#encoding).",
              "location": "path",
              "required": true,
              "type": "string"
            },
            "userProject": {
              "description": "The project to be billed for this request. Required for Requester Pays buckets.",
              "location": "query",
              "type": "string"
            }
          },
          "path": "b/{bucket}/o/{object}",
          "scopes": [
            "https://www.googleapis.com/auth/cloud-platform",
            "https://www.googleapis.com/auth/devstorage.full_control",
            "https://www.googleapis.com/auth/devstorage.read_write"
          ]
        },
        "get": {
          "description": "Retrieves an object or its metadata.",
          "httpMethod": "GET",
          "id": "storage.objects.get",
          "parameterOrder": [
            "bucket",
            "object"
          ],
          "parameters": {
            "bucket": {
              "description": "Name of the bucket in which the object resides.",
              "location": "path",
              "required": true,
              "type": "string"
            },
            "generation": {
              "description": "If present, selects a specific revision of this object (as opposed to the latest version, the default).",
              "format": "int64",
              "location": "query",
              "type": "string"
            },
            "ifGenerationMatch": {
              "description": "Makes the operation conditional on whether the object's current generation matches the given value. Setting to 0 makes the operation succeed only if there are no live versions of the object.",
              "format": "int64",
              "location": "query",
              "type": "string"
            },
            "ifGenerationNotMatch": {
              "description": "Makes the operation conditional on whether the object's current generation does not match the given value. If no live object exists, the precondition fails. Setting to 0 makes the operation succeed only if there is a live version of the object.",
              "format": "int64",
              "location": "query",
              "type": "string"
            },
            "ifMetagenerationMatch": {
              "description": "Makes the operation conditional on whether the object's current metageneration matches the given value.",
              "format": "int64",
              "location": "query",
              "type": "string"
            },
            "ifMetagenerationNotMatch": {
              "description": "Makes the operation conditional on whether the object's current metageneration does not match the given value.",
              "format": "int64",
              "location": "query",
              "type": "string"
            },
            "object": {
              "description": "Name of the object. For information about how to URL encode object names to be path safe, see [Encoding URI Path Parts](https://cloud.google.com/storage/docs/request-endpoints#encoding).",
              "location": "path",
              "required": true,
              "type": "string"
            },
            "projection": {
              "description": "Set of properties to return. Defaults to noAcl.",
              "enum": [
                "full",
                "noAcl"
              ],
              "enumDescriptions": [
                "Include all properties.",
                "Omit the owner, acl property."
              ],
              "location": "query",
              "type": "string"
            },
            "softDeleted": {
              "description": "If true, only soft-deleted object versions will be listed. The default is false. For more information, see Soft Delete.",
              "location": "query",
              "type": "boolean"
            },
            "userProject": {
              "description": "The project to be billed for this request. Required for Requester Pays buckets.",
              "location": "query",
              "type": "string"
            }
          },
          "path": "b/{bucket}/o/{object}",
          "response": {
            "$ref": "Object"
          },
          "scopes": [
            "https://www.googleapis.com/auth/cloud-platform",
            "https://www.googleapis.com/auth/cloud-platform.read-only",
            "https://www.googleapis.com/auth/devstorage.full_control",
            "https://www.googleapis.com/auth/devstorage.read_only",
            "https://www.googleapis.com/auth/devstorage.read_write"
          ],
          "supportsMediaDownload": true,
          "useMediaDownloadService": true
        },
        "getIamPolicy": {
          "description": "Returns an IAM policy for the specified object.",
          "httpMethod": "GET",
          "id": "storage.objects.getIamPolicy",
          "parameterOrder": [
            "bucket",
            "object"
          ],
          "parameters": {
            "bucket": {
              "description": "Name of the bucket in which the object resides.",
              "location": "path",
              "required": true,
              "type": "string"
            },
            "generation": {
              "description": "If present, selects a specific revision of this object (as opposed to the latest version, the default).",
              "format": "int64",
              "location": "query",
              "type": "string"
            },
            "object": {
              "description": "Name of the object. For information about how to URL encode object names to be path safe, see [Encoding URI Path Parts](https://cloud.google.com/storage/docs/request-endpoints#encoding).",
              "location": "path",
              "required": true,
              "type": "string"
            },
            "userProject": {
              "description": "The project to be billed for this request. Required for Requester Pays buckets.",
              "location": "query",
              "type": "string"
            }
          },
          "path": "b/{bucket}/o/{object}/iam",
          "response": {
            "$ref": "Policy"
          },
          "scopes": [
            "https://www.googleapis.com/auth/cloud-platform",
            "https://www.googleapis.com/auth/cloud-platform.read-only",
            "https://www.googleapis.com/auth/devstorage.full_control",
            "https://www.googleapis.com/auth/devstorage.read_only",
            "https://www.googleapis.com/auth/devstorage.read_write"
          ]
        },
        "insert": {
          "description": "Stores a new object and metadata.",
          "httpMethod": "POST",
          "id": "storage.objects.insert",
          "mediaUpload": {
            "accept": [
              "*/*"
            ],
            "protocols": {
              "resumable": {
                "multipart": true,
                "path": "/resumable/upload/storage/v1/b/{bucket}/o"
              },
              "simple": {
                "multipart": true,
                "path": "/upload/storage/v1/b/{bucket}/o"
              }
            }
          },
          "parameterOrder": [
            "bucket"
          ],
          "parameters": {
            "bucket": {
              "description": "Name of the bucket in which to store the new object. Overrides the provided object metadata's bucket value, if any.",
              "location": "path",
              "required": true,
              "type": "string"
            },
            "contentEncoding": {
              "description": "If set, sets the contentEncoding property of the final object to this value. Setting this parameter is equivalent to setting the contentEncoding metadata property. This can be useful when uploading an object with uploadType=media to indicate the encoding of the content being uploaded.",
              "location": "query",
              "type": "string"
            },
            "ifGenerationMatch": {
              "description": "Makes the operation conditional on whether the object's current generation matches the given value. Setting to 0 makes the operation succeed only if there are no live versions of the object.",
              "format": "int64",
              "location": "query",
              "type": "string"
            },
            "ifGenerationNotMatch": {
              "description": "Makes the operation conditional on whether the object's current generation does not match the given value. If no live object exists, the precondition fails. Setting to 0 makes the operation succeed only if there is a live version of the object.",
              "format": "int64",
              "location": "query",
              "type": "string"
            },
            "ifMetagenerationMatch": {
              "description": "Makes the operation conditional on whether the object's current metageneration matches the given value.",
              "format": "int64",
              "location": "query",
              "type": "string"
            },
            "ifMetagenerationNotMatch": {
              "description": "Makes the operation conditional on whether the object's current metageneration does not match the given value.",
              "format": "int64",
              "location": "query",
              "type": "string"
            },
            "kmsKeyName": {
              "description": "Resource name of the Cloud KMS key, of the form projects/my-project/locations/global/keyRings/my-kr/cryptoKeys/my-key, that will be used to encrypt the object. Overrides the object metadata's kms_key_name value, if any.",
              "location": "query",
              "type": "string"
            },
            "name": {
              "description": "Name of the object. Required when the object metadata is not otherwise provided. Overrides the object metadata's name value, if any. For information about how to URL encode object names to be path safe, see [Encoding URI Path Parts](https://cloud.google.com/storage/docs/request-endpoints#encoding).",
              "location": "query",
              "type": "string"
            },
            "predefinedAcl": {
              "description": "Apply a predefined set of access controls to this object.",
              "enum": [
                "authenticatedRead",
                "bucketOwnerFullControl",
                "bucketOwnerRead",
                "private",
                "projectPrivate",
                "publicRead"
              ],
              "enumDescriptions": [
                "Object owner gets OWNER access, and allAuthenticatedUsers get READER access.",
                "Object owner gets OWNER access, and project team owners get OWNER access.",
                "Object owner gets OWNER access, and project team owners get READER access.",
                "Object owner gets OWNER access.",
                "Object owner gets OWNER access, and project team members get access according to their roles.",
                "Object owner gets OWNER access, and allUsers get READER access."
              ],
              "location": "query",
              "type": "string"
            },
            "projection": {
              "description": "Set of properties to return. Defaults to noAcl, unless the object resource specifies the acl property, when it defaults to full.",
              "enum": [
                "full",
                "noAcl"
              ],
              "enumDescriptions": [
                "Include all properties.",
                "Omit the owner, acl property."
              ],
              "location": "query",
              "type": "string"
            },
            "userProject": {
              "description": "The project to be billed for this request. Required for Requester Pays buckets.",
              "location": "query",
              "type": "string"
            }
          },
          "path": "b/{bucket}/o",
          "request": {
            "$ref": "Object"
          },
          "response": {
            "$ref": "Object"
          },
          "scopes": [
            "https://www.googleapis.com/auth/cloud-platform",
            "https://www.googleapis.com/auth/devstorage.full_control",
            "https://www.googleapis.com/auth/devstorage.read_write"
          ],
          "supportsMediaUpload": true
        },
        "list": {
          "description": "Retrieves a list of objects matching the criteria.",
          "httpMethod": "GET",
          "id": "storage.objects.list",
          "parameterOrder": [
            "bucket"
          ],
          "parameters": {
            "bucket": {
              "description": "Name of the bucket in which to look for objects.",
              "location": "path",
              "required": true,
              "type": "string"
            },
            "delimiter": {
              "description": "Returns results in a directory-like mode. items will contain only objects whose names, aside from the prefix, do not contain delimiter. Objects whose names, aside from the prefix, contain delimiter will have their name, truncated after the delimiter, returned in prefixes. Duplicate prefixes are omitted.",
              "location": "query",
              "type": "string"
            },
            "endOffset": {
              "description": "Filter results to objects whose names are lexicographically before endOffset. If startOffset is also set, the objects listed will have names between startOffset (inclusive) and endOffset (exclusive).",
              "location": "query",
              "type": "string"
            },
            "includeFoldersAsPrefixes": {
              "description": "Only applicable if delimiter is set to '/'. If true, will also include folders and managed folders (besides objects) in the returned prefixes.",
              "location": "query",
              "type": "boolean"
            },
            "includeTrailingDelimiter": {
              "description": "If true, objects that end in exactly one instance of delimiter will have their metadata included in items in addition to prefixes.",
              "location": "query",
              "type": "boolean"
            },
            "matchGlob": {
              "description": "Filter results to objects and prefixes that match this glob pattern.",
              "location": "query",
              "type": "string"
            },
            "maxResults": {
              "default": "1000",
              "description": "Maximum number of items plus prefixes to return in a single page of responses. As duplicate prefixes are omitted, fewer total results may be returned than requested. The service will use this parameter or 1,000 items, whichever is smaller.",
              "format": "uint32",
              "location": "query",
              "minimum": "0",
              "type": "integer"
            },
            "pageToken": {
              "description": "A previously-returned page token representing part of the larger set of results to view.",
              "location": "query",
              "type": "string"
            },
            "prefix": {
              "description": "Filter results to objects whose names begin with this prefix.",
              "location": "query",
              "type": "string"
            },
            "projection": {
              "description": "Set of properties to return. Defaults to noAcl.",
              "enum": [
                "full",
                "noAcl"
              ],
              "enumDescriptions": [
                "Include all properties.",
                "Omit the owner, acl property."
              ],
              "location": "query",
              "type": "string"
            },
            "softDeleted": {
              "description": "If true, only soft-deleted object versions will be listed. The default is false. For more information, see Soft Delete.",
              "location": "query",
              "type": "boolean"
            },
            "startOffset": {
              "description": "Filter results to objects whose names are lexicographically equal to or after startOffset. If endOffset is also set, the objects listed will have names between startOffset (inclusive) and endOffset (exclusive).",
              "location": "query",
              "type": "string"
            },
            "userProject": {
              "description": "The project to be billed for this request. Required for Requester Pays buckets.",
              "location": "query",
              "type": "string"
            },
            "versions": {
              "description": "If true, lists all versions of an object as distinct results. The default is false. For more information, see Object Versioning.",
              "location": "query",
              "type": "boolean"
            }
          },
          "path": "b/{bucket}/o",
          "response": {
            "$ref": "Objects"
          },
          "scopes": [
            "https://www.googleapis.com/auth/cloud-platform",
            "https://www.googleapis.com/auth/cloud-platform.read-only",
            "https://www.googleapis.com/auth/devstorage.full_control",
            "https://www.googleapis.com/auth/devstorage.read_only",
            "https://www.googleapis.com/auth/devstorage.read_write"
          ],
          "supportsSubscription": true
        },
        "patch": {
          "description": "Patches an object's metadata.",
          "httpMethod": "PATCH",
          "id": "storage.objects.patch",
          "parameterOrder": [
            "bucket",
            "object"
          ],
          "parameters": {
            "bucket": {
              "description": "Name of the bucket in which the object resides.",
              "location": "path",
              "required": true,
              "type": "string"
            },
            "generation": {
              "description": "If present, selects a specific revision of this object (as opposed to the latest version, the default).",
              "format": "int64",
              "location": "query",
              "type": "string"
            },
            "ifGenerationMatch": {
              "description": "Makes the operation conditional on whether the object's current generation matches the given value. Setting to 0 makes the operation succeed only if there are no live versions of the object.",
              "format": "int64",
              "location": "query",
              "type": "string"
            },
            "ifGenerationNotMatch": {
              "description": "Makes the operation conditional on whether the object's current generation does not match the given value. If no live object exists, the precondition fails. Setting to 0 makes the operation succeed only if there is a live version of the object.",
              "format": "int64",
              "location": "query",
              "type": "string"
            },
            "ifMetagenerationMatch": {
              "description": "Makes the operation conditional on whether the object's current metageneration matches the given value.",
              "format": "int64",
              "location": "query",
              "type": "string"
            },
            "ifMetagenerationNotMatch": {
              "description": "Makes the operation conditional on whether the object's current metageneration does not match the given value.",
              "format": "int64",
              "location": "query",
              "type": "string"
            },
            "object": {
              "description": "Name of the object. For information about how to URL encode object names to be path safe, see [Encoding URI Path Parts](https://cloud.google.com/storage/docs/request-endpoints#encoding).",
              "location": "path",
              "required": true,
              "type": "string"
            },
            "overrideUnlockedRetention": {
              "description": "Must be true to remove the retention configuration, reduce its unlocked retention period, or change its mode from unlocked to locked.",
              "location": "query",
              "type": "boolean"
            },
            "predefinedAcl": {
              "description": "Apply a predefined set of access controls to this object.",
              "enum": [
                "authenticatedRead",
                "bucketOwnerFullControl",
                "bucketOwnerRead",
                "private",
                "projectPrivate",
                "publicRead"
              ],
              "enumDescriptions": [
                "Object owner gets OWNER access, and allAuthenticatedUsers get READER access.",
                "Object owner gets OWNER access, and project team owners get OWNER access.",
                "Object owner gets OWNER access, and project team owners get READER access.",
                "Object owner gets OWNER access.",
                "Object owner gets OWNER access, and project team members get access according to their roles.",
                "Object owner gets OWNER access, and allUsers get READER access."
              ],
              "location": "query",
              "type": "string"
            },
            "projection": {
              "description": "Set of properties to return. Defaults to full.",
              "enum": [
                "full",
                "noAcl"
              ],
              "enumDescriptions": [
                "Include all properties.",
                "Omit the owner, acl property."
              ],
              "location": "query",
              "type": "string"
            },
            "userProject": {
              "description": "The project to be billed for this request, for Requester Pays buckets.",
              "location": "query",
              "type": "string"
            }
          },
          "path": "b/{bucket}/o/{object}",
          "request": {
            "$ref": "Object"
          },
          "response": {
            "$ref": "Object"
          },
          "scopes": [
            "https://www.googleapis.com/auth/cloud-platform",
            "https://www.googleapis.com/auth/devstorage.full_control"
          ]
        },
        "restore": {
          "description": "Restores a soft-deleted object.",
          "httpMethod": "POST",
          "id": "storage.objects.restore",
          "parameterOrder": [
            "bucket",
            "object",
            "generation"
          ],
          "parameters": {
            "bucket": {
              "description": "Name of the bucket in which the object resides.",
              "location": "path",
              "required": true,
              "type": "string"
            },
            "copySourceAcl": {
              "description": "If true, copies the source object's ACL; otherwise, uses the bucket's default object ACL. The default is false.",
              "location": "query",
              "type": "boolean"
            },
            "generation": {
              "description": "Selects a specific revision of this object.",
              "format": "int64",
              "location": "query",
              "required": true,
              "type": "string"
            },
            "ifGenerationMatch": {
              "description": "Makes the operation conditional on whether the object's one live generation matches the given value. Setting to 0 makes the operation succeed only if there are no live versions of the object.",
              "format": "int64",
              "location": "query",
              "type": "string"
            },
            "ifGenerationNotMatch": {
              "description": "Makes the operation conditional on whether none of the object's live generations match the given value. If no live object exists, the precondition fails. Setting to 0 makes the operation succeed only if there is a live version of the object.",
              "format": "int64",
              "location": "query",
              "type": "string"
            },
            "ifMetagenerationMatch": {
              "description": "Makes the operation conditional on whether the object's one live metageneration matches the given value.",
              "format": "int64",
              "location": "query",
              "type": "string"
            },
            "ifMetagenerationNotMatch": {
              "description": "Makes the operation conditional on whether none of the object's live metagenerations match the given value.",
              "format": "int64",
              "location": "query",
              "type": "string"
            },
            "object": {
              "description": "Name of the object. For information about how to URL encode object names to be path safe, see Encoding URI Path Parts.",
              "location": "path",
              "required": true,
              "type": "string"
            },
            "projection": {
              "description": "Set of properties to return. Defaults to full.",
              "enum": [
                "full",
                "noAcl"
              ],
              "enumDescriptions": [
                "Include all properties.",
                "Omit the owner, acl property."
              ],
              "location": "query",
              "type": "string"
            },
            "userProject": {
              "description": "The project to be billed for this request. Required for Requester Pays buckets.",
              "location": "query",
              "type": "string"
            }
          },
          "path": "b/{bucket}/o/{object}/restore",
          "response": {
            "$ref": "Object"
          },
          "scopes": [
            "https://www.googleapis.com/auth/cloud-platform",
            "https://www.googleapis.com/auth/devstorage.full_control"
          ]
        },
        "rewrite": {
          "description": "Rewrites a source object to a destination object. Optionally overrides metadata.",
          "httpMethod": "POST",
          "id": "storage.objects.rewrite",
          "parameterOrder": [
            "sourceBucket",
            "sourceObject",
            "destinationBucket",
            "destinationObject"
          ],
          "parameters": {
            "destinationBucket": {
              "description": "Name of the bucket in which to store the new object. Overrides the provided object metadata's bucket value, if any.",
              "location": "path",
              "required": true,
              "type": "string"
            },
            "destinationKmsKeyName": {
              "description": "Resource name of the Cloud KMS key, of the form projects/my-project/locations/global/keyRings/my-kr/cryptoKeys/my-key, that will be used to encrypt the object. Overrides the object metadata's kms_key_name value, if any.",
              "location": "query",
              "type": "string"
            },
            "destinationObject": {
              "description": "Name of the new object. Required when the object metadata is not otherwise provided. Overrides the object metadata's name value, if any. For information about how to URL encode object names to be path safe, see [Encoding URI Path Parts](https://cloud.google.com/storage/docs/request-endpoints#encoding).",
              "location": "path",
              "required": true,
              "type": "string"
            },
            "destinationPredefinedAcl": {
              "description": "Apply a predefined set of access controls to the destination object.",
              "enum": [
                "authenticatedRead",
                "bucketOwnerFullControl",
                "bucketOwnerRead",
                "private",
                "projectPrivate",
                "publicRead"
              ],
              "enumDescriptions": [
                "Object owner gets OWNER access, and allAuthenticatedUsers get READER access.",
                "Object owner gets OWNER access, and project team owners get OWNER access.",
                "Object owner gets OWNER access, and project team owners get READER access.",
                "Object owner gets OWNER access.",
                "Object owner gets OWNER access, and project team members get access according to their roles.",
                "Object owner gets OWNER access, and allUsers get READER access."
              ],
              "location": "query",
              "type": "string"
            },
            "ifGenerationMatch": {
              "description": "Makes the operation conditional on whether the object's current generation matches the given value. Setting to 0 makes the operation succeed only if there are no live versions of the object.",
              "format": "int64",
              "location": "query",
              "type": "string"
            },
            "ifGenerationNotMatch": {
              "description": "Makes the operation conditional on whether the object's current generation does not match the given value. If no live object exists, the precondition fails. Setting to 0 makes the operation succeed only if there is a live version of the object.",
              "format": "int64",
              "location": "query",
              "type": "string"
            },
            "ifMetagenerationMatch": {
              "description": "Makes the operation conditional on whether the destination object's current metageneration matches the given value.",
              "format": "int64",
              "location": "query",
              "type": "string"
            },
            "ifMetagenerationNotMatch": {
              "description": "Makes the operation conditional on whether the destination object's current metageneration does not match the given value.",
              "format": "int64",
              "location": "query",
              "type": "string"
            },
            "ifSourceGenerationMatch": {
              "description": "Makes the operation conditional on whether the source object's current generation matches the given value.",
              "format": "int64",
              "location": "query",
              "type": "string"
            },
            "ifSourceGenerationNotMatch": {
              "description": "Makes the operation conditional on whether the source object's current generation does not match the given value.",
              "format": "int64",
              "location": "query",
              "type": "string"
            },
            "ifSourceMetagenerationMatch": {
              "description": "Makes the operation conditional on whether the source object's current metageneration matches the given value.",
              "format": "int64",
              "location": "query",
              "type": "string"
            },
            "ifSourceMetagenerationNotMatch": {
              "description": "Makes the operation conditional on whether the source object's current metageneration does not match the given value.",
              "format": "int64",
              "location": "query",
              "type": "string"
            },
            "maxBytesRewrittenPerCall": {
              "description": "The maximum number of bytes that will be rewritten per rewrite request. Most callers shouldn't need to specify this parameter - it is primarily in place to support testing. If specified the value must be an integral multiple of 1 MiB (1048576). Also, this only applies to requests where the source and destination span locations and/or storage classes. Finally, this value must not change across rewrite calls else you'll get an error that the rewriteToken is invalid.",
              "format": "int64",
              "location": "query",
              "type": "string"
            },
            "projection": {
              "description": "Set of properties to return. Defaults to noAcl, unless the object resource specifies the acl property, when it defaults to full.",
              "enum": [
                "full",
                "noAcl"
              ],
              "enumDescriptions": [
                "Include all properties.",
                "Omit the owner, acl property."
              ],
              "location": "query",
              "type": "string"
            },
            "rewriteToken": {
              "description": "Include this field (from the previous rewrite response) on each rewrite request after the first one, until the rewrite response 'done' flag is true. Calls that provide a rewriteToken can omit all other request fields, but if included those fields must match the values provided in the first rewrite request.",
              "location": "query",
              "type": "string"
            },
            "sourceBucket": {
              "description": "Name of the bucket in which to find the source object.",
              "location": "path",
              "required": true,
              "type": "string"
            },
            "sourceGeneration": {
              "description": "If present, selects a specific revision of the source object (as opposed to the latest version, the default).",
              "format": "int64",
              "location": "query",
              "type": "string"
            },
            "sourceObject": {
              "description": "Name of the source object. For information about how to URL encode object names to be path safe, see [Encoding URI Path Parts](https://cloud.google.com/storage/docs/request-endpoints#encoding).",
              "location": "path",
              "required": true,
              "type": "string"
            },
            "userProject": {
              "description": "The project to be billed for this request. Required for Requester Pays buckets.",
              "location": "query",
              "type": "string"
            }
          },
          "path": "b/{sourceBucket}/o/{sourceObject}/rewriteTo/b/{destinationBucket}/o/{destinationObject}",
          "request": {
            "$ref": "Object"
          },
          "response": {
            "$ref": "RewriteResponse"
          },
          "scopes": [
            "https://www.googleapis.com/auth/cloud-platform",
            "https://www.googleapis.com/auth/devstorage.full_control",
            "https://www.googleapis.com/auth/devstorage.read_write"
          ]
        },
        "setIamPolicy": {
          "description": "Updates an IAM policy for the specified object.",
          "httpMethod": "PUT",
          "id": "storage.objects.setIamPolicy",
          "parameterOrder": [
            "bucket",
            "object"
          ],
          "parameters": {
            "bucket": {
              "description": "Name of the bucket in which the object resides.",
              "location": "path",
              "required": true,
              "type": "string"
            },
            "generation": {
              "description": "If present, selects a specific revision of this object (as opposed to the latest version, the default).",
              "format": "int64",
              "location": "query",
              "type": "string"
            },
            "object": {
              "description": "Name of the object. For information about how to URL encode object names to be path safe, see [Encoding URI Path Parts](https://cloud.google.com/storage/docs/request-endpoints#encoding).",
              "location": "path",
              "required": true,
              "type": "string"
            },
            "userProject": {
              "description": "The project to be billed for this request. Required for Requester Pays buckets.",
              "location": "query",
              "type": "string"
            }
          },
          "path": "b/{bucket}/o/{object}/iam",
          "request": {
            "$ref": "Policy"
          },
          "response": {
            "$ref": "Policy"
          },
          "scopes": [
            "https://www.googleapis.com/auth/cloud-platform",
            "https://www.googleapis.com/auth/devstorage.full_control",
            "https://www.googleapis.com/auth/devstorage.read_write"
          ]
        },
        "testIamPermissions": {
          "description": "Tests a set of permissions on the given object to see which, if any, are held by the caller.",
          "httpMethod": "GET",
          "id": "storage.objects.testIamPermissions",
          "parameterOrder": [
            "bucket",
            "object",
            "permissions"
          ],
          "parameters": {
            "bucket": {
              "description": "Name of the bucket in which the object resides.",
              "location": "path",
              "required": true,
              "type": "string"
            },
            "generation": {
              "description": "If present, selects a specific revision of this object (as opposed to the latest version, the default).",
              "format": "int64",
              "location": "query",
              "type": "string"
            },
            "object": {
              "description": "Name of the object. For information about how to URL encode object names to be path safe, see [Encoding URI Path Parts](https://cloud.google.com/storage/docs/request-endpoints#encoding).",
              "location": "path",
              "required": true,
              "type": "string"
            },
            "permissions": {
              "description": "Permissions to test.",
              "location": "query",
              "repeated": true,
              "required": true,
              "type": "string"
            },
            "userProject": {
              "description": "The project to be billed for this request. Required for Requester Pays buckets.",
              "location": "query",
              "type": "string"
            }
          },
          "path": "b/{bucket}/o/{object}/iam/testPermissions",
          "response": {
            "$ref": "TestIamPermissionsResponse"
          },
          "scopes": [
            "https://www.googleapis.com/auth/cloud-platform",
            "https://www.googleapis.com/auth/cloud-platform.read-only",
            "https://www.googleapis.com/auth/devstorage.full_control",
            "https://www.googleapis.com/auth/devstorage.read_only",
            "https://www.googleapis.com/auth/devstorage.read_write"
          ]
        },
        "update": {
          "description": "Updates an object's metadata.",
          "httpMethod": "PUT",
          "id": "storage.objects.update",
          "parameterOrder": [
            "bucket",
            "object"
          ],
          "parameters": {
            "bucket": {
              "description": "Name of the bucket in which the object resides.",
              "location": "path",
              "required": true,
              "type": "string"
            },
            "generation": {
              "description": "If present, selects a specific revision of this object (as opposed to the latest version, the default).",
              "format": "int64",
              "location": "query",
              "type": "string"
            },
            "ifGenerationMatch": {
              "description": "Makes the operation conditional on whether the object's current generation matches the given value. Setting to 0 makes the operation succeed only if there are no live versions of the object.",
              "format": "int64",
              "location": "query",
              "type": "string"
            },
            "ifGenerationNotMatch": {
              "description": "Makes the operation conditional on whether the object's current generation does not match the given value. If no live object exists, the precondition fails. Setting to 0 makes the operation succeed only if there is a live version of the object.",
              "format": "int64",
              "location": "query",
              "type": "string"
            },
            "ifMetagenerationMatch": {
              "description": "Makes the operation conditional on whether the object's current metageneration matches the given value.",
              "format": "int64",
              "location": "query",
              "type": "string"
            },
            "ifMetagenerationNotMatch": {
              "description": "Makes the operation conditional on whether the object's current metageneration does not match the given value.",
              "format": "int64",
              "location": "query",
              "type": "string"
            },
            "object": {
              "description": "Name of the object. For information about how to URL encode object names to be path safe, see [Encoding URI Path Parts](https://cloud.google.com/storage/docs/request-endpoints#encoding).",
              "location": "path",
              "required": true,
              "type": "string"
            },
            "overrideUnlockedRetention": {
              "description": "Must be true to remove the retention configuration, reduce its unlocked retention period, or change its mode from unlocked to locked.",
              "location": "query",
              "type": "boolean"
            },
            "predefinedAcl": {
              "description": "Apply a predefined set of access controls to this object.",
              "enum": [
                "authenticatedRead",
                "bucketOwnerFullControl",
                "bucketOwnerRead",
                "private",
                "projectPrivate",
                "publicRead"
              ],
              "enumDescriptions": [
                "Object owner gets OWNER access, and allAuthenticatedUsers get READER access.",
                "Object owner gets OWNER access, and project team owners get OWNER access.",
                "Object owner gets OWNER access, and project team owners get READER access.",
                "Object owner gets OWNER access.",
                "Object owner gets OWNER access, and project team members get access according to their roles.",
                "Object owner gets OWNER access, and allUsers get READER access."
              ],
              "location": "query",
              "type": "string"
            },
            "projection": {
              "description": "Set of properties to return. Defaults to full.",
              "enum": [
                "full",
                "noAcl"
              ],
              "enumDescriptions": [
                "Include all properties.",
                "Omit the owner, acl property."
              ],
              "location": "query",
              "type": "string"
            },
            "userProject": {
              "description": "The project to be billed for this request. Required for Requester Pays buckets.",
              "location": "query",
              "type": "string"
            }
          },
          "path": "b/{bucket}/o/{object}",
          "request": {
            "$ref": "Object"
          },
          "response": {
            "$ref": "Object"
          },
          "scopes": [
            "https://www.googleapis.com/auth/cloud-platform",
            "https://www.googleapis.com/auth/devstorage.full_control"
          ]
        },
        "watchAll": {
          "description": "Watch for changes on all objects in a bucket.",
          "httpMethod": "POST",
          "id": "storage.objects.watchAll",
          "parameterOrder": [
            "bucket"
          ],
          "parameters": {
            "bucket": {
              "description": "Name of the bucket in which to look for objects.",
              "location": "path",
              "required": true,
              "type": "string"
            },
            "delimiter": {
              "description": "Returns results in a directory-like mode. items will contain only objects whose names, aside from the prefix, do not contain delimiter. Objects whose names, aside from the prefix, contain delimiter will have their name, truncated after the delimiter, returned in prefixes. Duplicate prefixes are omitted.",
              "location": "query",
              "type": "string"
            },
            "endOffset": {
              "description": "Filter results to objects whose names are lexicographically before endOffset. If startOffset is also set, the objects listed will have names between startOffset (inclusive) and endOffset (exclusive).",
              "location": "query",
              "type": "string"
            },
            "includeTrailingDelimiter": {
              "description": "If true, objects that end in exactly one instance of delimiter will have their metadata included in items in addition to prefixes.",
              "location": "query",
              "type": "boolean"
            },
            "maxResults": {
              "default": "1000",
              "description": "Maximum number of items plus prefixes to return in a single page of responses. As duplicate prefixes are omitted, fewer total results may be returned than requested. The service will use this parameter or 1,000 items, whichever is smaller.",
              "format": "uint32",
              "location": "query",
              "minimum": "0",
              "type": "integer"
            },
            "pageToken": {
              "description": "A previously-returned page token representing part of the larger set of results to view.",
              "location": "query",
              "type": "string"
            },
            "prefix": {
              "description": "Filter results to objects whose names begin with this prefix.",
              "location": "query",
              "type": "string"
            },
            "projection": {
              "description": "Set of properties to return. Defaults to noAcl.",
              "enum": [
                "full",
                "noAcl"
              ],
              "enumDescriptions": [
                "Include all properties.",
                "Omit the owner, acl property."
              ],
              "location": "query",
              "type": "string"
            },
            "startOffset": {
              "description": "Filter results to objects whose names are lexicographically equal to or after startOffset. If endOffset is also set, the objects listed will have names between startOffset (inclusive) and endOffset (exclusive).",
              "location": "query",
              "type": "string"
            },
            "userProject": {
              "description": "The project to be billed for this request. Required for Requester Pays buckets.",
              "location": "query",
              "type": "string"
            },
            "versions": {
              "description": "If true, lists all versions of an object as distinct results. The default is false. For more information, see Object Versioning.",
              "location": "query",
              "type": "boolean"
            }
          },
          "path": "b/{bucket}/o/watch",
          "request": {
            "$ref": "Channel",
            "parameterName": "resource"
          },
          "response": {
            "$ref": "Channel"
          },
          "scopes": [
            "https://www.googleapis.com/auth/cloud-platform",
            "https://www.googleapis.com/auth/cloud-platform.read-only",
            "https://www.googleapis.com/auth/devstorage.full_control",
            "https://www.googleapis.com/auth/devstorage.read_only",
            "https://www.googleapis.com/auth/devstorage.read_write"
          ],
          "supportsSubscription": true
        }
      }
    },
    "operations": {
      "methods": {
        "cancel": {
          "description": "Starts asynchronous cancellation on a long-running operation. The server makes a best effort to cancel the operation, but success is not guaranteed.",
          "httpMethod": "POST",
          "id": "storage.buckets.operations.cancel",
          "parameterOrder": [
            "bucket",
            "operationId"
          ],
          "parameters": {
            "bucket": {
              "description": "The parent bucket of the operation resource.",
              "location": "path",
              "required": true,
              "type": "string"
            },
            "operationId": {
              "description": "The ID of the operation resource.",
              "location": "path",
              "required": true,
              "type": "string"
            }
          },
          "path": "b/{bucket}/operations/{operationId}/cancel",
          "scopes": [
            "https://www.googleapis.com/auth/cloud-platform",
            "https://www.googleapis.com/auth/devstorage.full_control",
            "https://www.googleapis.com/auth/devstorage.read_write"
          ]
        },
        "get": {
          "description": "Gets the latest state of a long-running operation.",
          "httpMethod": "GET",
          "id": "storage.buckets.operations.get",
          "parameterOrder": [
            "bucket",
            "operationId"
          ],
          "parameters": {
            "bucket": {
              "description": "The parent bucket of the operation resource.",
              "location": "path",
              "required": true,
              "type": "string"
            },
            "operationId": {
              "description": "The ID of the operation resource.",
              "location": "path",
              "required": true,
              "type": "string"
            }
          },
          "path": "b/{bucket}/operations/{operationId}",
          "response": {
            "$ref": "GoogleLongrunningOperation"
          },
          "scopes": [
            "https://www.googleapis.com/auth/cloud-platform",
            "https://www.googleapis.com/auth/cloud-platform.read-only",
            "https://www.googleapis.com/auth/devstorage.full_control",
            "https://www.googleapis.com/auth/devstorage.read_only",
            "https://www.googleapis.com/auth/devstorage.read_write"
          ]
        },
        "list": {
          "description": "Lists operations that match the specified filter in the request.",
          "httpMethod": "GET",
          "id": "storage.buckets.operations.list",
          "parameterOrder": [
            "bucket"
          ],
          "parameters": {
            "bucket": {
              "description": "Name of the bucket in which to look for operations.",
              "location": "path",
              "required": true,
              "type": "string"
            },
            "filter": {
              "description": "A filter to narrow down results to a preferred subset. The filtering language is documented in more detail in [AIP-160](https://google.aip.dev/160).",
              "location": "query",
              "type": "string"
            },
            "pageSize": {
              "description": "Maximum number of items to return in a single page of responses. Fewer total results may be returned than requested. The service uses this parameter or 100 items, whichever is smaller.",
              "format": "int32",
              "location": "query",
              "minimum": "0",
              "type": "integer"
            },
            "pageToken": {
              "description": "A previously-returned page token representing part of the larger set of results to view.",
              "location": "query",
              "type": "string"
            }
          },
          "path": "b/{bucket}/operations",
          "response": {
            "$ref": "GoogleLongrunningListOperationsResponse"
          },
          "scopes": [
            "https://www.googleapis.com/auth/cloud-platform",
            "https://www.googleapis.com/auth/cloud-platform.read-only",
            "https://www.googleapis.com/auth/devstorage.full_control",
            "https://www.googleapis.com/auth/devstorage.read_only",
            "https://www.googleapis.com/auth/devstorage.read_write"
          ]
        }
      }
    },
    "projects": {
      "resources": {
        "hmacKeys": {
          "methods": {
            "create": {
              "description": "Creates a new HMAC key for the specified service account.",
              "httpMethod": "POST",
              "id": "storage.projects.hmacKeys.create",
              "parameterOrder": [
                "projectId",
                "serviceAccountEmail"
              ],
              "parameters": {
                "projectId": {
                  "description": "Project ID owning the service account.",
                  "location": "path",
                  "required": true,
                  "type": "string"
                },
                "serviceAccountEmail": {
                  "description": "Email address of the service account.",
                  "location": "query",
                  "required": true,
                  "type": "string"
                },
                "userProject": {
                  "description": "The project to be billed for this request.",
                  "location": "query",
                  "type": "string"
                }
              },
              "path": "projects/{projectId}/hmacKeys",
              "response": {
                "$ref": "HmacKey"
              },
              "scopes": [
                "https://www.googleapis.com/auth/cloud-platform",
                "https://www.googleapis.com/auth/devstorage.full_control"
              ]
            },
            "delete": {
              "description": "Deletes an HMAC key.",
              "httpMethod": "DELETE",
              "id": "storage.projects.hmacKeys.delete",
              "parameterOrder": [
                "projectId",
                "accessId"
              ],
              "parameters": {
                "accessId": {
                  "description": "Name of the HMAC key to be deleted.",
                  "location": "path",
                  "required": true,
                  "type": "string"
                },
                "projectId": {
                  "description": "Project ID owning the requested key",
                  "location": "path",
                  "required": true,
                  "type": "string"
                },
                "userProject": {
                  "description": "The project to be billed for this request.",
                  "location": "query",
                  "type": "string"
                }
              },
              "path": "projects/{projectId}/hmacKeys/{accessId}",
              "scopes": [
                "https://www.googleapis.com/auth/cloud-platform",
                "https://www.googleapis.com/auth/devstorage.full_control",
                "https://www.googleapis.com/auth/devstorage.read_write"
              ]
            },
            "get": {
              "description": "Retrieves an HMAC key's metadata",
              "httpMethod": "GET",
              "id": "storage.projects.hmacKeys.get",
              "parameterOrder": [
                "projectId",
                "accessId"
              ],
              "parameters": {
                "accessId": {
                  "description": "Name of the HMAC key.",
                  "location": "path",
                  "required": true,
                  "type": "string"
                },
                "projectId": {
                  "description": "Project ID owning the service account of the requested key.",
                  "location": "path",
                  "required": true,
                  "type": "string"
                },
                "userProject": {
                  "description": "The project to be billed for this request.",
                  "location": "query",
                  "type": "string"
                }
              },
              "path": "projects/{projectId}/hmacKeys/{accessId}",
              "response": {
                "$ref": "HmacKeyMetadata"
              },
              "scopes": [
                "https://www.googleapis.com/auth/cloud-platform",
                "https://www.googleapis.com/auth/cloud-platform.read-only",
                "https://www.googleapis.com/auth/devstorage.full_control",
                "https://www.googleapis.com/auth/devstorage.read_only"
              ]
            },
            "list": {
              "description": "Retrieves a list of HMAC keys matching the criteria.",
              "httpMethod": "GET",
              "id": "storage.projects.hmacKeys.list",
              "parameterOrder": [
                "projectId"
              ],
              "parameters": {
                "maxResults": {
                  "default": "250",
                  "description": "Maximum number of items to return in a single page of responses. The service uses this parameter or 250 items, whichever is smaller. The max number of items per page will also be limited by the number of distinct service accounts in the response. If the number of service accounts in a single response is too high, the page will truncated and a next page token will be returned.",
                  "format": "uint32",
                  "location": "query",
                  "minimum": "0",
                  "type": "integer"
                },
                "pageToken": {
                  "description": "A previously-returned page token representing part of the larger set of results to view.",
                  "location": "query",
                  "type": "string"
                },
                "projectId": {
                  "description": "Name of the project in which to look for HMAC keys.",
                  "location": "path",
                  "required": true,
                  "type": "string"
                },
                "serviceAccountEmail": {
                  "description": "If present, only keys for the given service account are returned.",
                  "location": "query",
                  "type": "string"
                },
                "showDeletedKeys": {
                  "description": "Whether or not to show keys in the DELETED state.",
                  "location": "query",
                  "type": "boolean"
                },
                "userProject": {
                  "description": "The project to be billed for this request.",
                  "location": "query",
                  "type": "string"
                }
              },
              "path": "projects/{projectId}/hmacKeys",
              "response": {
                "$ref": "HmacKeysMetadata"
              },
              "scopes": [
                "https://www.googleapis.com/auth/cloud-platform",
                "https://www.googleapis.com/auth/cloud-platform.read-only",
                "https://www.googleapis.com/auth/devstorage.full_control",
                "https://www.googleapis.com/auth/devstorage.read_only"
              ]
            },
            "update": {
              "description": "Updates the state of an HMAC key. See the HMAC Key resource descriptor for valid states.",
              "httpMethod": "PUT",
              "id": "storage.projects.hmacKeys.update",
              "parameterOrder": [
                "projectId",
                "accessId"
              ],
              "parameters": {
                "accessId": {
                  "description": "Name of the HMAC key being updated.",
                  "location": "path",
                  "required": true,
                  "type": "string"
                },
                "projectId": {
                  "description": "Project ID owning the service account of the updated key.",
                  "location": "path",
                  "required": true,
                  "type": "string"
                },
                "userProject": {
                  "description": "The project to be billed for this request.",
                  "location": "query",
                  "type": "string"
                }
              },
              "path": "projects/{projectId}/hmacKeys/{accessId}",
              "request": {
                "$ref": "HmacKeyMetadata"
              },
              "response": {
                "$ref": "HmacKeyMetadata"
              },
              "scopes": [
                "https://www.googleapis.com/auth/cloud-platform",
                "https://www.googleapis.com/auth/devstorage.full_control"
              ]
            }
          }
        },
        "serviceAccount": {
          "methods": {
            "get": {
              "description": "Get the email address of this project's Google Cloud Storage service account.",
              "httpMethod": "GET",
              "id": "storage.projects.serviceAccount.get",
              "parameterOrder": [
                "projectId"
              ],
              "parameters": {
                "projectId": {
                  "description": "Project ID",
                  "location": "path",
                  "required": true,
                  "type": "string"
                },
                "userProject": {
                  "description": "The project to be billed for this request.",
                  "location": "query",
                  "type": "string"
                }
              },
              "path": "projects/{projectId}/serviceAccount",
              "response": {
                "$ref": "ServiceAccount"
              },
              "scopes": [
                "https://www.googleapis.com/auth/cloud-platform",
                "https://www.googleapis.com/auth/cloud-platform.read-only",
                "https://www.googleapis.com/auth/devstorage.full_control",
                "https://www.googleapis.com/auth/devstorage.read_only",
                "https://www.googleapis.com/auth/devstorage.read_write"
              ]
            }
          }
        }
      }
    }
  },
<<<<<<< HEAD
  "revision": "20240209",
=======
  "revision": "20240625",
>>>>>>> bdd7fcea
  "rootUrl": "https://storage.googleapis.com/",
  "schemas": {
    "AnywhereCache": {
      "description": "An Anywhere Cache instance.",
      "id": "AnywhereCache",
      "properties": {
        "admissionPolicy": {
          "description": "The cache-level entry admission policy.",
          "type": "string"
        },
        "anywhereCacheId": {
          "description": "The ID of the Anywhere cache instance.",
          "type": "string"
        },
        "bucket": {
          "description": "The name of the bucket containing this cache instance.",
          "type": "string"
        },
        "createTime": {
          "description": "The creation time of the cache instance in RFC 3339 format.",
          "format": "date-time",
          "type": "string"
        },
        "id": {
          "description": "The ID of the resource, including the project number, bucket name and anywhere cache ID.",
          "type": "string"
        },
        "kind": {
          "default": "storage#anywhereCache",
          "description": "The kind of item this is. For Anywhere Cache, this is always storage#anywhereCache.",
          "type": "string"
        },
        "pendingUpdate": {
          "description": "True if the cache instance has an active Update long-running operation.",
          "type": "boolean"
        },
        "selfLink": {
          "description": "The link to this cache instance.",
          "type": "string"
        },
        "state": {
          "description": "The current state of the cache instance.",
          "type": "string"
        },
        "ttl": {
          "description": "The TTL of all cache entries in whole seconds. e.g., \"7200s\". ",
          "format": "google-duration",
          "type": "string"
        },
        "updateTime": {
          "description": "The modification time of the cache instance metadata in RFC 3339 format.",
          "format": "date-time",
          "type": "string"
        },
        "zone": {
          "description": "The zone in which the cache instance is running. For example, us-central1-a.",
          "type": "string"
        }
      },
      "type": "object"
    },
    "AnywhereCaches": {
      "description": "A list of Anywhere Caches.",
      "id": "AnywhereCaches",
      "properties": {
        "items": {
          "description": "The list of items.",
          "items": {
            "$ref": "AnywhereCache"
          },
          "type": "array"
        },
        "kind": {
          "default": "storage#anywhereCaches",
          "description": "The kind of item this is. For lists of Anywhere Caches, this is always storage#anywhereCaches.",
          "type": "string"
        },
        "nextPageToken": {
          "description": "The continuation token, used to page through large result sets. Provide this value in a subsequent request to return the next page of results.",
          "type": "string"
        }
      },
      "type": "object"
    },
    "Bucket": {
      "description": "A bucket.",
      "id": "Bucket",
      "properties": {
        "acl": {
          "annotations": {
            "required": [
              "storage.buckets.update"
            ]
          },
          "description": "Access controls on the bucket.",
          "items": {
            "$ref": "BucketAccessControl"
          },
          "type": "array"
        },
        "autoclass": {
          "description": "The bucket's Autoclass configuration.",
          "properties": {
            "enabled": {
              "description": "Whether or not Autoclass is enabled on this bucket",
              "type": "boolean"
            },
            "terminalStorageClass": {
              "description": "The storage class that objects in the bucket eventually transition to if they are not read for a certain length of time. Valid values are NEARLINE and ARCHIVE.",
              "type": "string"
            },
            "terminalStorageClassUpdateTime": {
              "description": "A date and time in RFC 3339 format representing the time of the most recent update to \"terminalStorageClass\".",
              "format": "date-time",
              "type": "string"
            },
            "toggleTime": {
              "description": "A date and time in RFC 3339 format representing the instant at which \"enabled\" was last toggled.",
              "format": "date-time",
              "type": "string"
            }
          },
          "type": "object"
        },
        "billing": {
          "description": "The bucket's billing configuration.",
          "properties": {
            "requesterPays": {
              "description": "When set to true, Requester Pays is enabled for this bucket.",
              "type": "boolean"
            }
          },
          "type": "object"
        },
        "cors": {
          "description": "The bucket's Cross-Origin Resource Sharing (CORS) configuration.",
          "items": {
            "properties": {
              "maxAgeSeconds": {
                "description": "The value, in seconds, to return in the  Access-Control-Max-Age header used in preflight responses.",
                "format": "int32",
                "type": "integer"
              },
              "method": {
                "description": "The list of HTTP methods on which to include CORS response headers, (GET, OPTIONS, POST, etc) Note: \"*\" is permitted in the list of methods, and means \"any method\".",
                "items": {
                  "type": "string"
                },
                "type": "array"
              },
              "origin": {
                "description": "The list of Origins eligible to receive CORS response headers. Note: \"*\" is permitted in the list of origins, and means \"any Origin\".",
                "items": {
                  "type": "string"
                },
                "type": "array"
              },
              "responseHeader": {
                "description": "The list of HTTP headers other than the simple response headers to give permission for the user-agent to share across domains.",
                "items": {
                  "type": "string"
                },
                "type": "array"
              }
            },
            "type": "object"
          },
          "type": "array"
        },
        "customPlacementConfig": {
          "description": "The bucket's custom placement configuration for Custom Dual Regions.",
          "properties": {
            "dataLocations": {
              "description": "The list of regional locations in which data is placed.",
              "items": {
                "type": "string"
              },
              "type": "array"
            }
          },
          "type": "object"
        },
        "defaultEventBasedHold": {
          "description": "The default value for event-based hold on newly created objects in this bucket. Event-based hold is a way to retain objects indefinitely until an event occurs, signified by the hold's release. After being released, such objects will be subject to bucket-level retention (if any). One sample use case of this flag is for banks to hold loan documents for at least 3 years after loan is paid in full. Here, bucket-level retention is 3 years and the event is loan being paid in full. In this example, these objects will be held intact for any number of years until the event has occurred (event-based hold on the object is released) and then 3 more years after that. That means retention duration of the objects begins from the moment event-based hold transitioned from true to false. Objects under event-based hold cannot be deleted, overwritten or archived until the hold is removed.",
          "type": "boolean"
        },
        "defaultObjectAcl": {
          "description": "Default access controls to apply to new objects when no ACL is provided.",
          "items": {
            "$ref": "ObjectAccessControl"
          },
          "type": "array"
        },
        "encryption": {
          "description": "Encryption configuration for a bucket.",
          "properties": {
            "defaultKmsKeyName": {
              "description": "A Cloud KMS key that will be used to encrypt objects inserted into this bucket, if no encryption method is specified.",
              "type": "string"
            }
          },
          "type": "object"
        },
        "etag": {
          "description": "HTTP 1.1 Entity tag for the bucket.",
          "type": "string"
        },
        "hierarchicalNamespace": {
          "description": "The bucket's hierarchical namespace configuration.",
          "properties": {
            "enabled": {
              "description": "When set to true, hierarchical namespace is enabled for this bucket.",
              "type": "boolean"
            }
          },
          "type": "object"
        },
        "iamConfiguration": {
          "description": "The bucket's IAM configuration.",
          "properties": {
            "bucketPolicyOnly": {
              "description": "The bucket's uniform bucket-level access configuration. The feature was formerly known as Bucket Policy Only. For backward compatibility, this field will be populated with identical information as the uniformBucketLevelAccess field. We recommend using the uniformBucketLevelAccess field to enable and disable the feature.",
              "properties": {
                "enabled": {
                  "description": "If set, access is controlled only by bucket-level or above IAM policies.",
                  "type": "boolean"
                },
                "lockedTime": {
                  "description": "The deadline for changing iamConfiguration.bucketPolicyOnly.enabled from true to false in RFC 3339 format. iamConfiguration.bucketPolicyOnly.enabled may be changed from true to false until the locked time, after which the field is immutable.",
                  "format": "date-time",
                  "type": "string"
                }
              },
              "type": "object"
            },
            "publicAccessPrevention": {
              "description": "The bucket's Public Access Prevention configuration. Currently, 'inherited' and 'enforced' are supported.",
              "type": "string"
            },
            "uniformBucketLevelAccess": {
              "description": "The bucket's uniform bucket-level access configuration.",
              "properties": {
                "enabled": {
                  "description": "If set, access is controlled only by bucket-level or above IAM policies.",
                  "type": "boolean"
                },
                "lockedTime": {
                  "description": "The deadline for changing iamConfiguration.uniformBucketLevelAccess.enabled from true to false in RFC 3339  format. iamConfiguration.uniformBucketLevelAccess.enabled may be changed from true to false until the locked time, after which the field is immutable.",
                  "format": "date-time",
                  "type": "string"
                }
              },
              "type": "object"
            }
          },
          "type": "object"
        },
        "id": {
          "description": "The ID of the bucket. For buckets, the id and name properties are the same.",
          "type": "string"
        },
        "kind": {
          "default": "storage#bucket",
          "description": "The kind of item this is. For buckets, this is always storage#bucket.",
          "type": "string"
        },
        "labels": {
          "additionalProperties": {
            "description": "An individual label entry.",
            "type": "string"
          },
          "description": "User-provided labels, in key/value pairs.",
          "type": "object"
        },
        "lifecycle": {
          "description": "The bucket's lifecycle configuration. See lifecycle management for more information.",
          "properties": {
            "rule": {
              "description": "A lifecycle management rule, which is made of an action to take and the condition(s) under which the action will be taken.",
              "items": {
                "properties": {
                  "action": {
                    "description": "The action to take.",
                    "properties": {
                      "storageClass": {
                        "description": "Target storage class. Required iff the type of the action is SetStorageClass.",
                        "type": "string"
                      },
                      "type": {
                        "description": "Type of the action. Currently, only Delete, SetStorageClass, and AbortIncompleteMultipartUpload are supported.",
                        "type": "string"
                      }
                    },
                    "type": "object"
                  },
                  "condition": {
                    "description": "The condition(s) under which the action will be taken.",
                    "properties": {
                      "age": {
                        "description": "Age of an object (in days). This condition is satisfied when an object reaches the specified age.",
                        "format": "int32",
                        "type": "integer"
                      },
                      "createdBefore": {
                        "description": "A date in RFC 3339 format with only the date part (for instance, \"2013-01-15\"). This condition is satisfied when an object is created before midnight of the specified date in UTC.",
                        "format": "date",
                        "type": "string"
                      },
                      "customTimeBefore": {
                        "description": "A date in RFC 3339 format with only the date part (for instance, \"2013-01-15\"). This condition is satisfied when the custom time on an object is before this date in UTC.",
                        "format": "date",
                        "type": "string"
                      },
                      "daysSinceCustomTime": {
                        "description": "Number of days elapsed since the user-specified timestamp set on an object. The condition is satisfied if the days elapsed is at least this number. If no custom timestamp is specified on an object, the condition does not apply.",
                        "format": "int32",
                        "type": "integer"
                      },
                      "daysSinceNoncurrentTime": {
                        "description": "Number of days elapsed since the noncurrent timestamp of an object. The condition is satisfied if the days elapsed is at least this number. This condition is relevant only for versioned objects. The value of the field must be a nonnegative integer. If it's zero, the object version will become eligible for Lifecycle action as soon as it becomes noncurrent.",
                        "format": "int32",
                        "type": "integer"
                      },
                      "isLive": {
                        "description": "Relevant only for versioned objects. If the value is true, this condition matches live objects; if the value is false, it matches archived objects.",
                        "type": "boolean"
                      },
                      "matchesPattern": {
                        "description": "A regular expression that satisfies the RE2 syntax. This condition is satisfied when the name of the object matches the RE2 pattern. Note: This feature is currently in the \"Early Access\" launch stage and is only available to a whitelisted set of users; that means that this feature may be changed in backward-incompatible ways and that it is not guaranteed to be released.",
                        "type": "string"
                      },
                      "matchesPrefix": {
                        "description": "List of object name prefixes. This condition will be satisfied when at least one of the prefixes exactly matches the beginning of the object name.",
                        "items": {
                          "type": "string"
                        },
                        "type": "array"
                      },
                      "matchesStorageClass": {
                        "description": "Objects having any of the storage classes specified by this condition will be matched. Values include MULTI_REGIONAL, REGIONAL, NEARLINE, COLDLINE, ARCHIVE, STANDARD, and DURABLE_REDUCED_AVAILABILITY.",
                        "items": {
                          "type": "string"
                        },
                        "type": "array"
                      },
                      "matchesSuffix": {
                        "description": "List of object name suffixes. This condition will be satisfied when at least one of the suffixes exactly matches the end of the object name.",
                        "items": {
                          "type": "string"
                        },
                        "type": "array"
                      },
                      "noncurrentTimeBefore": {
                        "description": "A date in RFC 3339 format with only the date part (for instance, \"2013-01-15\"). This condition is satisfied when the noncurrent time on an object is before this date in UTC. This condition is relevant only for versioned objects.",
                        "format": "date",
                        "type": "string"
                      },
                      "numNewerVersions": {
                        "description": "Relevant only for versioned objects. If the value is N, this condition is satisfied when there are at least N versions (including the live version) newer than this version of the object.",
                        "format": "int32",
                        "type": "integer"
                      }
                    },
                    "type": "object"
                  }
                },
                "type": "object"
              },
              "type": "array"
            }
          },
          "type": "object"
        },
        "location": {
          "description": "The location of the bucket. Object data for objects in the bucket resides in physical storage within this region. Defaults to US. See the developer's guide for the authoritative list.",
          "type": "string"
        },
        "locationType": {
          "description": "The type of the bucket location.",
          "type": "string"
        },
        "logging": {
          "description": "The bucket's logging configuration, which defines the destination bucket and optional name prefix for the current bucket's logs.",
          "properties": {
            "logBucket": {
              "description": "The destination bucket where the current bucket's logs should be placed.",
              "type": "string"
            },
            "logObjectPrefix": {
              "description": "A prefix for log object names.",
              "type": "string"
            }
          },
          "type": "object"
        },
        "metageneration": {
          "description": "The metadata generation of this bucket.",
          "format": "int64",
          "type": "string"
        },
        "name": {
          "annotations": {
            "required": [
              "storage.buckets.insert"
            ]
          },
          "description": "The name of the bucket.",
          "type": "string"
        },
        "objectRetention": {
          "description": "The bucket's object retention config.",
          "properties": {
            "mode": {
              "description": "The bucket's object retention mode. Can be Enabled.",
              "type": "string"
            }
          },
          "type": "object"
        },
        "owner": {
          "description": "The owner of the bucket. This is always the project team's owner group.",
          "properties": {
            "entity": {
              "description": "The entity, in the form project-owner-projectId.",
              "type": "string"
            },
            "entityId": {
              "description": "The ID for the entity.",
              "type": "string"
            }
          },
          "type": "object"
        },
        "projectNumber": {
          "description": "The project number of the project the bucket belongs to.",
          "format": "uint64",
          "type": "string"
        },
        "retentionPolicy": {
          "description": "The bucket's retention policy. The retention policy enforces a minimum retention time for all objects contained in the bucket, based on their creation time. Any attempt to overwrite or delete objects younger than the retention period will result in a PERMISSION_DENIED error. An unlocked retention policy can be modified or removed from the bucket via a storage.buckets.update operation. A locked retention policy cannot be removed or shortened in duration for the lifetime of the bucket. Attempting to remove or decrease period of a locked retention policy will result in a PERMISSION_DENIED error.",
          "properties": {
            "effectiveTime": {
              "description": "Server-determined value that indicates the time from which policy was enforced and effective. This value is in RFC 3339 format.",
              "format": "date-time",
              "type": "string"
            },
            "isLocked": {
              "description": "Once locked, an object retention policy cannot be modified.",
              "type": "boolean"
            },
            "retentionPeriod": {
              "description": "The duration in seconds that objects need to be retained. Retention duration must be greater than zero and less than 100 years. Note that enforcement of retention periods less than a day is not guaranteed. Such periods should only be used for testing purposes.",
              "format": "int64",
              "type": "string"
            }
          },
          "type": "object"
        },
        "rpo": {
          "description": "The Recovery Point Objective (RPO) of this bucket. Set to ASYNC_TURBO to turn on Turbo Replication on a bucket.",
          "type": "string"
        },
        "satisfiesPZS": {
          "description": "Reserved for future use.",
          "type": "boolean"
        },
        "selfLink": {
          "description": "The URI of this bucket.",
          "type": "string"
        },
        "softDeletePolicy": {
          "description": "The bucket's soft delete policy, which defines the period of time that soft-deleted objects will be retained, and cannot be permanently deleted.",
          "properties": {
            "effectiveTime": {
              "description": "Server-determined value that indicates the time from which the policy, or one with a greater retention, was effective. This value is in RFC 3339 format.",
              "format": "date-time",
              "type": "string"
            },
            "retentionDurationSeconds": {
              "description": "The duration in seconds that soft-deleted objects in the bucket will be retained and cannot be permanently deleted.",
              "format": "int64",
              "type": "string"
            }
          },
          "type": "object"
        },
        "storageClass": {
          "description": "The bucket's default storage class, used whenever no storageClass is specified for a newly-created object. This defines how objects in the bucket are stored and determines the SLA and the cost of storage. Values include MULTI_REGIONAL, REGIONAL, STANDARD, NEARLINE, COLDLINE, ARCHIVE, and DURABLE_REDUCED_AVAILABILITY. If this value is not specified when the bucket is created, it will default to STANDARD. For more information, see storage classes.",
          "type": "string"
        },
        "timeCreated": {
          "description": "The creation time of the bucket in RFC 3339 format.",
          "format": "date-time",
          "type": "string"
        },
        "updated": {
          "description": "The modification time of the bucket in RFC 3339 format.",
          "format": "date-time",
          "type": "string"
        },
        "versioning": {
          "description": "The bucket's versioning configuration.",
          "properties": {
            "enabled": {
              "description": "While set to true, versioning is fully enabled for this bucket.",
              "type": "boolean"
            }
          },
          "type": "object"
        },
        "website": {
          "description": "The bucket's website configuration, controlling how the service behaves when accessing bucket contents as a web site. See the Static Website Examples for more information.",
          "properties": {
            "mainPageSuffix": {
              "description": "If the requested object path is missing, the service will ensure the path has a trailing '/', append this suffix, and attempt to retrieve the resulting object. This allows the creation of index.html objects to represent directory pages.",
              "type": "string"
            },
            "notFoundPage": {
              "description": "If the requested object path is missing, and any mainPageSuffix object is missing, if applicable, the service will return the named object from this bucket as the content for a 404 Not Found result.",
              "type": "string"
            }
          },
          "type": "object"
        }
      },
      "type": "object"
    },
    "BucketAccessControl": {
      "description": "An access-control entry.",
      "id": "BucketAccessControl",
      "properties": {
        "bucket": {
          "description": "The name of the bucket.",
          "type": "string"
        },
        "domain": {
          "description": "The domain associated with the entity, if any.",
          "type": "string"
        },
        "email": {
          "description": "The email address associated with the entity, if any.",
          "type": "string"
        },
        "entity": {
          "annotations": {
            "required": [
              "storage.bucketAccessControls.insert"
            ]
          },
          "description": "The entity holding the permission, in one of the following forms: \n- user-userId \n- user-email \n- group-groupId \n- group-email \n- domain-domain \n- project-team-projectId \n- allUsers \n- allAuthenticatedUsers Examples: \n- The user liz@example.com would be user-liz@example.com. \n- The group example@googlegroups.com would be group-example@googlegroups.com. \n- To refer to all members of the Google Apps for Business domain example.com, the entity would be domain-example.com.",
          "type": "string"
        },
        "entityId": {
          "description": "The ID for the entity, if any.",
          "type": "string"
        },
        "etag": {
          "description": "HTTP 1.1 Entity tag for the access-control entry.",
          "type": "string"
        },
        "id": {
          "description": "The ID of the access-control entry.",
          "type": "string"
        },
        "kind": {
          "default": "storage#bucketAccessControl",
          "description": "The kind of item this is. For bucket access control entries, this is always storage#bucketAccessControl.",
          "type": "string"
        },
        "projectTeam": {
          "description": "The project team associated with the entity, if any.",
          "properties": {
            "projectNumber": {
              "description": "The project number.",
              "type": "string"
            },
            "team": {
              "description": "The team.",
              "type": "string"
            }
          },
          "type": "object"
        },
        "role": {
          "annotations": {
            "required": [
              "storage.bucketAccessControls.insert"
            ]
          },
          "description": "The access permission for the entity.",
          "type": "string"
        },
        "selfLink": {
          "description": "The link to this access-control entry.",
          "type": "string"
        }
      },
      "type": "object"
    },
    "BucketAccessControls": {
      "description": "An access-control list.",
      "id": "BucketAccessControls",
      "properties": {
        "items": {
          "description": "The list of items.",
          "items": {
            "$ref": "BucketAccessControl"
          },
          "type": "array"
        },
        "kind": {
          "default": "storage#bucketAccessControls",
          "description": "The kind of item this is. For lists of bucket access control entries, this is always storage#bucketAccessControls.",
          "type": "string"
        }
      },
      "type": "object"
    },
    "BucketStorageLayout": {
      "description": "The storage layout configuration of a bucket.",
      "id": "BucketStorageLayout",
      "properties": {
        "bucket": {
          "description": "The name of the bucket.",
          "type": "string"
        },
        "customPlacementConfig": {
          "description": "The bucket's custom placement configuration for Custom Dual Regions.",
          "properties": {
            "dataLocations": {
              "description": "The list of regional locations in which data is placed.",
              "items": {
                "type": "string"
              },
              "type": "array"
            }
          },
          "type": "object"
        },
        "hierarchicalNamespace": {
          "description": "The bucket's hierarchical namespace configuration.",
          "properties": {
            "enabled": {
              "description": "When set to true, hierarchical namespace is enabled for this bucket.",
              "type": "boolean"
            }
          },
          "type": "object"
        },
        "kind": {
          "default": "storage#storageLayout",
          "description": "The kind of item this is. For storage layout, this is always storage#storageLayout.",
          "type": "string"
        },
        "location": {
          "description": "The location of the bucket.",
          "type": "string"
        },
        "locationType": {
          "description": "The type of the bucket location.",
          "type": "string"
        }
      },
      "type": "object"
    },
    "Buckets": {
      "description": "A list of buckets.",
      "id": "Buckets",
      "properties": {
        "items": {
          "description": "The list of items.",
          "items": {
            "$ref": "Bucket"
          },
          "type": "array"
        },
        "kind": {
          "default": "storage#buckets",
          "description": "The kind of item this is. For lists of buckets, this is always storage#buckets.",
          "type": "string"
        },
        "nextPageToken": {
          "description": "The continuation token, used to page through large result sets. Provide this value in a subsequent request to return the next page of results.",
          "type": "string"
        }
      },
      "type": "object"
    },
    "BulkRestoreObjectsRequest": {
      "description": "A bulk restore objects request.",
      "id": "BulkRestoreObjectsRequest",
      "properties": {
        "allowOverwrite": {
          "description": "If false (default), the restore will not overwrite live objects with the same name at the destination. This means some deleted objects may be skipped. If true, live objects will be overwritten resulting in a noncurrent object (if versioning is enabled). If versioning is not enabled, overwriting the object will result in a soft-deleted object. In either case, if a noncurrent object already exists with the same name, a live version can be written without issue.",
          "type": "boolean"
        },
        "copySourceAcl": {
          "description": "If true, copies the source object's ACL; otherwise, uses the bucket's default object ACL. The default is false.",
          "type": "boolean"
        },
        "matchGlobs": {
          "description": "Restores only the objects matching any of the specified glob(s). If this parameter is not specified, all objects will be restored within the specified time range.",
          "items": {
            "type": "string"
          },
          "type": "array"
        },
        "softDeletedAfterTime": {
          "description": "Restores only the objects that were soft-deleted after this time.",
          "format": "date-time",
          "type": "string"
        },
        "softDeletedBeforeTime": {
          "description": "Restores only the objects that were soft-deleted before this time.",
          "format": "date-time",
          "type": "string"
        }
      },
      "type": "object"
    },
    "Channel": {
      "description": "An notification channel used to watch for resource changes.",
      "id": "Channel",
      "properties": {
        "address": {
          "description": "The address where notifications are delivered for this channel.",
          "type": "string"
        },
        "expiration": {
          "description": "Date and time of notification channel expiration, expressed as a Unix timestamp, in milliseconds. Optional.",
          "format": "int64",
          "type": "string"
        },
        "id": {
          "description": "A UUID or similar unique string that identifies this channel.",
          "type": "string"
        },
        "kind": {
          "default": "api#channel",
          "description": "Identifies this as a notification channel used to watch for changes to a resource, which is \"api#channel\".",
          "type": "string"
        },
        "params": {
          "additionalProperties": {
            "description": "Declares a new parameter by name.",
            "type": "string"
          },
          "description": "Additional parameters controlling delivery channel behavior. Optional.",
          "type": "object"
        },
        "payload": {
          "description": "A Boolean value to indicate whether payload is wanted. Optional.",
          "type": "boolean"
        },
        "resourceId": {
          "description": "An opaque ID that identifies the resource being watched on this channel. Stable across different API versions.",
          "type": "string"
        },
        "resourceUri": {
          "description": "A version-specific identifier for the watched resource.",
          "type": "string"
        },
        "token": {
          "description": "An arbitrary string delivered to the target address with each notification delivered over this channel. Optional.",
          "type": "string"
        },
        "type": {
          "description": "The type of delivery mechanism used for this channel.",
          "type": "string"
        }
      },
      "type": "object"
    },
    "ComposeRequest": {
      "description": "A Compose request.",
      "id": "ComposeRequest",
      "properties": {
        "destination": {
          "$ref": "Object",
          "description": "Properties of the resulting object."
        },
        "kind": {
          "default": "storage#composeRequest",
          "description": "The kind of item this is.",
          "type": "string"
        },
        "sourceObjects": {
          "annotations": {
            "required": [
              "storage.objects.compose"
            ]
          },
          "description": "The list of source objects that will be concatenated into a single object.",
          "items": {
            "properties": {
              "generation": {
                "description": "The generation of this object to use as the source.",
                "format": "int64",
                "type": "string"
              },
              "name": {
                "annotations": {
                  "required": [
                    "storage.objects.compose"
                  ]
                },
                "description": "The source object's name. All source objects must reside in the same bucket.",
                "type": "string"
              },
              "objectPreconditions": {
                "description": "Conditions that must be met for this operation to execute.",
                "properties": {
                  "ifGenerationMatch": {
                    "description": "Only perform the composition if the generation of the source object that would be used matches this value. If this value and a generation are both specified, they must be the same value or the call will fail.",
                    "format": "int64",
                    "type": "string"
                  }
                },
                "type": "object"
              }
            },
            "type": "object"
          },
          "type": "array"
        }
      },
      "type": "object"
    },
    "Expr": {
      "description": "Represents an expression text. Example: title: \"User account presence\" description: \"Determines whether the request has a user account\" expression: \"size(request.user) \u003e 0\"",
      "id": "Expr",
      "properties": {
        "description": {
          "description": "An optional description of the expression. This is a longer text which describes the expression, e.g. when hovered over it in a UI.",
          "type": "string"
        },
        "expression": {
          "description": "Textual representation of an expression in Common Expression Language syntax. The application context of the containing message determines which well-known feature set of CEL is supported.",
          "type": "string"
        },
        "location": {
          "description": "An optional string indicating the location of the expression for error reporting, e.g. a file name and a position in the file.",
          "type": "string"
        },
        "title": {
          "description": "An optional title for the expression, i.e. a short string describing its purpose. This can be used e.g. in UIs which allow to enter the expression.",
          "type": "string"
        }
      },
      "type": "object"
    },
    "Folder": {
      "description": "A folder. Only available in buckets with hierarchical namespace enabled.",
      "id": "Folder",
      "properties": {
        "bucket": {
          "description": "The name of the bucket containing this folder.",
          "type": "string"
        },
        "createTime": {
          "description": "The creation time of the folder in RFC 3339 format.",
          "format": "date-time",
          "type": "string"
        },
        "id": {
          "description": "The ID of the folder, including the bucket name, folder name.",
          "type": "string"
        },
        "kind": {
          "default": "storage#folder",
          "description": "The kind of item this is. For folders, this is always storage#folder.",
          "type": "string"
        },
        "metageneration": {
          "description": "The version of the metadata for this folder. Used for preconditions and for detecting changes in metadata.",
          "format": "int64",
          "type": "string"
        },
        "name": {
          "description": "The name of the folder. Required if not specified by URL parameter.",
          "type": "string"
        },
        "pendingRenameInfo": {
          "description": "Only present if the folder is part of an ongoing rename folder operation. Contains information which can be used to query the operation status.",
          "properties": {
            "operationId": {
              "description": "The ID of the rename folder operation.",
              "type": "string"
            }
          },
          "type": "object"
        },
        "selfLink": {
          "description": "The link to this folder.",
          "type": "string"
        },
        "updateTime": {
          "description": "The modification time of the folder metadata in RFC 3339 format.",
          "format": "date-time",
          "type": "string"
        }
      },
      "type": "object"
    },
    "Folders": {
      "description": "A list of folders.",
      "id": "Folders",
      "properties": {
        "items": {
          "description": "The list of items.",
          "items": {
            "$ref": "Folder"
          },
          "type": "array"
        },
        "kind": {
          "default": "storage#folders",
          "description": "The kind of item this is. For lists of folders, this is always storage#folders.",
          "type": "string"
        },
        "nextPageToken": {
          "description": "The continuation token, used to page through large result sets. Provide this value in a subsequent request to return the next page of results.",
          "type": "string"
        }
      },
      "type": "object"
    },
    "GoogleLongrunningListOperationsResponse": {
      "description": "The response message for storage.buckets.operations.list.",
      "id": "GoogleLongrunningListOperationsResponse",
      "properties": {
        "kind": {
          "default": "storage#operations",
          "description": "The kind of item this is. For lists of operations, this is always storage#operations.",
          "type": "string"
        },
        "nextPageToken": {
          "description": "The continuation token, used to page through large result sets. Provide this value in a subsequent request to return the next page of results.",
          "type": "string"
        },
        "operations": {
          "description": "A list of operations that matches the specified filter in the request.",
          "items": {
            "$ref": "GoogleLongrunningOperation"
          },
          "type": "array"
        }
      },
      "type": "object"
    },
    "GoogleLongrunningOperation": {
      "description": "This resource represents a long-running operation that is the result of a network API call.",
      "id": "GoogleLongrunningOperation",
      "properties": {
        "done": {
          "description": "If the value is \"false\", it means the operation is still in progress. If \"true\", the operation is completed, and either \"error\" or \"response\" is available.",
          "type": "boolean"
        },
        "error": {
          "$ref": "GoogleRpcStatus",
          "description": "The error result of the operation in case of failure or cancellation."
        },
        "kind": {
          "default": "storage#operation",
          "description": "The kind of item this is. For operations, this is always storage#operation.",
          "type": "string"
        },
        "metadata": {
          "additionalProperties": {
            "description": "Properties of the object. Contains field @type with type URL.",
            "type": "any"
          },
          "description": "Service-specific metadata associated with the operation. It typically contains progress information and common metadata such as create time. Some services might not provide such metadata. Any method that returns a long-running operation should document the metadata type, if any.",
          "type": "object"
        },
        "name": {
          "description": "The server-assigned name, which is only unique within the same service that originally returns it. If you use the default HTTP mapping, the \"name\" should be a resource name ending with \"operations/{operationId}\".",
          "type": "string"
        },
        "response": {
          "additionalProperties": {
            "description": "Properties of the object. Contains field @type with type URL.",
            "type": "any"
          },
          "description": "The normal response of the operation in case of success. If the original method returns no data on success, such as \"Delete\", the response is google.protobuf.Empty. If the original method is standard Get/Create/Update, the response should be the resource. For other methods, the response should have the type \"XxxResponse\", where \"Xxx\" is the original method name. For example, if the original method name is \"TakeSnapshot()\", the inferred response type is \"TakeSnapshotResponse\".",
          "type": "object"
        },
        "selfLink": {
          "description": "The link to this long running operation.",
          "type": "string"
        }
      },
      "type": "object"
    },
    "GoogleRpcStatus": {
      "description": "The \"Status\" type defines a logical error model that is suitable for different programming environments, including REST APIs and RPC APIs. It is used by [gRPC](https://github.com/grpc). Each \"Status\" message contains three pieces of data: error code, error message, and error details. You can find out more about this error model and how to work with it in the [API Design Guide](https://cloud.google.com/apis/design/errors).",
      "id": "GoogleRpcStatus",
      "properties": {
        "code": {
          "description": "The status code, which should be an enum value of google.rpc.Code.",
          "format": "int32",
          "type": "integer"
        },
        "details": {
          "description": "A list of messages that carry the error details. There is a common set of message types for APIs to use.",
          "items": {
            "additionalProperties": {
              "description": "Properties of the object. Contains field @type with type URL.",
              "type": "any"
            },
            "type": "object"
          },
          "type": "array"
        },
        "message": {
          "description": "A developer-facing error message, which should be in English.",
          "type": "string"
        }
      },
      "type": "object"
    },
    "HmacKey": {
      "description": "JSON template to produce a JSON-style HMAC Key resource for Create responses.",
      "id": "HmacKey",
      "properties": {
        "kind": {
          "default": "storage#hmacKey",
          "description": "The kind of item this is. For HMAC keys, this is always storage#hmacKey.",
          "type": "string"
        },
        "metadata": {
          "$ref": "HmacKeyMetadata",
          "description": "Key metadata."
        },
        "secret": {
          "description": "HMAC secret key material.",
          "type": "string"
        }
      },
      "type": "object"
    },
    "HmacKeyMetadata": {
      "description": "JSON template to produce a JSON-style HMAC Key metadata resource.",
      "id": "HmacKeyMetadata",
      "properties": {
        "accessId": {
          "description": "The ID of the HMAC Key.",
          "type": "string"
        },
        "etag": {
          "description": "HTTP 1.1 Entity tag for the HMAC key.",
          "type": "string"
        },
        "id": {
          "description": "The ID of the HMAC key, including the Project ID and the Access ID.",
          "type": "string"
        },
        "kind": {
          "default": "storage#hmacKeyMetadata",
          "description": "The kind of item this is. For HMAC Key metadata, this is always storage#hmacKeyMetadata.",
          "type": "string"
        },
        "projectId": {
          "description": "Project ID owning the service account to which the key authenticates.",
          "type": "string"
        },
        "selfLink": {
          "description": "The link to this resource.",
          "type": "string"
        },
        "serviceAccountEmail": {
          "description": "The email address of the key's associated service account.",
          "type": "string"
        },
        "state": {
          "description": "The state of the key. Can be one of ACTIVE, INACTIVE, or DELETED.",
          "type": "string"
        },
        "timeCreated": {
          "description": "The creation time of the HMAC key in RFC 3339 format.",
          "format": "date-time",
          "type": "string"
        },
        "updated": {
          "description": "The last modification time of the HMAC key metadata in RFC 3339 format.",
          "format": "date-time",
          "type": "string"
        }
      },
      "type": "object"
    },
    "HmacKeysMetadata": {
      "description": "A list of hmacKeys.",
      "id": "HmacKeysMetadata",
      "properties": {
        "items": {
          "description": "The list of items.",
          "items": {
            "$ref": "HmacKeyMetadata"
          },
          "type": "array"
        },
        "kind": {
          "default": "storage#hmacKeysMetadata",
          "description": "The kind of item this is. For lists of hmacKeys, this is always storage#hmacKeysMetadata.",
          "type": "string"
        },
        "nextPageToken": {
          "description": "The continuation token, used to page through large result sets. Provide this value in a subsequent request to return the next page of results.",
          "type": "string"
        }
      },
      "type": "object"
    },
    "ManagedFolder": {
      "description": "A managed folder.",
      "id": "ManagedFolder",
      "properties": {
        "bucket": {
          "description": "The name of the bucket containing this managed folder.",
          "type": "string"
        },
        "createTime": {
          "description": "The creation time of the managed folder in RFC 3339 format.",
          "format": "date-time",
          "type": "string"
        },
        "id": {
          "description": "The ID of the managed folder, including the bucket name and managed folder name.",
          "type": "string"
        },
        "kind": {
          "default": "storage#managedFolder",
          "description": "The kind of item this is. For managed folders, this is always storage#managedFolder.",
          "type": "string"
        },
        "metageneration": {
          "description": "The version of the metadata for this managed folder. Used for preconditions and for detecting changes in metadata.",
          "format": "int64",
          "type": "string"
        },
        "name": {
          "description": "The name of the managed folder. Required if not specified by URL parameter.",
          "type": "string"
        },
        "selfLink": {
          "description": "The link to this managed folder.",
          "type": "string"
        },
        "updateTime": {
          "description": "The last update time of the managed folder metadata in RFC 3339 format.",
          "format": "date-time",
          "type": "string"
        }
      },
      "type": "object"
    },
    "ManagedFolders": {
      "description": "A list of managed folders.",
      "id": "ManagedFolders",
      "properties": {
        "items": {
          "description": "The list of items.",
          "items": {
            "$ref": "ManagedFolder"
          },
          "type": "array"
        },
        "kind": {
          "default": "storage#managedFolders",
          "description": "The kind of item this is. For lists of managed folders, this is always storage#managedFolders.",
          "type": "string"
        },
        "nextPageToken": {
          "description": "The continuation token, used to page through large result sets. Provide this value in a subsequent request to return the next page of results.",
          "type": "string"
        }
      },
      "type": "object"
    },
    "Notification": {
      "description": "A subscription to receive Google PubSub notifications.",
      "id": "Notification",
      "properties": {
        "custom_attributes": {
          "additionalProperties": {
            "type": "string"
          },
          "description": "An optional list of additional attributes to attach to each Cloud PubSub message published for this notification subscription.",
          "type": "object"
        },
        "etag": {
          "description": "HTTP 1.1 Entity tag for this subscription notification.",
          "type": "string"
        },
        "event_types": {
          "description": "If present, only send notifications about listed event types. If empty, sent notifications for all event types.",
          "items": {
            "type": "string"
          },
          "type": "array"
        },
        "id": {
          "description": "The ID of the notification.",
          "type": "string"
        },
        "kind": {
          "default": "storage#notification",
          "description": "The kind of item this is. For notifications, this is always storage#notification.",
          "type": "string"
        },
        "object_name_prefix": {
          "description": "If present, only apply this notification configuration to object names that begin with this prefix.",
          "type": "string"
        },
        "payload_format": {
          "annotations": {
            "required": [
              "storage.notifications.insert"
            ]
          },
          "default": "JSON_API_V1",
          "description": "The desired content of the Payload.",
          "type": "string"
        },
        "selfLink": {
          "description": "The canonical URL of this notification.",
          "type": "string"
        },
        "topic": {
          "annotations": {
            "required": [
              "storage.notifications.insert"
            ]
          },
          "description": "The Cloud PubSub topic to which this subscription publishes. Formatted as: '//pubsub.googleapis.com/projects/{project-identifier}/topics/{my-topic}'",
          "type": "string"
        }
      },
      "type": "object"
    },
    "Notifications": {
      "description": "A list of notification subscriptions.",
      "id": "Notifications",
      "properties": {
        "items": {
          "description": "The list of items.",
          "items": {
            "$ref": "Notification"
          },
          "type": "array"
        },
        "kind": {
          "default": "storage#notifications",
          "description": "The kind of item this is. For lists of notifications, this is always storage#notifications.",
          "type": "string"
        }
      },
      "type": "object"
    },
    "Object": {
      "description": "An object.",
      "id": "Object",
      "properties": {
        "acl": {
          "annotations": {
            "required": [
              "storage.objects.update"
            ]
          },
          "description": "Access controls on the object.",
          "items": {
            "$ref": "ObjectAccessControl"
          },
          "type": "array"
        },
        "bucket": {
          "description": "The name of the bucket containing this object.",
          "type": "string"
        },
        "cacheControl": {
          "description": "Cache-Control directive for the object data. If omitted, and the object is accessible to all anonymous users, the default will be public, max-age=3600.",
          "type": "string"
        },
        "componentCount": {
          "description": "Number of underlying components that make up this object. Components are accumulated by compose operations.",
          "format": "int32",
          "type": "integer"
        },
        "contentDisposition": {
          "description": "Content-Disposition of the object data.",
          "type": "string"
        },
        "contentEncoding": {
          "description": "Content-Encoding of the object data.",
          "type": "string"
        },
        "contentLanguage": {
          "description": "Content-Language of the object data.",
          "type": "string"
        },
        "contentType": {
          "description": "Content-Type of the object data. If an object is stored without a Content-Type, it is served as application/octet-stream.",
          "type": "string"
        },
        "crc32c": {
          "description": "CRC32c checksum, as described in RFC 4960, Appendix B; encoded using base64 in big-endian byte order. For more information about using the CRC32c checksum, see Hashes and ETags: Best Practices.",
          "type": "string"
        },
        "customTime": {
          "description": "A timestamp in RFC 3339 format specified by the user for an object.",
          "format": "date-time",
          "type": "string"
        },
        "customerEncryption": {
          "description": "Metadata of customer-supplied encryption key, if the object is encrypted by such a key.",
          "properties": {
            "encryptionAlgorithm": {
              "description": "The encryption algorithm.",
              "type": "string"
            },
            "keySha256": {
              "description": "SHA256 hash value of the encryption key.",
              "type": "string"
            }
          },
          "type": "object"
        },
        "etag": {
          "description": "HTTP 1.1 Entity tag for the object.",
          "type": "string"
        },
        "eventBasedHold": {
          "description": "Whether an object is under event-based hold. Event-based hold is a way to retain objects until an event occurs, which is signified by the hold's release (i.e. this value is set to false). After being released (set to false), such objects will be subject to bucket-level retention (if any). One sample use case of this flag is for banks to hold loan documents for at least 3 years after loan is paid in full. Here, bucket-level retention is 3 years and the event is the loan being paid in full. In this example, these objects will be held intact for any number of years until the event has occurred (event-based hold on the object is released) and then 3 more years after that. That means retention duration of the objects begins from the moment event-based hold transitioned from true to false.",
          "type": "boolean"
        },
        "generation": {
          "description": "The content generation of this object. Used for object versioning.",
          "format": "int64",
          "type": "string"
        },
        "hardDeleteTime": {
          "description": "This is the time (in the future) when the soft-deleted object will no longer be restorable. It is equal to the soft delete time plus the current soft delete retention duration of the bucket.",
          "format": "date-time",
          "type": "string"
        },
        "id": {
          "description": "The ID of the object, including the bucket name, object name, and generation number.",
          "type": "string"
        },
        "kind": {
          "default": "storage#object",
          "description": "The kind of item this is. For objects, this is always storage#object.",
          "type": "string"
        },
        "kmsKeyName": {
          "description": "Not currently supported. Specifying the parameter causes the request to fail with status code 400 - Bad Request.",
          "type": "string"
        },
        "md5Hash": {
          "description": "MD5 hash of the data; encoded using base64. For more information about using the MD5 hash, see Hashes and ETags: Best Practices.",
          "type": "string"
        },
        "mediaLink": {
          "description": "Media download link.",
          "type": "string"
        },
        "metadata": {
          "additionalProperties": {
            "description": "An individual metadata entry.",
            "type": "string"
          },
          "description": "User-provided metadata, in key/value pairs.",
          "type": "object"
        },
        "metageneration": {
          "description": "The version of the metadata for this object at this generation. Used for preconditions and for detecting changes in metadata. A metageneration number is only meaningful in the context of a particular generation of a particular object.",
          "format": "int64",
          "type": "string"
        },
        "name": {
          "description": "The name of the object. Required if not specified by URL parameter.",
          "type": "string"
        },
        "owner": {
          "description": "The owner of the object. This will always be the uploader of the object.",
          "properties": {
            "entity": {
              "description": "The entity, in the form user-userId.",
              "type": "string"
            },
            "entityId": {
              "description": "The ID for the entity.",
              "type": "string"
            }
          },
          "type": "object"
        },
        "retention": {
          "description": "A collection of object level retention parameters.",
          "properties": {
            "mode": {
              "description": "The bucket's object retention mode, can only be Unlocked or Locked.",
              "type": "string"
            },
            "retainUntilTime": {
              "description": "A time in RFC 3339 format until which object retention protects this object.",
              "format": "date-time",
              "type": "string"
            }
          },
          "type": "object"
        },
        "retentionExpirationTime": {
          "description": "A server-determined value that specifies the earliest time that the object's retention period expires. This value is in RFC 3339 format. Note 1: This field is not provided for objects with an active event-based hold, since retention expiration is unknown until the hold is removed. Note 2: This value can be provided even when temporary hold is set (so that the user can reason about policy without having to first unset the temporary hold).",
          "format": "date-time",
          "type": "string"
        },
        "selfLink": {
          "description": "The link to this object.",
          "type": "string"
        },
        "size": {
          "description": "Content-Length of the data in bytes.",
          "format": "uint64",
          "type": "string"
        },
        "softDeleteTime": {
          "description": "The time at which the object became soft-deleted in RFC 3339 format.",
          "format": "date-time",
          "type": "string"
        },
        "storageClass": {
          "description": "Storage class of the object.",
          "type": "string"
        },
        "temporaryHold": {
          "description": "Whether an object is under temporary hold. While this flag is set to true, the object is protected against deletion and overwrites. A common use case of this flag is regulatory investigations where objects need to be retained while the investigation is ongoing. Note that unlike event-based hold, temporary hold does not impact retention expiration time of an object.",
          "type": "boolean"
        },
        "timeCreated": {
          "description": "The creation time of the object in RFC 3339 format.",
          "format": "date-time",
          "type": "string"
        },
        "timeDeleted": {
          "description": "The time at which the object became noncurrent in RFC 3339 format. Will be returned if and only if this version of the object has been deleted.",
          "format": "date-time",
          "type": "string"
        },
        "timeStorageClassUpdated": {
          "description": "The time at which the object's storage class was last changed. When the object is initially created, it will be set to timeCreated.",
          "format": "date-time",
          "type": "string"
        },
        "updated": {
          "description": "The modification time of the object metadata in RFC 3339 format. Set initially to object creation time and then updated whenever any metadata of the object changes. This includes changes made by a requester, such as modifying custom metadata, as well as changes made by Cloud Storage on behalf of a requester, such as changing the storage class based on an Object Lifecycle Configuration.",
          "format": "date-time",
          "type": "string"
        }
      },
      "type": "object"
    },
    "ObjectAccessControl": {
      "description": "An access-control entry.",
      "id": "ObjectAccessControl",
      "properties": {
        "bucket": {
          "description": "The name of the bucket.",
          "type": "string"
        },
        "domain": {
          "description": "The domain associated with the entity, if any.",
          "type": "string"
        },
        "email": {
          "description": "The email address associated with the entity, if any.",
          "type": "string"
        },
        "entity": {
          "annotations": {
            "required": [
              "storage.defaultObjectAccessControls.insert",
              "storage.objectAccessControls.insert"
            ]
          },
          "description": "The entity holding the permission, in one of the following forms: \n- user-userId \n- user-email \n- group-groupId \n- group-email \n- domain-domain \n- project-team-projectId \n- allUsers \n- allAuthenticatedUsers Examples: \n- The user liz@example.com would be user-liz@example.com. \n- The group example@googlegroups.com would be group-example@googlegroups.com. \n- To refer to all members of the Google Apps for Business domain example.com, the entity would be domain-example.com.",
          "type": "string"
        },
        "entityId": {
          "description": "The ID for the entity, if any.",
          "type": "string"
        },
        "etag": {
          "description": "HTTP 1.1 Entity tag for the access-control entry.",
          "type": "string"
        },
        "generation": {
          "description": "The content generation of the object, if applied to an object.",
          "format": "int64",
          "type": "string"
        },
        "id": {
          "description": "The ID of the access-control entry.",
          "type": "string"
        },
        "kind": {
          "default": "storage#objectAccessControl",
          "description": "The kind of item this is. For object access control entries, this is always storage#objectAccessControl.",
          "type": "string"
        },
        "object": {
          "description": "The name of the object, if applied to an object.",
          "type": "string"
        },
        "projectTeam": {
          "description": "The project team associated with the entity, if any.",
          "properties": {
            "projectNumber": {
              "description": "The project number.",
              "type": "string"
            },
            "team": {
              "description": "The team.",
              "type": "string"
            }
          },
          "type": "object"
        },
        "role": {
          "annotations": {
            "required": [
              "storage.defaultObjectAccessControls.insert",
              "storage.objectAccessControls.insert"
            ]
          },
          "description": "The access permission for the entity.",
          "type": "string"
        },
        "selfLink": {
          "description": "The link to this access-control entry.",
          "type": "string"
        }
      },
      "type": "object"
    },
    "ObjectAccessControls": {
      "description": "An access-control list.",
      "id": "ObjectAccessControls",
      "properties": {
        "items": {
          "description": "The list of items.",
          "items": {
            "$ref": "ObjectAccessControl"
          },
          "type": "array"
        },
        "kind": {
          "default": "storage#objectAccessControls",
          "description": "The kind of item this is. For lists of object access control entries, this is always storage#objectAccessControls.",
          "type": "string"
        }
      },
      "type": "object"
    },
    "Objects": {
      "description": "A list of objects.",
      "id": "Objects",
      "properties": {
        "items": {
          "description": "The list of items.",
          "items": {
            "$ref": "Object"
          },
          "type": "array"
        },
        "kind": {
          "default": "storage#objects",
          "description": "The kind of item this is. For lists of objects, this is always storage#objects.",
          "type": "string"
        },
        "nextPageToken": {
          "description": "The continuation token, used to page through large result sets. Provide this value in a subsequent request to return the next page of results.",
          "type": "string"
        },
        "prefixes": {
          "description": "The list of prefixes of objects matching-but-not-listed up to and including the requested delimiter.",
          "items": {
            "type": "string"
          },
          "type": "array"
        }
      },
      "type": "object"
    },
    "Policy": {
      "description": "A bucket/object/managedFolder IAM policy.",
      "id": "Policy",
      "properties": {
        "bindings": {
          "annotations": {
            "required": [
              "storage.buckets.setIamPolicy",
              "storage.objects.setIamPolicy",
              "storage.managedFolders.setIamPolicy"
            ]
          },
          "description": "An association between a role, which comes with a set of permissions, and members who may assume that role.",
          "items": {
            "properties": {
              "condition": {
                "$ref": "Expr",
                "description": "The condition that is associated with this binding. NOTE: an unsatisfied condition will not allow user access via current binding. Different bindings, including their conditions, are examined independently."
              },
              "members": {
                "annotations": {
                  "required": [
                    "storage.buckets.setIamPolicy",
                    "storage.objects.setIamPolicy",
                    "storage.managedFolders.setIamPolicy"
                  ]
                },
                "description": "A collection of identifiers for members who may assume the provided role. Recognized identifiers are as follows:  \n- allUsers — A special identifier that represents anyone on the internet; with or without a Google account.  \n- allAuthenticatedUsers — A special identifier that represents anyone who is authenticated with a Google account or a service account.  \n- user:emailid — An email address that represents a specific account. For example, user:alice@gmail.com or user:joe@example.com.  \n- serviceAccount:emailid — An email address that represents a service account. For example,  serviceAccount:my-other-app@appspot.gserviceaccount.com .  \n- group:emailid — An email address that represents a Google group. For example, group:admins@example.com.  \n- domain:domain — A Google Apps domain name that represents all the users of that domain. For example, domain:google.com or domain:example.com.  \n- projectOwner:projectid — Owners of the given project. For example, projectOwner:my-example-project  \n- projectEditor:projectid — Editors of the given project. For example, projectEditor:my-example-project  \n- projectViewer:projectid — Viewers of the given project. For example, projectViewer:my-example-project",
                "items": {
                  "type": "string"
                },
                "type": "array"
              },
              "role": {
                "annotations": {
                  "required": [
                    "storage.buckets.setIamPolicy",
                    "storage.objects.setIamPolicy",
                    "storage.managedFolders.setIamPolicy"
                  ]
                },
                "description": "The role to which members belong. Two types of roles are supported: new IAM roles, which grant permissions that do not map directly to those provided by ACLs, and legacy IAM roles, which do map directly to ACL permissions. All roles are of the format roles/storage.specificRole.\nThe new IAM roles are:  \n- roles/storage.admin — Full control of Google Cloud Storage resources.  \n- roles/storage.objectViewer — Read-Only access to Google Cloud Storage objects.  \n- roles/storage.objectCreator — Access to create objects in Google Cloud Storage.  \n- roles/storage.objectAdmin — Full control of Google Cloud Storage objects.   The legacy IAM roles are:  \n- roles/storage.legacyObjectReader — Read-only access to objects without listing. Equivalent to an ACL entry on an object with the READER role.  \n- roles/storage.legacyObjectOwner — Read/write access to existing objects without listing. Equivalent to an ACL entry on an object with the OWNER role.  \n- roles/storage.legacyBucketReader — Read access to buckets with object listing. Equivalent to an ACL entry on a bucket with the READER role.  \n- roles/storage.legacyBucketWriter — Read access to buckets with object listing/creation/deletion. Equivalent to an ACL entry on a bucket with the WRITER role.  \n- roles/storage.legacyBucketOwner — Read and write access to existing buckets with object listing/creation/deletion. Equivalent to an ACL entry on a bucket with the OWNER role.",
                "type": "string"
              }
            },
            "type": "object"
          },
          "type": "array"
        },
        "etag": {
          "description": "HTTP 1.1  Entity tag for the policy.",
          "format": "byte",
          "type": "string"
        },
        "kind": {
          "default": "storage#policy",
          "description": "The kind of item this is. For policies, this is always storage#policy. This field is ignored on input.",
          "type": "string"
        },
        "resourceId": {
          "description": "The ID of the resource to which this policy belongs. Will be of the form projects/_/buckets/bucket for buckets, projects/_/buckets/bucket/objects/object for objects, and projects/_/buckets/bucket/managedFolders/managedFolder. A specific generation may be specified by appending #generationNumber to the end of the object name, e.g. projects/_/buckets/my-bucket/objects/data.txt#17. The current generation can be denoted with #0. This field is ignored on input.",
          "type": "string"
        },
        "version": {
          "description": "The IAM policy format version.",
          "format": "int32",
          "type": "integer"
        }
      },
      "type": "object"
    },
    "RewriteResponse": {
      "description": "A rewrite response.",
      "id": "RewriteResponse",
      "properties": {
        "done": {
          "description": "true if the copy is finished; otherwise, false if the copy is in progress. This property is always present in the response.",
          "type": "boolean"
        },
        "kind": {
          "default": "storage#rewriteResponse",
          "description": "The kind of item this is.",
          "type": "string"
        },
        "objectSize": {
          "description": "The total size of the object being copied in bytes. This property is always present in the response.",
          "format": "int64",
          "type": "string"
        },
        "resource": {
          "$ref": "Object",
          "description": "A resource containing the metadata for the copied-to object. This property is present in the response only when copying completes."
        },
        "rewriteToken": {
          "description": "A token to use in subsequent requests to continue copying data. This token is present in the response only when there is more data to copy.",
          "type": "string"
        },
        "totalBytesRewritten": {
          "description": "The total bytes written so far, which can be used to provide a waiting user with a progress indicator. This property is always present in the response.",
          "format": "int64",
          "type": "string"
        }
      },
      "type": "object"
    },
    "ServiceAccount": {
      "description": "A subscription to receive Google PubSub notifications.",
      "id": "ServiceAccount",
      "properties": {
        "email_address": {
          "description": "The ID of the notification.",
          "type": "string"
        },
        "kind": {
          "default": "storage#serviceAccount",
          "description": "The kind of item this is. For notifications, this is always storage#notification.",
          "type": "string"
        }
      },
      "type": "object"
    },
    "TestIamPermissionsResponse": {
      "description": "A storage.(buckets|objects|managedFolders).testIamPermissions response.",
      "id": "TestIamPermissionsResponse",
      "properties": {
        "kind": {
          "default": "storage#testIamPermissionsResponse",
          "description": "The kind of item this is.",
          "type": "string"
        },
        "permissions": {
          "description": "The permissions held by the caller. Permissions are always of the format storage.resource.capability, where resource is one of buckets, objects, or managedFolders. The supported permissions are as follows:  \n- storage.buckets.delete — Delete bucket.  \n- storage.buckets.get — Read bucket metadata.  \n- storage.buckets.getIamPolicy — Read bucket IAM policy.  \n- storage.buckets.create — Create bucket.  \n- storage.buckets.list — List buckets.  \n- storage.buckets.setIamPolicy — Update bucket IAM policy.  \n- storage.buckets.update — Update bucket metadata.  \n- storage.objects.delete — Delete object.  \n- storage.objects.get — Read object data and metadata.  \n- storage.objects.getIamPolicy — Read object IAM policy.  \n- storage.objects.create — Create object.  \n- storage.objects.list — List objects.  \n- storage.objects.setIamPolicy — Update object IAM policy.  \n- storage.objects.update — Update object metadata. \n- storage.managedFolders.delete — Delete managed folder.  \n- storage.managedFolders.get — Read managed folder metadata.  \n- storage.managedFolders.getIamPolicy — Read managed folder IAM policy.  \n- storage.managedFolders.create — Create managed folder.  \n- storage.managedFolders.list — List managed folders.  \n- storage.managedFolders.setIamPolicy — Update managed folder IAM policy.",
          "items": {
            "type": "string"
          },
          "type": "array"
        }
      },
      "type": "object"
    }
  },
  "servicePath": "storage/v1/",
  "title": "Cloud Storage JSON API",
  "version": "v1"
}<|MERGE_RESOLUTION|>--- conflicted
+++ resolved
@@ -43,11 +43,7 @@
       "location": "me-central2"
     }
   ],
-<<<<<<< HEAD
-  "etag": "\"3135323132313733303039343736303631393739\"",
-=======
   "etag": "\"39393931363036383932333134343736343437\"",
->>>>>>> bdd7fcea
   "icons": {
     "x16": "https://www.google.com/images/icons/product/cloud_storage-16.png",
     "x32": "https://www.google.com/images/icons/product/cloud_storage-32.png"
@@ -4089,11 +4085,7 @@
       }
     }
   },
-<<<<<<< HEAD
-  "revision": "20240209",
-=======
   "revision": "20240625",
->>>>>>> bdd7fcea
   "rootUrl": "https://storage.googleapis.com/",
   "schemas": {
     "AnywhereCache": {
