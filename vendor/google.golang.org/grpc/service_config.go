--- conflicted
+++ resolved
@@ -221,11 +221,7 @@
 			WaitForReady: m.WaitForReady,
 			Timeout:      (*time.Duration)(m.Timeout),
 		}
-<<<<<<< HEAD
-		if mc.RetryPolicy, err = convertRetryPolicy(m.RetryPolicy); err != nil {
-=======
 		if mc.RetryPolicy, err = convertRetryPolicy(m.RetryPolicy, maxAttempts); err != nil {
->>>>>>> bdd7fcea
 			logger.Warningf("grpc: unmarshalling service config %s: %v", js, err)
 			return &serviceconfig.ParseResult{Err: err}
 		}
