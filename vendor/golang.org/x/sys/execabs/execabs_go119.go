// Copyright 2022 The Go Authors. All rights reserved.
// Use of this source code is governed by a BSD-style
// license that can be found in the LICENSE file.

//go:build go1.19
// +build go1.19

package execabs

import (
	"errors"
	"os/exec"
)

func isGo119ErrDot(err error) bool {
	return errors.Is(err, exec.ErrDot)
<<<<<<< HEAD
=======
}

func isGo119ErrFieldSet(cmd *exec.Cmd) bool {
	return cmd.Err != nil
>>>>>>> 415afbf0
}<|MERGE_RESOLUTION|>--- conflicted
+++ resolved
@@ -14,11 +14,8 @@
 
 func isGo119ErrDot(err error) bool {
 	return errors.Is(err, exec.ErrDot)
-<<<<<<< HEAD
-=======
 }
 
 func isGo119ErrFieldSet(cmd *exec.Cmd) bool {
 	return cmd.Err != nil
->>>>>>> 415afbf0
 }