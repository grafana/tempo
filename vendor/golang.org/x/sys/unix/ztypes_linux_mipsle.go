--- conflicted
+++ resolved
@@ -320,8 +320,6 @@
 	Ac_btime64                uint64
 	Compact_count             uint64
 	Compact_delay_total       uint64
-<<<<<<< HEAD
-=======
 	Ac_tgid                   uint32
 	_                         [4]byte
 	Ac_tgetime                uint64
@@ -329,7 +327,6 @@
 	Ac_exe_inode              uint64
 	Wpcopy_count              uint64
 	Wpcopy_delay_total        uint64
->>>>>>> 845dec0f
 }
 
 type cpuMask uint32
