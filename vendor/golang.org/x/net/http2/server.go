// Copyright 2014 The Go Authors. All rights reserved.
// Use of this source code is governed by a BSD-style
// license that can be found in the LICENSE file.

// TODO: turn off the serve goroutine when idle, so
// an idle conn only has the readFrames goroutine active. (which could
// also be optimized probably to pin less memory in crypto/tls). This
// would involve tracking when the serve goroutine is active (atomic
// int32 read/CAS probably?) and starting it up when frames arrive,
// and shutting it down when all handlers exit. the occasional PING
// packets could use time.AfterFunc to call sc.wakeStartServeLoop()
// (which is a no-op if already running) and then queue the PING write
// as normal. The serve loop would then exit in most cases (if no
// Handlers running) and not be woken up again until the PING packet
// returns.

// TODO (maybe): add a mechanism for Handlers to going into
// half-closed-local mode (rw.(io.Closer) test?) but not exit their
// handler, and continue to be able to read from the
// Request.Body. This would be a somewhat semantic change from HTTP/1
// (or at least what we expose in net/http), so I'd probably want to
// add it there too. For now, this package says that returning from
// the Handler ServeHTTP function means you're both done reading and
// done writing, without a way to stop just one or the other.

package http2

import (
	"bufio"
	"bytes"
	"context"
	"crypto/rand"
	"crypto/tls"
	"errors"
	"fmt"
	"io"
	"log"
	"math"
	"net"
	"net/http"
	"net/textproto"
	"net/url"
	"os"
	"reflect"
	"runtime"
	"strconv"
	"strings"
	"sync"
	"time"

	"golang.org/x/net/http/httpguts"
	"golang.org/x/net/http2/hpack"
)

const (
	prefaceTimeout        = 10 * time.Second
	firstSettingsTimeout  = 2 * time.Second // should be in-flight with preface anyway
	handlerChunkWriteSize = 4 << 10
	defaultMaxStreams     = 250 // TODO: make this 100 as the GFE seems to?

	// maxQueuedControlFrames is the maximum number of control frames like
	// SETTINGS, PING and RST_STREAM that will be queued for writing before
	// the connection is closed to prevent memory exhaustion attacks.
	maxQueuedControlFrames = 10000
)

var (
	errClientDisconnected = errors.New("client disconnected")
	errClosedBody         = errors.New("body closed by handler")
	errHandlerComplete    = errors.New("http2: request body closed due to handler exiting")
	errStreamClosed       = errors.New("http2: stream closed")
)

var responseWriterStatePool = sync.Pool{
	New: func() interface{} {
		rws := &responseWriterState{}
		rws.bw = bufio.NewWriterSize(chunkWriter{rws}, handlerChunkWriteSize)
		return rws
	},
}

// Test hooks.
var (
	testHookOnConn        func()
	testHookGetServerConn func(*serverConn)
	testHookOnPanicMu     *sync.Mutex // nil except in tests
	testHookOnPanic       func(sc *serverConn, panicVal interface{}) (rePanic bool)
)

// Server is an HTTP/2 server.
type Server struct {
	// MaxHandlers limits the number of http.Handler ServeHTTP goroutines
	// which may run at a time over all connections.
	// Negative or zero no limit.
	// TODO: implement
	MaxHandlers int

	// MaxConcurrentStreams optionally specifies the number of
	// concurrent streams that each client may have open at a
	// time. This is unrelated to the number of http.Handler goroutines
	// which may be active globally, which is MaxHandlers.
	// If zero, MaxConcurrentStreams defaults to at least 100, per
	// the HTTP/2 spec's recommendations.
	MaxConcurrentStreams uint32

	// MaxDecoderHeaderTableSize optionally specifies the http2
	// SETTINGS_HEADER_TABLE_SIZE to send in the initial settings frame. It
	// informs the remote endpoint of the maximum size of the header compression
	// table used to decode header blocks, in octets. If zero, the default value
	// of 4096 is used.
	MaxDecoderHeaderTableSize uint32

	// MaxEncoderHeaderTableSize optionally specifies an upper limit for the
	// header compression table used for encoding request headers. Received
	// SETTINGS_HEADER_TABLE_SIZE settings are capped at this limit. If zero,
	// the default value of 4096 is used.
	MaxEncoderHeaderTableSize uint32

	// MaxReadFrameSize optionally specifies the largest frame
	// this server is willing to read. A valid value is between
	// 16k and 16M, inclusive. If zero or otherwise invalid, a
	// default value is used.
	MaxReadFrameSize uint32

	// PermitProhibitedCipherSuites, if true, permits the use of
	// cipher suites prohibited by the HTTP/2 spec.
	PermitProhibitedCipherSuites bool

	// IdleTimeout specifies how long until idle clients should be
	// closed with a GOAWAY frame. PING frames are not considered
	// activity for the purposes of IdleTimeout.
	// If zero or negative, there is no timeout.
	IdleTimeout time.Duration

	// ReadIdleTimeout is the timeout after which a health check using a ping
	// frame will be carried out if no frame is received on the connection.
	// If zero, no health check is performed.
	ReadIdleTimeout time.Duration

	// PingTimeout is the timeout after which the connection will be closed
	// if a response to a ping is not received.
	// If zero, a default of 15 seconds is used.
	PingTimeout time.Duration

	// WriteByteTimeout is the timeout after which a connection will be
	// closed if no data can be written to it. The timeout begins when data is
	// available to write, and is extended whenever any bytes are written.
	// If zero or negative, there is no timeout.
	WriteByteTimeout time.Duration

	// MaxUploadBufferPerConnection is the size of the initial flow
	// control window for each connections. The HTTP/2 spec does not
	// allow this to be smaller than 65535 or larger than 2^32-1.
	// If the value is outside this range, a default value will be
	// used instead.
	MaxUploadBufferPerConnection int32

	// MaxUploadBufferPerStream is the size of the initial flow control
	// window for each stream. The HTTP/2 spec does not allow this to
	// be larger than 2^32-1. If the value is zero or larger than the
	// maximum, a default value will be used instead.
	MaxUploadBufferPerStream int32

	// NewWriteScheduler constructs a write scheduler for a connection.
	// If nil, a default scheduler is chosen.
	NewWriteScheduler func() WriteScheduler

	// CountError, if non-nil, is called on HTTP/2 server errors.
	// It's intended to increment a metric for monitoring, such
	// as an expvar or Prometheus metric.
	// The errType consists of only ASCII word characters.
	CountError func(errType string)

	// Internal state. This is a pointer (rather than embedded directly)
	// so that we don't embed a Mutex in this struct, which will make the
	// struct non-copyable, which might break some callers.
	state *serverInternalState

	// Synchronization group used for testing.
	// Outside of tests, this is nil.
	group synctestGroupInterface
}

func (s *Server) markNewGoroutine() {
	if s.group != nil {
		s.group.Join()
	}
}

func (s *Server) now() time.Time {
	if s.group != nil {
		return s.group.Now()
	}
	return time.Now()
}

// newTimer creates a new time.Timer, or a synthetic timer in tests.
func (s *Server) newTimer(d time.Duration) timer {
	if s.group != nil {
		return s.group.NewTimer(d)
	}
	return timeTimer{time.NewTimer(d)}
}

// afterFunc creates a new time.AfterFunc timer, or a synthetic timer in tests.
func (s *Server) afterFunc(d time.Duration, f func()) timer {
	if s.group != nil {
		return s.group.AfterFunc(d, f)
	}
	return timeTimer{time.AfterFunc(d, f)}
}

type serverInternalState struct {
	mu          sync.Mutex
	activeConns map[*serverConn]struct{}
}

func (s *serverInternalState) registerConn(sc *serverConn) {
	if s == nil {
		return // if the Server was used without calling ConfigureServer
	}
	s.mu.Lock()
	s.activeConns[sc] = struct{}{}
	s.mu.Unlock()
}

func (s *serverInternalState) unregisterConn(sc *serverConn) {
	if s == nil {
		return // if the Server was used without calling ConfigureServer
	}
	s.mu.Lock()
	delete(s.activeConns, sc)
	s.mu.Unlock()
}

func (s *serverInternalState) startGracefulShutdown() {
	if s == nil {
		return // if the Server was used without calling ConfigureServer
	}
	s.mu.Lock()
	for sc := range s.activeConns {
		sc.startGracefulShutdown()
	}
	s.mu.Unlock()
}

// ConfigureServer adds HTTP/2 support to a net/http Server.
//
// The configuration conf may be nil.
//
// ConfigureServer must be called before s begins serving.
func ConfigureServer(s *http.Server, conf *Server) error {
	if s == nil {
		panic("nil *http.Server")
	}
	if conf == nil {
		conf = new(Server)
	}
	conf.state = &serverInternalState{activeConns: make(map[*serverConn]struct{})}
	if h1, h2 := s, conf; h2.IdleTimeout == 0 {
		if h1.IdleTimeout != 0 {
			h2.IdleTimeout = h1.IdleTimeout
		} else {
			h2.IdleTimeout = h1.ReadTimeout
		}
	}
	s.RegisterOnShutdown(conf.state.startGracefulShutdown)

	if s.TLSConfig == nil {
		s.TLSConfig = new(tls.Config)
	} else if s.TLSConfig.CipherSuites != nil && s.TLSConfig.MinVersion < tls.VersionTLS13 {
		// If they already provided a TLS 1.0–1.2 CipherSuite list, return an
		// error if it is missing ECDHE_RSA_WITH_AES_128_GCM_SHA256 or
		// ECDHE_ECDSA_WITH_AES_128_GCM_SHA256.
		haveRequired := false
		for _, cs := range s.TLSConfig.CipherSuites {
			switch cs {
			case tls.TLS_ECDHE_RSA_WITH_AES_128_GCM_SHA256,
				// Alternative MTI cipher to not discourage ECDSA-only servers.
				// See http://golang.org/cl/30721 for further information.
				tls.TLS_ECDHE_ECDSA_WITH_AES_128_GCM_SHA256:
				haveRequired = true
			}
		}
		if !haveRequired {
			return fmt.Errorf("http2: TLSConfig.CipherSuites is missing an HTTP/2-required AES_128_GCM_SHA256 cipher (need at least one of TLS_ECDHE_RSA_WITH_AES_128_GCM_SHA256 or TLS_ECDHE_ECDSA_WITH_AES_128_GCM_SHA256)")
		}
	}

	// Note: not setting MinVersion to tls.VersionTLS12,
	// as we don't want to interfere with HTTP/1.1 traffic
	// on the user's server. We enforce TLS 1.2 later once
	// we accept a connection. Ideally this should be done
	// during next-proto selection, but using TLS <1.2 with
	// HTTP/2 is still the client's bug.

	s.TLSConfig.PreferServerCipherSuites = true

	if !strSliceContains(s.TLSConfig.NextProtos, NextProtoTLS) {
		s.TLSConfig.NextProtos = append(s.TLSConfig.NextProtos, NextProtoTLS)
	}
	if !strSliceContains(s.TLSConfig.NextProtos, "http/1.1") {
		s.TLSConfig.NextProtos = append(s.TLSConfig.NextProtos, "http/1.1")
	}

	if s.TLSNextProto == nil {
		s.TLSNextProto = map[string]func(*http.Server, *tls.Conn, http.Handler){}
	}
	protoHandler := func(hs *http.Server, c net.Conn, h http.Handler, sawClientPreface bool) {
		if testHookOnConn != nil {
			testHookOnConn()
		}
		// The TLSNextProto interface predates contexts, so
		// the net/http package passes down its per-connection
		// base context via an exported but unadvertised
		// method on the Handler. This is for internal
		// net/http<=>http2 use only.
		var ctx context.Context
		type baseContexter interface {
			BaseContext() context.Context
		}
		if bc, ok := h.(baseContexter); ok {
			ctx = bc.BaseContext()
		}
		conf.ServeConn(c, &ServeConnOpts{
			Context:          ctx,
			Handler:          h,
			BaseConfig:       hs,
			SawClientPreface: sawClientPreface,
		})
	}
	s.TLSNextProto[NextProtoTLS] = func(hs *http.Server, c *tls.Conn, h http.Handler) {
		protoHandler(hs, c, h, false)
	}
	// The "unencrypted_http2" TLSNextProto key is used to pass off non-TLS HTTP/2 conns.
	//
	// A connection passed in this method has already had the HTTP/2 preface read from it.
	s.TLSNextProto[nextProtoUnencryptedHTTP2] = func(hs *http.Server, c *tls.Conn, h http.Handler) {
		nc, err := unencryptedNetConnFromTLSConn(c)
		if err != nil {
			if lg := hs.ErrorLog; lg != nil {
				lg.Print(err)
			} else {
				log.Print(err)
			}
			go c.Close()
			return
		}
		protoHandler(hs, nc, h, true)
	}
	return nil
}

// ServeConnOpts are options for the Server.ServeConn method.
type ServeConnOpts struct {
	// Context is the base context to use.
	// If nil, context.Background is used.
	Context context.Context

	// BaseConfig optionally sets the base configuration
	// for values. If nil, defaults are used.
	BaseConfig *http.Server

	// Handler specifies which handler to use for processing
	// requests. If nil, BaseConfig.Handler is used. If BaseConfig
	// or BaseConfig.Handler is nil, http.DefaultServeMux is used.
	Handler http.Handler

	// UpgradeRequest is an initial request received on a connection
	// undergoing an h2c upgrade. The request body must have been
	// completely read from the connection before calling ServeConn,
	// and the 101 Switching Protocols response written.
	UpgradeRequest *http.Request

	// Settings is the decoded contents of the HTTP2-Settings header
	// in an h2c upgrade request.
	Settings []byte

	// SawClientPreface is set if the HTTP/2 connection preface
	// has already been read from the connection.
	SawClientPreface bool
}

func (o *ServeConnOpts) context() context.Context {
	if o != nil && o.Context != nil {
		return o.Context
	}
	return context.Background()
}

func (o *ServeConnOpts) baseConfig() *http.Server {
	if o != nil && o.BaseConfig != nil {
		return o.BaseConfig
	}
	return new(http.Server)
}

func (o *ServeConnOpts) handler() http.Handler {
	if o != nil {
		if o.Handler != nil {
			return o.Handler
		}
		if o.BaseConfig != nil && o.BaseConfig.Handler != nil {
			return o.BaseConfig.Handler
		}
	}
	return http.DefaultServeMux
}

// ServeConn serves HTTP/2 requests on the provided connection and
// blocks until the connection is no longer readable.
//
// ServeConn starts speaking HTTP/2 assuming that c has not had any
// reads or writes. It writes its initial settings frame and expects
// to be able to read the preface and settings frame from the
// client. If c has a ConnectionState method like a *tls.Conn, the
// ConnectionState is used to verify the TLS ciphersuite and to set
// the Request.TLS field in Handlers.
//
// ServeConn does not support h2c by itself. Any h2c support must be
// implemented in terms of providing a suitably-behaving net.Conn.
//
// The opts parameter is optional. If nil, default values are used.
func (s *Server) ServeConn(c net.Conn, opts *ServeConnOpts) {
	s.serveConn(c, opts, nil)
}

func (s *Server) serveConn(c net.Conn, opts *ServeConnOpts, newf func(*serverConn)) {
	baseCtx, cancel := serverConnBaseContext(c, opts)
	defer cancel()

	http1srv := opts.baseConfig()
	conf := configFromServer(http1srv, s)
	sc := &serverConn{
		srv:                         s,
		hs:                          http1srv,
		conn:                        c,
		baseCtx:                     baseCtx,
		remoteAddrStr:               c.RemoteAddr().String(),
		bw:                          newBufferedWriter(s.group, c, conf.WriteByteTimeout),
		handler:                     opts.handler(),
		streams:                     make(map[uint32]*stream),
		readFrameCh:                 make(chan readFrameResult),
		wantWriteFrameCh:            make(chan FrameWriteRequest, 8),
		serveMsgCh:                  make(chan interface{}, 8),
		wroteFrameCh:                make(chan frameWriteResult, 1), // buffered; one send in writeFrameAsync
		bodyReadCh:                  make(chan bodyReadMsg),         // buffering doesn't matter either way
		doneServing:                 make(chan struct{}),
		clientMaxStreams:            math.MaxUint32, // Section 6.5.2: "Initially, there is no limit to this value"
		advMaxStreams:               conf.MaxConcurrentStreams,
		initialStreamSendWindowSize: initialWindowSize,
		initialStreamRecvWindowSize: conf.MaxUploadBufferPerStream,
		maxFrameSize:                initialMaxFrameSize,
		pingTimeout:                 conf.PingTimeout,
		countErrorFunc:              conf.CountError,
		serveG:                      newGoroutineLock(),
		pushEnabled:                 true,
		sawClientPreface:            opts.SawClientPreface,
	}
	if newf != nil {
		newf(sc)
	}

	s.state.registerConn(sc)
	defer s.state.unregisterConn(sc)

	// The net/http package sets the write deadline from the
	// http.Server.WriteTimeout during the TLS handshake, but then
	// passes the connection off to us with the deadline already set.
	// Write deadlines are set per stream in serverConn.newStream.
	// Disarm the net.Conn write deadline here.
	if sc.hs.WriteTimeout > 0 {
		sc.conn.SetWriteDeadline(time.Time{})
	}

	if s.NewWriteScheduler != nil {
		sc.writeSched = s.NewWriteScheduler()
	} else {
		sc.writeSched = newRoundRobinWriteScheduler()
	}

	// These start at the RFC-specified defaults. If there is a higher
	// configured value for inflow, that will be updated when we send a
	// WINDOW_UPDATE shortly after sending SETTINGS.
	sc.flow.add(initialWindowSize)
	sc.inflow.init(initialWindowSize)
	sc.hpackEncoder = hpack.NewEncoder(&sc.headerWriteBuf)
	sc.hpackEncoder.SetMaxDynamicTableSizeLimit(conf.MaxEncoderHeaderTableSize)

	fr := NewFramer(sc.bw, c)
	if conf.CountError != nil {
		fr.countError = conf.CountError
	}
	fr.ReadMetaHeaders = hpack.NewDecoder(conf.MaxDecoderHeaderTableSize, nil)
	fr.MaxHeaderListSize = sc.maxHeaderListSize()
	fr.SetMaxReadFrameSize(conf.MaxReadFrameSize)
	sc.framer = fr

	if tc, ok := c.(connectionStater); ok {
		sc.tlsState = new(tls.ConnectionState)
		*sc.tlsState = tc.ConnectionState()
		// 9.2 Use of TLS Features
		// An implementation of HTTP/2 over TLS MUST use TLS
		// 1.2 or higher with the restrictions on feature set
		// and cipher suite described in this section. Due to
		// implementation limitations, it might not be
		// possible to fail TLS negotiation. An endpoint MUST
		// immediately terminate an HTTP/2 connection that
		// does not meet the TLS requirements described in
		// this section with a connection error (Section
		// 5.4.1) of type INADEQUATE_SECURITY.
		if sc.tlsState.Version < tls.VersionTLS12 {
			sc.rejectConn(ErrCodeInadequateSecurity, "TLS version too low")
			return
		}

		if sc.tlsState.ServerName == "" {
			// Client must use SNI, but we don't enforce that anymore,
			// since it was causing problems when connecting to bare IP
			// addresses during development.
			//
			// TODO: optionally enforce? Or enforce at the time we receive
			// a new request, and verify the ServerName matches the :authority?
			// But that precludes proxy situations, perhaps.
			//
			// So for now, do nothing here again.
		}

		if !conf.PermitProhibitedCipherSuites && isBadCipher(sc.tlsState.CipherSuite) {
			// "Endpoints MAY choose to generate a connection error
			// (Section 5.4.1) of type INADEQUATE_SECURITY if one of
			// the prohibited cipher suites are negotiated."
			//
			// We choose that. In my opinion, the spec is weak
			// here. It also says both parties must support at least
			// TLS_ECDHE_RSA_WITH_AES_128_GCM_SHA256 so there's no
			// excuses here. If we really must, we could allow an
			// "AllowInsecureWeakCiphers" option on the server later.
			// Let's see how it plays out first.
			sc.rejectConn(ErrCodeInadequateSecurity, fmt.Sprintf("Prohibited TLS 1.2 Cipher Suite: %x", sc.tlsState.CipherSuite))
			return
		}
	}

	if opts.Settings != nil {
		fr := &SettingsFrame{
			FrameHeader: FrameHeader{valid: true},
			p:           opts.Settings,
		}
		if err := fr.ForeachSetting(sc.processSetting); err != nil {
			sc.rejectConn(ErrCodeProtocol, "invalid settings")
			return
		}
		opts.Settings = nil
	}

	if hook := testHookGetServerConn; hook != nil {
		hook(sc)
	}

	if opts.UpgradeRequest != nil {
		sc.upgradeRequest(opts.UpgradeRequest)
		opts.UpgradeRequest = nil
	}

	sc.serve(conf)
}

func serverConnBaseContext(c net.Conn, opts *ServeConnOpts) (ctx context.Context, cancel func()) {
	ctx, cancel = context.WithCancel(opts.context())
	ctx = context.WithValue(ctx, http.LocalAddrContextKey, c.LocalAddr())
	if hs := opts.baseConfig(); hs != nil {
		ctx = context.WithValue(ctx, http.ServerContextKey, hs)
	}
	return
}

func (sc *serverConn) rejectConn(err ErrCode, debug string) {
	sc.vlogf("http2: server rejecting conn: %v, %s", err, debug)
	// ignoring errors. hanging up anyway.
	sc.framer.WriteGoAway(0, err, []byte(debug))
	sc.bw.Flush()
	sc.conn.Close()
}

type serverConn struct {
	// Immutable:
	srv              *Server
	hs               *http.Server
	conn             net.Conn
	bw               *bufferedWriter // writing to conn
	handler          http.Handler
	baseCtx          context.Context
	framer           *Framer
	doneServing      chan struct{}          // closed when serverConn.serve ends
	readFrameCh      chan readFrameResult   // written by serverConn.readFrames
	wantWriteFrameCh chan FrameWriteRequest // from handlers -> serve
	wroteFrameCh     chan frameWriteResult  // from writeFrameAsync -> serve, tickles more frame writes
	bodyReadCh       chan bodyReadMsg       // from handlers -> serve
	serveMsgCh       chan interface{}       // misc messages & code to send to / run on the serve loop
	flow             outflow                // conn-wide (not stream-specific) outbound flow control
	inflow           inflow                 // conn-wide inbound flow control
	tlsState         *tls.ConnectionState   // shared by all handlers, like net/http
	remoteAddrStr    string
	writeSched       WriteScheduler
	countErrorFunc   func(errType string)

	// Everything following is owned by the serve loop; use serveG.check():
	serveG                      goroutineLock // used to verify funcs are on serve()
	pushEnabled                 bool
	sawClientPreface            bool // preface has already been read, used in h2c upgrade
	sawFirstSettings            bool // got the initial SETTINGS frame after the preface
	needToSendSettingsAck       bool
	unackedSettings             int    // how many SETTINGS have we sent without ACKs?
	queuedControlFrames         int    // control frames in the writeSched queue
	clientMaxStreams            uint32 // SETTINGS_MAX_CONCURRENT_STREAMS from client (our PUSH_PROMISE limit)
	advMaxStreams               uint32 // our SETTINGS_MAX_CONCURRENT_STREAMS advertised the client
	curClientStreams            uint32 // number of open streams initiated by the client
	curPushedStreams            uint32 // number of open streams initiated by server push
	curHandlers                 uint32 // number of running handler goroutines
	maxClientStreamID           uint32 // max ever seen from client (odd), or 0 if there have been no client requests
	maxPushPromiseID            uint32 // ID of the last push promise (even), or 0 if there have been no pushes
	streams                     map[uint32]*stream
	unstartedHandlers           []unstartedHandler
	initialStreamSendWindowSize int32
	initialStreamRecvWindowSize int32
	maxFrameSize                int32
	peerMaxHeaderListSize       uint32            // zero means unknown (default)
	canonHeader                 map[string]string // http2-lower-case -> Go-Canonical-Case
	canonHeaderKeysSize         int               // canonHeader keys size in bytes
	writingFrame                bool              // started writing a frame (on serve goroutine or separate)
	writingFrameAsync           bool              // started a frame on its own goroutine but haven't heard back on wroteFrameCh
	needsFrameFlush             bool              // last frame write wasn't a flush
	inGoAway                    bool              // we've started to or sent GOAWAY
	inFrameScheduleLoop         bool              // whether we're in the scheduleFrameWrite loop
	needToSendGoAway            bool              // we need to schedule a GOAWAY frame write
	pingSent                    bool
	sentPingData                [8]byte
	goAwayCode                  ErrCode
	shutdownTimer               timer // nil until used
	idleTimer                   timer // nil if unused
	readIdleTimeout             time.Duration
	pingTimeout                 time.Duration
	readIdleTimer               timer // nil if unused

	// Owned by the writeFrameAsync goroutine:
	headerWriteBuf bytes.Buffer
	hpackEncoder   *hpack.Encoder

	// Used by startGracefulShutdown.
	shutdownOnce sync.Once
}

func (sc *serverConn) maxHeaderListSize() uint32 {
	n := sc.hs.MaxHeaderBytes
	if n <= 0 {
		n = http.DefaultMaxHeaderBytes
	}
	return uint32(adjustHTTP1MaxHeaderSize(int64(n)))
}

func (sc *serverConn) curOpenStreams() uint32 {
	sc.serveG.check()
	return sc.curClientStreams + sc.curPushedStreams
}

// stream represents a stream. This is the minimal metadata needed by
// the serve goroutine. Most of the actual stream state is owned by
// the http.Handler's goroutine in the responseWriter. Because the
// responseWriter's responseWriterState is recycled at the end of a
// handler, this struct intentionally has no pointer to the
// *responseWriter{,State} itself, as the Handler ending nils out the
// responseWriter's state field.
type stream struct {
	// immutable:
	sc        *serverConn
	id        uint32
	body      *pipe       // non-nil if expecting DATA frames
	cw        closeWaiter // closed wait stream transitions to closed state
	ctx       context.Context
	cancelCtx func()

	// owned by serverConn's serve loop:
	bodyBytes        int64   // body bytes seen so far
	declBodyBytes    int64   // or -1 if undeclared
	flow             outflow // limits writing from Handler to client
	inflow           inflow  // what the client is allowed to POST/etc to us
	state            streamState
	resetQueued      bool  // RST_STREAM queued for write; set by sc.resetStream
	gotTrailerHeader bool  // HEADER frame for trailers was seen
	wroteHeaders     bool  // whether we wrote headers (not status 100)
	readDeadline     timer // nil if unused
	writeDeadline    timer // nil if unused
	closeErr         error // set before cw is closed

	trailer    http.Header // accumulated trailers
	reqTrailer http.Header // handler's Request.Trailer
}

func (sc *serverConn) Framer() *Framer  { return sc.framer }
func (sc *serverConn) CloseConn() error { return sc.conn.Close() }
func (sc *serverConn) Flush() error     { return sc.bw.Flush() }
func (sc *serverConn) HeaderEncoder() (*hpack.Encoder, *bytes.Buffer) {
	return sc.hpackEncoder, &sc.headerWriteBuf
}

func (sc *serverConn) state(streamID uint32) (streamState, *stream) {
	sc.serveG.check()
	// http://tools.ietf.org/html/rfc7540#section-5.1
	if st, ok := sc.streams[streamID]; ok {
		return st.state, st
	}
	// "The first use of a new stream identifier implicitly closes all
	// streams in the "idle" state that might have been initiated by
	// that peer with a lower-valued stream identifier. For example, if
	// a client sends a HEADERS frame on stream 7 without ever sending a
	// frame on stream 5, then stream 5 transitions to the "closed"
	// state when the first frame for stream 7 is sent or received."
	if streamID%2 == 1 {
		if streamID <= sc.maxClientStreamID {
			return stateClosed, nil
		}
	} else {
		if streamID <= sc.maxPushPromiseID {
			return stateClosed, nil
		}
	}
	return stateIdle, nil
}

// setConnState calls the net/http ConnState hook for this connection, if configured.
// Note that the net/http package does StateNew and StateClosed for us.
// There is currently no plan for StateHijacked or hijacking HTTP/2 connections.
func (sc *serverConn) setConnState(state http.ConnState) {
	if sc.hs.ConnState != nil {
		sc.hs.ConnState(sc.conn, state)
	}
}

func (sc *serverConn) vlogf(format string, args ...interface{}) {
	if VerboseLogs {
		sc.logf(format, args...)
	}
}

func (sc *serverConn) logf(format string, args ...interface{}) {
	if lg := sc.hs.ErrorLog; lg != nil {
		lg.Printf(format, args...)
	} else {
		log.Printf(format, args...)
	}
}

// errno returns v's underlying uintptr, else 0.
//
// TODO: remove this helper function once http2 can use build
// tags. See comment in isClosedConnError.
func errno(v error) uintptr {
	if rv := reflect.ValueOf(v); rv.Kind() == reflect.Uintptr {
		return uintptr(rv.Uint())
	}
	return 0
}

// isClosedConnError reports whether err is an error from use of a closed
// network connection.
func isClosedConnError(err error) bool {
	if err == nil {
		return false
	}

	if errors.Is(err, net.ErrClosed) {
		return true
	}

	// TODO(bradfitz): x/tools/cmd/bundle doesn't really support
	// build tags, so I can't make an http2_windows.go file with
	// Windows-specific stuff. Fix that and move this, once we
	// have a way to bundle this into std's net/http somehow.
	if runtime.GOOS == "windows" {
		if oe, ok := err.(*net.OpError); ok && oe.Op == "read" {
			if se, ok := oe.Err.(*os.SyscallError); ok && se.Syscall == "wsarecv" {
				const WSAECONNABORTED = 10053
				const WSAECONNRESET = 10054
				if n := errno(se.Err); n == WSAECONNRESET || n == WSAECONNABORTED {
					return true
				}
			}
		}
	}
	return false
}

func (sc *serverConn) condlogf(err error, format string, args ...interface{}) {
	if err == nil {
		return
	}
	if err == io.EOF || err == io.ErrUnexpectedEOF || isClosedConnError(err) || err == errPrefaceTimeout {
		// Boring, expected errors.
		sc.vlogf(format, args...)
	} else {
		sc.logf(format, args...)
	}
}

// maxCachedCanonicalHeadersKeysSize is an arbitrarily-chosen limit on the size
// of the entries in the canonHeader cache.
// This should be larger than the size of unique, uncommon header keys likely to
// be sent by the peer, while not so high as to permit unreasonable memory usage
// if the peer sends an unbounded number of unique header keys.
const maxCachedCanonicalHeadersKeysSize = 2048

func (sc *serverConn) canonicalHeader(v string) string {
	sc.serveG.check()
	buildCommonHeaderMapsOnce()
	cv, ok := commonCanonHeader[v]
	if ok {
		return cv
	}
	cv, ok = sc.canonHeader[v]
	if ok {
		return cv
	}
	if sc.canonHeader == nil {
		sc.canonHeader = make(map[string]string)
	}
	cv = http.CanonicalHeaderKey(v)
	size := 100 + len(v)*2 // 100 bytes of map overhead + key + value
	if sc.canonHeaderKeysSize+size <= maxCachedCanonicalHeadersKeysSize {
		sc.canonHeader[v] = cv
		sc.canonHeaderKeysSize += size
	}
	return cv
}

type readFrameResult struct {
	f   Frame // valid until readMore is called
	err error

	// readMore should be called once the consumer no longer needs or
	// retains f. After readMore, f is invalid and more frames can be
	// read.
	readMore func()
}

// readFrames is the loop that reads incoming frames.
// It takes care to only read one frame at a time, blocking until the
// consumer is done with the frame.
// It's run on its own goroutine.
func (sc *serverConn) readFrames() {
	sc.srv.markNewGoroutine()
	gate := make(chan struct{})
	gateDone := func() { gate <- struct{}{} }
	for {
		f, err := sc.framer.ReadFrame()
		select {
		case sc.readFrameCh <- readFrameResult{f, err, gateDone}:
		case <-sc.doneServing:
			return
		}
		select {
		case <-gate:
		case <-sc.doneServing:
			return
		}
		if terminalReadFrameError(err) {
			return
		}
	}
}

// frameWriteResult is the message passed from writeFrameAsync to the serve goroutine.
type frameWriteResult struct {
	_   incomparable
	wr  FrameWriteRequest // what was written (or attempted)
	err error             // result of the writeFrame call
}

// writeFrameAsync runs in its own goroutine and writes a single frame
// and then reports when it's done.
// At most one goroutine can be running writeFrameAsync at a time per
// serverConn.
func (sc *serverConn) writeFrameAsync(wr FrameWriteRequest, wd *writeData) {
	sc.srv.markNewGoroutine()
	var err error
	if wd == nil {
		err = wr.write.writeFrame(sc)
	} else {
		err = sc.framer.endWrite()
	}
	sc.wroteFrameCh <- frameWriteResult{wr: wr, err: err}
}

func (sc *serverConn) closeAllStreamsOnConnClose() {
	sc.serveG.check()
	for _, st := range sc.streams {
		sc.closeStream(st, errClientDisconnected)
	}
}

func (sc *serverConn) stopShutdownTimer() {
	sc.serveG.check()
	if t := sc.shutdownTimer; t != nil {
		t.Stop()
	}
}

func (sc *serverConn) notePanic() {
	// Note: this is for serverConn.serve panicking, not http.Handler code.
	if testHookOnPanicMu != nil {
		testHookOnPanicMu.Lock()
		defer testHookOnPanicMu.Unlock()
	}
	if testHookOnPanic != nil {
		if e := recover(); e != nil {
			if testHookOnPanic(sc, e) {
				panic(e)
			}
		}
	}
}

func (sc *serverConn) serve(conf http2Config) {
	sc.serveG.check()
	defer sc.notePanic()
	defer sc.conn.Close()
	defer sc.closeAllStreamsOnConnClose()
	defer sc.stopShutdownTimer()
	defer close(sc.doneServing) // unblocks handlers trying to send

	if VerboseLogs {
		sc.vlogf("http2: server connection from %v on %p", sc.conn.RemoteAddr(), sc.hs)
	}

	settings := writeSettings{
		{SettingMaxFrameSize, conf.MaxReadFrameSize},
		{SettingMaxConcurrentStreams, sc.advMaxStreams},
		{SettingMaxHeaderListSize, sc.maxHeaderListSize()},
		{SettingHeaderTableSize, conf.MaxDecoderHeaderTableSize},
		{SettingInitialWindowSize, uint32(sc.initialStreamRecvWindowSize)},
	}
	if !disableExtendedConnectProtocol {
		settings = append(settings, Setting{SettingEnableConnectProtocol, 1})
	}
	sc.writeFrame(FrameWriteRequest{
<<<<<<< HEAD
		write: writeSettings{
			{SettingMaxFrameSize, conf.MaxReadFrameSize},
			{SettingMaxConcurrentStreams, sc.advMaxStreams},
			{SettingMaxHeaderListSize, sc.maxHeaderListSize()},
			{SettingHeaderTableSize, conf.MaxDecoderHeaderTableSize},
			{SettingInitialWindowSize, uint32(sc.initialStreamRecvWindowSize)},
		},
=======
		write: settings,
>>>>>>> c34cf3ae
	})
	sc.unackedSettings++

	// Each connection starts with initialWindowSize inflow tokens.
	// If a higher value is configured, we add more tokens.
	if diff := conf.MaxUploadBufferPerConnection - initialWindowSize; diff > 0 {
		sc.sendWindowUpdate(nil, int(diff))
	}

	if err := sc.readPreface(); err != nil {
		sc.condlogf(err, "http2: server: error reading preface from client %v: %v", sc.conn.RemoteAddr(), err)
		return
	}
	// Now that we've got the preface, get us out of the
	// "StateNew" state. We can't go directly to idle, though.
	// Active means we read some data and anticipate a request. We'll
	// do another Active when we get a HEADERS frame.
	sc.setConnState(http.StateActive)
	sc.setConnState(http.StateIdle)

	if sc.srv.IdleTimeout > 0 {
		sc.idleTimer = sc.srv.afterFunc(sc.srv.IdleTimeout, sc.onIdleTimer)
		defer sc.idleTimer.Stop()
	}

	if conf.SendPingTimeout > 0 {
		sc.readIdleTimeout = conf.SendPingTimeout
		sc.readIdleTimer = sc.srv.afterFunc(conf.SendPingTimeout, sc.onReadIdleTimer)
		defer sc.readIdleTimer.Stop()
	}

	go sc.readFrames() // closed by defer sc.conn.Close above

	settingsTimer := sc.srv.afterFunc(firstSettingsTimeout, sc.onSettingsTimer)
	defer settingsTimer.Stop()

	lastFrameTime := sc.srv.now()
	loopNum := 0
	for {
		loopNum++
		select {
		case wr := <-sc.wantWriteFrameCh:
			if se, ok := wr.write.(StreamError); ok {
				sc.resetStream(se)
				break
			}
			sc.writeFrame(wr)
		case res := <-sc.wroteFrameCh:
			sc.wroteFrame(res)
		case res := <-sc.readFrameCh:
			lastFrameTime = sc.srv.now()
			// Process any written frames before reading new frames from the client since a
			// written frame could have triggered a new stream to be started.
			if sc.writingFrameAsync {
				select {
				case wroteRes := <-sc.wroteFrameCh:
					sc.wroteFrame(wroteRes)
				default:
				}
			}
			if !sc.processFrameFromReader(res) {
				return
			}
			res.readMore()
			if settingsTimer != nil {
				settingsTimer.Stop()
				settingsTimer = nil
			}
		case m := <-sc.bodyReadCh:
			sc.noteBodyRead(m.st, m.n)
		case msg := <-sc.serveMsgCh:
			switch v := msg.(type) {
			case func(int):
				v(loopNum) // for testing
			case *serverMessage:
				switch v {
				case settingsTimerMsg:
					sc.logf("timeout waiting for SETTINGS frames from %v", sc.conn.RemoteAddr())
					return
				case idleTimerMsg:
					sc.vlogf("connection is idle")
					sc.goAway(ErrCodeNo)
				case readIdleTimerMsg:
					sc.handlePingTimer(lastFrameTime)
				case shutdownTimerMsg:
					sc.vlogf("GOAWAY close timer fired; closing conn from %v", sc.conn.RemoteAddr())
					return
				case gracefulShutdownMsg:
					sc.startGracefulShutdownInternal()
				case handlerDoneMsg:
					sc.handlerDone()
				default:
					panic("unknown timer")
				}
			case *startPushRequest:
				sc.startPush(v)
			case func(*serverConn):
				v(sc)
			default:
				panic(fmt.Sprintf("unexpected type %T", v))
			}
		}

		// If the peer is causing us to generate a lot of control frames,
		// but not reading them from us, assume they are trying to make us
		// run out of memory.
		if sc.queuedControlFrames > maxQueuedControlFrames {
			sc.vlogf("http2: too many control frames in send queue, closing connection")
			return
		}

		// Start the shutdown timer after sending a GOAWAY. When sending GOAWAY
		// with no error code (graceful shutdown), don't start the timer until
		// all open streams have been completed.
		sentGoAway := sc.inGoAway && !sc.needToSendGoAway && !sc.writingFrame
		gracefulShutdownComplete := sc.goAwayCode == ErrCodeNo && sc.curOpenStreams() == 0
		if sentGoAway && sc.shutdownTimer == nil && (sc.goAwayCode != ErrCodeNo || gracefulShutdownComplete) {
			sc.shutDownIn(goAwayTimeout)
		}
	}
}

func (sc *serverConn) handlePingTimer(lastFrameReadTime time.Time) {
	if sc.pingSent {
		sc.vlogf("timeout waiting for PING response")
		sc.conn.Close()
		return
	}

	pingAt := lastFrameReadTime.Add(sc.readIdleTimeout)
	now := sc.srv.now()
	if pingAt.After(now) {
		// We received frames since arming the ping timer.
		// Reset it for the next possible timeout.
		sc.readIdleTimer.Reset(pingAt.Sub(now))
		return
	}

	sc.pingSent = true
	// Ignore crypto/rand.Read errors: It generally can't fail, and worse case if it does
	// is we send a PING frame containing 0s.
	_, _ = rand.Read(sc.sentPingData[:])
	sc.writeFrame(FrameWriteRequest{
		write: &writePing{data: sc.sentPingData},
	})
	sc.readIdleTimer.Reset(sc.pingTimeout)
}

type serverMessage int

// Message values sent to serveMsgCh.
var (
	settingsTimerMsg    = new(serverMessage)
	idleTimerMsg        = new(serverMessage)
	readIdleTimerMsg    = new(serverMessage)
	shutdownTimerMsg    = new(serverMessage)
	gracefulShutdownMsg = new(serverMessage)
	handlerDoneMsg      = new(serverMessage)
)

func (sc *serverConn) onSettingsTimer() { sc.sendServeMsg(settingsTimerMsg) }
func (sc *serverConn) onIdleTimer()     { sc.sendServeMsg(idleTimerMsg) }
func (sc *serverConn) onReadIdleTimer() { sc.sendServeMsg(readIdleTimerMsg) }
func (sc *serverConn) onShutdownTimer() { sc.sendServeMsg(shutdownTimerMsg) }

func (sc *serverConn) sendServeMsg(msg interface{}) {
	sc.serveG.checkNotOn() // NOT
	select {
	case sc.serveMsgCh <- msg:
	case <-sc.doneServing:
	}
}

var errPrefaceTimeout = errors.New("timeout waiting for client preface")

// readPreface reads the ClientPreface greeting from the peer or
// returns errPrefaceTimeout on timeout, or an error if the greeting
// is invalid.
func (sc *serverConn) readPreface() error {
	if sc.sawClientPreface {
		return nil
	}
	errc := make(chan error, 1)
	go func() {
		// Read the client preface
		buf := make([]byte, len(ClientPreface))
		if _, err := io.ReadFull(sc.conn, buf); err != nil {
			errc <- err
		} else if !bytes.Equal(buf, clientPreface) {
			errc <- fmt.Errorf("bogus greeting %q", buf)
		} else {
			errc <- nil
		}
	}()
	timer := sc.srv.newTimer(prefaceTimeout) // TODO: configurable on *Server?
	defer timer.Stop()
	select {
	case <-timer.C():
		return errPrefaceTimeout
	case err := <-errc:
		if err == nil {
			if VerboseLogs {
				sc.vlogf("http2: server: client %v said hello", sc.conn.RemoteAddr())
			}
		}
		return err
	}
}

var errChanPool = sync.Pool{
	New: func() interface{} { return make(chan error, 1) },
}

var writeDataPool = sync.Pool{
	New: func() interface{} { return new(writeData) },
}

// writeDataFromHandler writes DATA response frames from a handler on
// the given stream.
func (sc *serverConn) writeDataFromHandler(stream *stream, data []byte, endStream bool) error {
	ch := errChanPool.Get().(chan error)
	writeArg := writeDataPool.Get().(*writeData)
	*writeArg = writeData{stream.id, data, endStream}
	err := sc.writeFrameFromHandler(FrameWriteRequest{
		write:  writeArg,
		stream: stream,
		done:   ch,
	})
	if err != nil {
		return err
	}
	var frameWriteDone bool // the frame write is done (successfully or not)
	select {
	case err = <-ch:
		frameWriteDone = true
	case <-sc.doneServing:
		return errClientDisconnected
	case <-stream.cw:
		// If both ch and stream.cw were ready (as might
		// happen on the final Write after an http.Handler
		// ends), prefer the write result. Otherwise this
		// might just be us successfully closing the stream.
		// The writeFrameAsync and serve goroutines guarantee
		// that the ch send will happen before the stream.cw
		// close.
		select {
		case err = <-ch:
			frameWriteDone = true
		default:
			return errStreamClosed
		}
	}
	errChanPool.Put(ch)
	if frameWriteDone {
		writeDataPool.Put(writeArg)
	}
	return err
}

// writeFrameFromHandler sends wr to sc.wantWriteFrameCh, but aborts
// if the connection has gone away.
//
// This must not be run from the serve goroutine itself, else it might
// deadlock writing to sc.wantWriteFrameCh (which is only mildly
// buffered and is read by serve itself). If you're on the serve
// goroutine, call writeFrame instead.
func (sc *serverConn) writeFrameFromHandler(wr FrameWriteRequest) error {
	sc.serveG.checkNotOn() // NOT
	select {
	case sc.wantWriteFrameCh <- wr:
		return nil
	case <-sc.doneServing:
		// Serve loop is gone.
		// Client has closed their connection to the server.
		return errClientDisconnected
	}
}

// writeFrame schedules a frame to write and sends it if there's nothing
// already being written.
//
// There is no pushback here (the serve goroutine never blocks). It's
// the http.Handlers that block, waiting for their previous frames to
// make it onto the wire
//
// If you're not on the serve goroutine, use writeFrameFromHandler instead.
func (sc *serverConn) writeFrame(wr FrameWriteRequest) {
	sc.serveG.check()

	// If true, wr will not be written and wr.done will not be signaled.
	var ignoreWrite bool

	// We are not allowed to write frames on closed streams. RFC 7540 Section
	// 5.1.1 says: "An endpoint MUST NOT send frames other than PRIORITY on
	// a closed stream." Our server never sends PRIORITY, so that exception
	// does not apply.
	//
	// The serverConn might close an open stream while the stream's handler
	// is still running. For example, the server might close a stream when it
	// receives bad data from the client. If this happens, the handler might
	// attempt to write a frame after the stream has been closed (since the
	// handler hasn't yet been notified of the close). In this case, we simply
	// ignore the frame. The handler will notice that the stream is closed when
	// it waits for the frame to be written.
	//
	// As an exception to this rule, we allow sending RST_STREAM after close.
	// This allows us to immediately reject new streams without tracking any
	// state for those streams (except for the queued RST_STREAM frame). This
	// may result in duplicate RST_STREAMs in some cases, but the client should
	// ignore those.
	if wr.StreamID() != 0 {
		_, isReset := wr.write.(StreamError)
		if state, _ := sc.state(wr.StreamID()); state == stateClosed && !isReset {
			ignoreWrite = true
		}
	}

	// Don't send a 100-continue response if we've already sent headers.
	// See golang.org/issue/14030.
	switch wr.write.(type) {
	case *writeResHeaders:
		wr.stream.wroteHeaders = true
	case write100ContinueHeadersFrame:
		if wr.stream.wroteHeaders {
			// We do not need to notify wr.done because this frame is
			// never written with wr.done != nil.
			if wr.done != nil {
				panic("wr.done != nil for write100ContinueHeadersFrame")
			}
			ignoreWrite = true
		}
	}

	if !ignoreWrite {
		if wr.isControl() {
			sc.queuedControlFrames++
			// For extra safety, detect wraparounds, which should not happen,
			// and pull the plug.
			if sc.queuedControlFrames < 0 {
				sc.conn.Close()
			}
		}
		sc.writeSched.Push(wr)
	}
	sc.scheduleFrameWrite()
}

// startFrameWrite starts a goroutine to write wr (in a separate
// goroutine since that might block on the network), and updates the
// serve goroutine's state about the world, updated from info in wr.
func (sc *serverConn) startFrameWrite(wr FrameWriteRequest) {
	sc.serveG.check()
	if sc.writingFrame {
		panic("internal error: can only be writing one frame at a time")
	}

	st := wr.stream
	if st != nil {
		switch st.state {
		case stateHalfClosedLocal:
			switch wr.write.(type) {
			case StreamError, handlerPanicRST, writeWindowUpdate:
				// RFC 7540 Section 5.1 allows sending RST_STREAM, PRIORITY, and WINDOW_UPDATE
				// in this state. (We never send PRIORITY from the server, so that is not checked.)
			default:
				panic(fmt.Sprintf("internal error: attempt to send frame on a half-closed-local stream: %v", wr))
			}
		case stateClosed:
			panic(fmt.Sprintf("internal error: attempt to send frame on a closed stream: %v", wr))
		}
	}
	if wpp, ok := wr.write.(*writePushPromise); ok {
		var err error
		wpp.promisedID, err = wpp.allocatePromisedID()
		if err != nil {
			sc.writingFrameAsync = false
			wr.replyToWriter(err)
			return
		}
	}

	sc.writingFrame = true
	sc.needsFrameFlush = true
	if wr.write.staysWithinBuffer(sc.bw.Available()) {
		sc.writingFrameAsync = false
		err := wr.write.writeFrame(sc)
		sc.wroteFrame(frameWriteResult{wr: wr, err: err})
	} else if wd, ok := wr.write.(*writeData); ok {
		// Encode the frame in the serve goroutine, to ensure we don't have
		// any lingering asynchronous references to data passed to Write.
		// See https://go.dev/issue/58446.
		sc.framer.startWriteDataPadded(wd.streamID, wd.endStream, wd.p, nil)
		sc.writingFrameAsync = true
		go sc.writeFrameAsync(wr, wd)
	} else {
		sc.writingFrameAsync = true
		go sc.writeFrameAsync(wr, nil)
	}
}

// errHandlerPanicked is the error given to any callers blocked in a read from
// Request.Body when the main goroutine panics. Since most handlers read in the
// main ServeHTTP goroutine, this will show up rarely.
var errHandlerPanicked = errors.New("http2: handler panicked")

// wroteFrame is called on the serve goroutine with the result of
// whatever happened on writeFrameAsync.
func (sc *serverConn) wroteFrame(res frameWriteResult) {
	sc.serveG.check()
	if !sc.writingFrame {
		panic("internal error: expected to be already writing a frame")
	}
	sc.writingFrame = false
	sc.writingFrameAsync = false

	if res.err != nil {
		sc.conn.Close()
	}

	wr := res.wr

	if writeEndsStream(wr.write) {
		st := wr.stream
		if st == nil {
			panic("internal error: expecting non-nil stream")
		}
		switch st.state {
		case stateOpen:
			// Here we would go to stateHalfClosedLocal in
			// theory, but since our handler is done and
			// the net/http package provides no mechanism
			// for closing a ResponseWriter while still
			// reading data (see possible TODO at top of
			// this file), we go into closed state here
			// anyway, after telling the peer we're
			// hanging up on them. We'll transition to
			// stateClosed after the RST_STREAM frame is
			// written.
			st.state = stateHalfClosedLocal
			// Section 8.1: a server MAY request that the client abort
			// transmission of a request without error by sending a
			// RST_STREAM with an error code of NO_ERROR after sending
			// a complete response.
			sc.resetStream(streamError(st.id, ErrCodeNo))
		case stateHalfClosedRemote:
			sc.closeStream(st, errHandlerComplete)
		}
	} else {
		switch v := wr.write.(type) {
		case StreamError:
			// st may be unknown if the RST_STREAM was generated to reject bad input.
			if st, ok := sc.streams[v.StreamID]; ok {
				sc.closeStream(st, v)
			}
		case handlerPanicRST:
			sc.closeStream(wr.stream, errHandlerPanicked)
		}
	}

	// Reply (if requested) to unblock the ServeHTTP goroutine.
	wr.replyToWriter(res.err)

	sc.scheduleFrameWrite()
}

// scheduleFrameWrite tickles the frame writing scheduler.
//
// If a frame is already being written, nothing happens. This will be called again
// when the frame is done being written.
//
// If a frame isn't being written and we need to send one, the best frame
// to send is selected by writeSched.
//
// If a frame isn't being written and there's nothing else to send, we
// flush the write buffer.
func (sc *serverConn) scheduleFrameWrite() {
	sc.serveG.check()
	if sc.writingFrame || sc.inFrameScheduleLoop {
		return
	}
	sc.inFrameScheduleLoop = true
	for !sc.writingFrameAsync {
		if sc.needToSendGoAway {
			sc.needToSendGoAway = false
			sc.startFrameWrite(FrameWriteRequest{
				write: &writeGoAway{
					maxStreamID: sc.maxClientStreamID,
					code:        sc.goAwayCode,
				},
			})
			continue
		}
		if sc.needToSendSettingsAck {
			sc.needToSendSettingsAck = false
			sc.startFrameWrite(FrameWriteRequest{write: writeSettingsAck{}})
			continue
		}
		if !sc.inGoAway || sc.goAwayCode == ErrCodeNo {
			if wr, ok := sc.writeSched.Pop(); ok {
				if wr.isControl() {
					sc.queuedControlFrames--
				}
				sc.startFrameWrite(wr)
				continue
			}
		}
		if sc.needsFrameFlush {
			sc.startFrameWrite(FrameWriteRequest{write: flushFrameWriter{}})
			sc.needsFrameFlush = false // after startFrameWrite, since it sets this true
			continue
		}
		break
	}
	sc.inFrameScheduleLoop = false
}

// startGracefulShutdown gracefully shuts down a connection. This
// sends GOAWAY with ErrCodeNo to tell the client we're gracefully
// shutting down. The connection isn't closed until all current
// streams are done.
//
// startGracefulShutdown returns immediately; it does not wait until
// the connection has shut down.
func (sc *serverConn) startGracefulShutdown() {
	sc.serveG.checkNotOn() // NOT
	sc.shutdownOnce.Do(func() { sc.sendServeMsg(gracefulShutdownMsg) })
}

// After sending GOAWAY with an error code (non-graceful shutdown), the
// connection will close after goAwayTimeout.
//
// If we close the connection immediately after sending GOAWAY, there may
// be unsent data in our kernel receive buffer, which will cause the kernel
// to send a TCP RST on close() instead of a FIN. This RST will abort the
// connection immediately, whether or not the client had received the GOAWAY.
//
// Ideally we should delay for at least 1 RTT + epsilon so the client has
// a chance to read the GOAWAY and stop sending messages. Measuring RTT
// is hard, so we approximate with 1 second. See golang.org/issue/18701.
//
// This is a var so it can be shorter in tests, where all requests uses the
// loopback interface making the expected RTT very small.
//
// TODO: configurable?
var goAwayTimeout = 1 * time.Second

func (sc *serverConn) startGracefulShutdownInternal() {
	sc.goAway(ErrCodeNo)
}

func (sc *serverConn) goAway(code ErrCode) {
	sc.serveG.check()
	if sc.inGoAway {
		if sc.goAwayCode == ErrCodeNo {
			sc.goAwayCode = code
		}
		return
	}
	sc.inGoAway = true
	sc.needToSendGoAway = true
	sc.goAwayCode = code
	sc.scheduleFrameWrite()
}

func (sc *serverConn) shutDownIn(d time.Duration) {
	sc.serveG.check()
	sc.shutdownTimer = sc.srv.afterFunc(d, sc.onShutdownTimer)
}

func (sc *serverConn) resetStream(se StreamError) {
	sc.serveG.check()
	sc.writeFrame(FrameWriteRequest{write: se})
	if st, ok := sc.streams[se.StreamID]; ok {
		st.resetQueued = true
	}
}

// processFrameFromReader processes the serve loop's read from readFrameCh from the
// frame-reading goroutine.
// processFrameFromReader returns whether the connection should be kept open.
func (sc *serverConn) processFrameFromReader(res readFrameResult) bool {
	sc.serveG.check()
	err := res.err
	if err != nil {
		if err == ErrFrameTooLarge {
			sc.goAway(ErrCodeFrameSize)
			return true // goAway will close the loop
		}
		clientGone := err == io.EOF || err == io.ErrUnexpectedEOF || isClosedConnError(err)
		if clientGone {
			// TODO: could we also get into this state if
			// the peer does a half close
			// (e.g. CloseWrite) because they're done
			// sending frames but they're still wanting
			// our open replies?  Investigate.
			// TODO: add CloseWrite to crypto/tls.Conn first
			// so we have a way to test this? I suppose
			// just for testing we could have a non-TLS mode.
			return false
		}
	} else {
		f := res.f
		if VerboseLogs {
			sc.vlogf("http2: server read frame %v", summarizeFrame(f))
		}
		err = sc.processFrame(f)
		if err == nil {
			return true
		}
	}

	switch ev := err.(type) {
	case StreamError:
		sc.resetStream(ev)
		return true
	case goAwayFlowError:
		sc.goAway(ErrCodeFlowControl)
		return true
	case ConnectionError:
		if res.f != nil {
			if id := res.f.Header().StreamID; id > sc.maxClientStreamID {
				sc.maxClientStreamID = id
			}
		}
		sc.logf("http2: server connection error from %v: %v", sc.conn.RemoteAddr(), ev)
		sc.goAway(ErrCode(ev))
		return true // goAway will handle shutdown
	default:
		if res.err != nil {
			sc.vlogf("http2: server closing client connection; error reading frame from client %s: %v", sc.conn.RemoteAddr(), err)
		} else {
			sc.logf("http2: server closing client connection: %v", err)
		}
		return false
	}
}

func (sc *serverConn) processFrame(f Frame) error {
	sc.serveG.check()

	// First frame received must be SETTINGS.
	if !sc.sawFirstSettings {
		if _, ok := f.(*SettingsFrame); !ok {
			return sc.countError("first_settings", ConnectionError(ErrCodeProtocol))
		}
		sc.sawFirstSettings = true
	}

	// Discard frames for streams initiated after the identified last
	// stream sent in a GOAWAY, or all frames after sending an error.
	// We still need to return connection-level flow control for DATA frames.
	// RFC 9113 Section 6.8.
	if sc.inGoAway && (sc.goAwayCode != ErrCodeNo || f.Header().StreamID > sc.maxClientStreamID) {

		if f, ok := f.(*DataFrame); ok {
			if !sc.inflow.take(f.Length) {
				return sc.countError("data_flow", streamError(f.Header().StreamID, ErrCodeFlowControl))
			}
			sc.sendWindowUpdate(nil, int(f.Length)) // conn-level
		}
		return nil
	}

	switch f := f.(type) {
	case *SettingsFrame:
		return sc.processSettings(f)
	case *MetaHeadersFrame:
		return sc.processHeaders(f)
	case *WindowUpdateFrame:
		return sc.processWindowUpdate(f)
	case *PingFrame:
		return sc.processPing(f)
	case *DataFrame:
		return sc.processData(f)
	case *RSTStreamFrame:
		return sc.processResetStream(f)
	case *PriorityFrame:
		return sc.processPriority(f)
	case *GoAwayFrame:
		return sc.processGoAway(f)
	case *PushPromiseFrame:
		// A client cannot push. Thus, servers MUST treat the receipt of a PUSH_PROMISE
		// frame as a connection error (Section 5.4.1) of type PROTOCOL_ERROR.
		return sc.countError("push_promise", ConnectionError(ErrCodeProtocol))
	default:
		sc.vlogf("http2: server ignoring frame: %v", f.Header())
		return nil
	}
}

func (sc *serverConn) processPing(f *PingFrame) error {
	sc.serveG.check()
	if f.IsAck() {
		if sc.pingSent && sc.sentPingData == f.Data {
			// This is a response to a PING we sent.
			sc.pingSent = false
			sc.readIdleTimer.Reset(sc.readIdleTimeout)
		}
		// 6.7 PING: " An endpoint MUST NOT respond to PING frames
		// containing this flag."
		return nil
	}
	if f.StreamID != 0 {
		// "PING frames are not associated with any individual
		// stream. If a PING frame is received with a stream
		// identifier field value other than 0x0, the recipient MUST
		// respond with a connection error (Section 5.4.1) of type
		// PROTOCOL_ERROR."
		return sc.countError("ping_on_stream", ConnectionError(ErrCodeProtocol))
	}
	sc.writeFrame(FrameWriteRequest{write: writePingAck{f}})
	return nil
}

func (sc *serverConn) processWindowUpdate(f *WindowUpdateFrame) error {
	sc.serveG.check()
	switch {
	case f.StreamID != 0: // stream-level flow control
		state, st := sc.state(f.StreamID)
		if state == stateIdle {
			// Section 5.1: "Receiving any frame other than HEADERS
			// or PRIORITY on a stream in this state MUST be
			// treated as a connection error (Section 5.4.1) of
			// type PROTOCOL_ERROR."
			return sc.countError("stream_idle", ConnectionError(ErrCodeProtocol))
		}
		if st == nil {
			// "WINDOW_UPDATE can be sent by a peer that has sent a
			// frame bearing the END_STREAM flag. This means that a
			// receiver could receive a WINDOW_UPDATE frame on a "half
			// closed (remote)" or "closed" stream. A receiver MUST
			// NOT treat this as an error, see Section 5.1."
			return nil
		}
		if !st.flow.add(int32(f.Increment)) {
			return sc.countError("bad_flow", streamError(f.StreamID, ErrCodeFlowControl))
		}
	default: // connection-level flow control
		if !sc.flow.add(int32(f.Increment)) {
			return goAwayFlowError{}
		}
	}
	sc.scheduleFrameWrite()
	return nil
}

func (sc *serverConn) processResetStream(f *RSTStreamFrame) error {
	sc.serveG.check()

	state, st := sc.state(f.StreamID)
	if state == stateIdle {
		// 6.4 "RST_STREAM frames MUST NOT be sent for a
		// stream in the "idle" state. If a RST_STREAM frame
		// identifying an idle stream is received, the
		// recipient MUST treat this as a connection error
		// (Section 5.4.1) of type PROTOCOL_ERROR.
		return sc.countError("reset_idle_stream", ConnectionError(ErrCodeProtocol))
	}
	if st != nil {
		st.cancelCtx()
		sc.closeStream(st, streamError(f.StreamID, f.ErrCode))
	}
	return nil
}

func (sc *serverConn) closeStream(st *stream, err error) {
	sc.serveG.check()
	if st.state == stateIdle || st.state == stateClosed {
		panic(fmt.Sprintf("invariant; can't close stream in state %v", st.state))
	}
	st.state = stateClosed
	if st.readDeadline != nil {
		st.readDeadline.Stop()
	}
	if st.writeDeadline != nil {
		st.writeDeadline.Stop()
	}
	if st.isPushed() {
		sc.curPushedStreams--
	} else {
		sc.curClientStreams--
	}
	delete(sc.streams, st.id)
	if len(sc.streams) == 0 {
		sc.setConnState(http.StateIdle)
		if sc.srv.IdleTimeout > 0 && sc.idleTimer != nil {
			sc.idleTimer.Reset(sc.srv.IdleTimeout)
		}
		if h1ServerKeepAlivesDisabled(sc.hs) {
			sc.startGracefulShutdownInternal()
		}
	}
	if p := st.body; p != nil {
		// Return any buffered unread bytes worth of conn-level flow control.
		// See golang.org/issue/16481
		sc.sendWindowUpdate(nil, p.Len())

		p.CloseWithError(err)
	}
	if e, ok := err.(StreamError); ok {
		if e.Cause != nil {
			err = e.Cause
		} else {
			err = errStreamClosed
		}
	}
	st.closeErr = err
	st.cancelCtx()
	st.cw.Close() // signals Handler's CloseNotifier, unblocks writes, etc
	sc.writeSched.CloseStream(st.id)
}

func (sc *serverConn) processSettings(f *SettingsFrame) error {
	sc.serveG.check()
	if f.IsAck() {
		sc.unackedSettings--
		if sc.unackedSettings < 0 {
			// Why is the peer ACKing settings we never sent?
			// The spec doesn't mention this case, but
			// hang up on them anyway.
			return sc.countError("ack_mystery", ConnectionError(ErrCodeProtocol))
		}
		return nil
	}
	if f.NumSettings() > 100 || f.HasDuplicates() {
		// This isn't actually in the spec, but hang up on
		// suspiciously large settings frames or those with
		// duplicate entries.
		return sc.countError("settings_big_or_dups", ConnectionError(ErrCodeProtocol))
	}
	if err := f.ForeachSetting(sc.processSetting); err != nil {
		return err
	}
	// TODO: judging by RFC 7540, Section 6.5.3 each SETTINGS frame should be
	// acknowledged individually, even if multiple are received before the ACK.
	sc.needToSendSettingsAck = true
	sc.scheduleFrameWrite()
	return nil
}

func (sc *serverConn) processSetting(s Setting) error {
	sc.serveG.check()
	if err := s.Valid(); err != nil {
		return err
	}
	if VerboseLogs {
		sc.vlogf("http2: server processing setting %v", s)
	}
	switch s.ID {
	case SettingHeaderTableSize:
		sc.hpackEncoder.SetMaxDynamicTableSize(s.Val)
	case SettingEnablePush:
		sc.pushEnabled = s.Val != 0
	case SettingMaxConcurrentStreams:
		sc.clientMaxStreams = s.Val
	case SettingInitialWindowSize:
		return sc.processSettingInitialWindowSize(s.Val)
	case SettingMaxFrameSize:
		sc.maxFrameSize = int32(s.Val) // the maximum valid s.Val is < 2^31
	case SettingMaxHeaderListSize:
		sc.peerMaxHeaderListSize = s.Val
	case SettingEnableConnectProtocol:
		// Receipt of this parameter by a server does not
		// have any impact
	default:
		// Unknown setting: "An endpoint that receives a SETTINGS
		// frame with any unknown or unsupported identifier MUST
		// ignore that setting."
		if VerboseLogs {
			sc.vlogf("http2: server ignoring unknown setting %v", s)
		}
	}
	return nil
}

func (sc *serverConn) processSettingInitialWindowSize(val uint32) error {
	sc.serveG.check()
	// Note: val already validated to be within range by
	// processSetting's Valid call.

	// "A SETTINGS frame can alter the initial flow control window
	// size for all current streams. When the value of
	// SETTINGS_INITIAL_WINDOW_SIZE changes, a receiver MUST
	// adjust the size of all stream flow control windows that it
	// maintains by the difference between the new value and the
	// old value."
	old := sc.initialStreamSendWindowSize
	sc.initialStreamSendWindowSize = int32(val)
	growth := int32(val) - old // may be negative
	for _, st := range sc.streams {
		if !st.flow.add(growth) {
			// 6.9.2 Initial Flow Control Window Size
			// "An endpoint MUST treat a change to
			// SETTINGS_INITIAL_WINDOW_SIZE that causes any flow
			// control window to exceed the maximum size as a
			// connection error (Section 5.4.1) of type
			// FLOW_CONTROL_ERROR."
			return sc.countError("setting_win_size", ConnectionError(ErrCodeFlowControl))
		}
	}
	return nil
}

func (sc *serverConn) processData(f *DataFrame) error {
	sc.serveG.check()
	id := f.Header().StreamID

	data := f.Data()
	state, st := sc.state(id)
	if id == 0 || state == stateIdle {
		// Section 6.1: "DATA frames MUST be associated with a
		// stream. If a DATA frame is received whose stream
		// identifier field is 0x0, the recipient MUST respond
		// with a connection error (Section 5.4.1) of type
		// PROTOCOL_ERROR."
		//
		// Section 5.1: "Receiving any frame other than HEADERS
		// or PRIORITY on a stream in this state MUST be
		// treated as a connection error (Section 5.4.1) of
		// type PROTOCOL_ERROR."
		return sc.countError("data_on_idle", ConnectionError(ErrCodeProtocol))
	}

	// "If a DATA frame is received whose stream is not in "open"
	// or "half closed (local)" state, the recipient MUST respond
	// with a stream error (Section 5.4.2) of type STREAM_CLOSED."
	if st == nil || state != stateOpen || st.gotTrailerHeader || st.resetQueued {
		// This includes sending a RST_STREAM if the stream is
		// in stateHalfClosedLocal (which currently means that
		// the http.Handler returned, so it's done reading &
		// done writing). Try to stop the client from sending
		// more DATA.

		// But still enforce their connection-level flow control,
		// and return any flow control bytes since we're not going
		// to consume them.
		if !sc.inflow.take(f.Length) {
			return sc.countError("data_flow", streamError(id, ErrCodeFlowControl))
		}
		sc.sendWindowUpdate(nil, int(f.Length)) // conn-level

		if st != nil && st.resetQueued {
			// Already have a stream error in flight. Don't send another.
			return nil
		}
		return sc.countError("closed", streamError(id, ErrCodeStreamClosed))
	}
	if st.body == nil {
		panic("internal error: should have a body in this state")
	}

	// Sender sending more than they'd declared?
	if st.declBodyBytes != -1 && st.bodyBytes+int64(len(data)) > st.declBodyBytes {
		if !sc.inflow.take(f.Length) {
			return sc.countError("data_flow", streamError(id, ErrCodeFlowControl))
		}
		sc.sendWindowUpdate(nil, int(f.Length)) // conn-level

		st.body.CloseWithError(fmt.Errorf("sender tried to send more than declared Content-Length of %d bytes", st.declBodyBytes))
		// RFC 7540, sec 8.1.2.6: A request or response is also malformed if the
		// value of a content-length header field does not equal the sum of the
		// DATA frame payload lengths that form the body.
		return sc.countError("send_too_much", streamError(id, ErrCodeProtocol))
	}
	if f.Length > 0 {
		// Check whether the client has flow control quota.
		if !takeInflows(&sc.inflow, &st.inflow, f.Length) {
			return sc.countError("flow_on_data_length", streamError(id, ErrCodeFlowControl))
		}

		if len(data) > 0 {
			st.bodyBytes += int64(len(data))
			wrote, err := st.body.Write(data)
			if err != nil {
				// The handler has closed the request body.
				// Return the connection-level flow control for the discarded data,
				// but not the stream-level flow control.
				sc.sendWindowUpdate(nil, int(f.Length)-wrote)
				return nil
			}
			if wrote != len(data) {
				panic("internal error: bad Writer")
			}
		}

		// Return any padded flow control now, since we won't
		// refund it later on body reads.
		// Call sendWindowUpdate even if there is no padding,
		// to return buffered flow control credit if the sent
		// window has shrunk.
		pad := int32(f.Length) - int32(len(data))
		sc.sendWindowUpdate32(nil, pad)
		sc.sendWindowUpdate32(st, pad)
	}
	if f.StreamEnded() {
		st.endStream()
	}
	return nil
}

func (sc *serverConn) processGoAway(f *GoAwayFrame) error {
	sc.serveG.check()
	if f.ErrCode != ErrCodeNo {
		sc.logf("http2: received GOAWAY %+v, starting graceful shutdown", f)
	} else {
		sc.vlogf("http2: received GOAWAY %+v, starting graceful shutdown", f)
	}
	sc.startGracefulShutdownInternal()
	// http://tools.ietf.org/html/rfc7540#section-6.8
	// We should not create any new streams, which means we should disable push.
	sc.pushEnabled = false
	return nil
}

// isPushed reports whether the stream is server-initiated.
func (st *stream) isPushed() bool {
	return st.id%2 == 0
}

// endStream closes a Request.Body's pipe. It is called when a DATA
// frame says a request body is over (or after trailers).
func (st *stream) endStream() {
	sc := st.sc
	sc.serveG.check()

	if st.declBodyBytes != -1 && st.declBodyBytes != st.bodyBytes {
		st.body.CloseWithError(fmt.Errorf("request declared a Content-Length of %d but only wrote %d bytes",
			st.declBodyBytes, st.bodyBytes))
	} else {
		st.body.closeWithErrorAndCode(io.EOF, st.copyTrailersToHandlerRequest)
		st.body.CloseWithError(io.EOF)
	}
	st.state = stateHalfClosedRemote
}

// copyTrailersToHandlerRequest is run in the Handler's goroutine in
// its Request.Body.Read just before it gets io.EOF.
func (st *stream) copyTrailersToHandlerRequest() {
	for k, vv := range st.trailer {
		if _, ok := st.reqTrailer[k]; ok {
			// Only copy it over it was pre-declared.
			st.reqTrailer[k] = vv
		}
	}
}

// onReadTimeout is run on its own goroutine (from time.AfterFunc)
// when the stream's ReadTimeout has fired.
func (st *stream) onReadTimeout() {
	if st.body != nil {
		// Wrap the ErrDeadlineExceeded to avoid callers depending on us
		// returning the bare error.
		st.body.CloseWithError(fmt.Errorf("%w", os.ErrDeadlineExceeded))
	}
}

// onWriteTimeout is run on its own goroutine (from time.AfterFunc)
// when the stream's WriteTimeout has fired.
func (st *stream) onWriteTimeout() {
	st.sc.writeFrameFromHandler(FrameWriteRequest{write: StreamError{
		StreamID: st.id,
		Code:     ErrCodeInternal,
		Cause:    os.ErrDeadlineExceeded,
	}})
}

func (sc *serverConn) processHeaders(f *MetaHeadersFrame) error {
	sc.serveG.check()
	id := f.StreamID
	// http://tools.ietf.org/html/rfc7540#section-5.1.1
	// Streams initiated by a client MUST use odd-numbered stream
	// identifiers. [...] An endpoint that receives an unexpected
	// stream identifier MUST respond with a connection error
	// (Section 5.4.1) of type PROTOCOL_ERROR.
	if id%2 != 1 {
		return sc.countError("headers_even", ConnectionError(ErrCodeProtocol))
	}
	// A HEADERS frame can be used to create a new stream or
	// send a trailer for an open one. If we already have a stream
	// open, let it process its own HEADERS frame (trailers at this
	// point, if it's valid).
	if st := sc.streams[f.StreamID]; st != nil {
		if st.resetQueued {
			// We're sending RST_STREAM to close the stream, so don't bother
			// processing this frame.
			return nil
		}
		// RFC 7540, sec 5.1: If an endpoint receives additional frames, other than
		// WINDOW_UPDATE, PRIORITY, or RST_STREAM, for a stream that is in
		// this state, it MUST respond with a stream error (Section 5.4.2) of
		// type STREAM_CLOSED.
		if st.state == stateHalfClosedRemote {
			return sc.countError("headers_half_closed", streamError(id, ErrCodeStreamClosed))
		}
		return st.processTrailerHeaders(f)
	}

	// [...] The identifier of a newly established stream MUST be
	// numerically greater than all streams that the initiating
	// endpoint has opened or reserved. [...]  An endpoint that
	// receives an unexpected stream identifier MUST respond with
	// a connection error (Section 5.4.1) of type PROTOCOL_ERROR.
	if id <= sc.maxClientStreamID {
		return sc.countError("stream_went_down", ConnectionError(ErrCodeProtocol))
	}
	sc.maxClientStreamID = id

	if sc.idleTimer != nil {
		sc.idleTimer.Stop()
	}

	// http://tools.ietf.org/html/rfc7540#section-5.1.2
	// [...] Endpoints MUST NOT exceed the limit set by their peer. An
	// endpoint that receives a HEADERS frame that causes their
	// advertised concurrent stream limit to be exceeded MUST treat
	// this as a stream error (Section 5.4.2) of type PROTOCOL_ERROR
	// or REFUSED_STREAM.
	if sc.curClientStreams+1 > sc.advMaxStreams {
		if sc.unackedSettings == 0 {
			// They should know better.
			return sc.countError("over_max_streams", streamError(id, ErrCodeProtocol))
		}
		// Assume it's a network race, where they just haven't
		// received our last SETTINGS update. But actually
		// this can't happen yet, because we don't yet provide
		// a way for users to adjust server parameters at
		// runtime.
		return sc.countError("over_max_streams_race", streamError(id, ErrCodeRefusedStream))
	}

	initialState := stateOpen
	if f.StreamEnded() {
		initialState = stateHalfClosedRemote
	}
	st := sc.newStream(id, 0, initialState)

	if f.HasPriority() {
		if err := sc.checkPriority(f.StreamID, f.Priority); err != nil {
			return err
		}
		sc.writeSched.AdjustStream(st.id, f.Priority)
	}

	rw, req, err := sc.newWriterAndRequest(st, f)
	if err != nil {
		return err
	}
	st.reqTrailer = req.Trailer
	if st.reqTrailer != nil {
		st.trailer = make(http.Header)
	}
	st.body = req.Body.(*requestBody).pipe // may be nil
	st.declBodyBytes = req.ContentLength

	handler := sc.handler.ServeHTTP
	if f.Truncated {
		// Their header list was too long. Send a 431 error.
		handler = handleHeaderListTooLong
	} else if err := checkValidHTTP2RequestHeaders(req.Header); err != nil {
		handler = new400Handler(err)
	}

	// The net/http package sets the read deadline from the
	// http.Server.ReadTimeout during the TLS handshake, but then
	// passes the connection off to us with the deadline already
	// set. Disarm it here after the request headers are read,
	// similar to how the http1 server works. Here it's
	// technically more like the http1 Server's ReadHeaderTimeout
	// (in Go 1.8), though. That's a more sane option anyway.
	if sc.hs.ReadTimeout > 0 {
		sc.conn.SetReadDeadline(time.Time{})
		st.readDeadline = sc.srv.afterFunc(sc.hs.ReadTimeout, st.onReadTimeout)
	}

	return sc.scheduleHandler(id, rw, req, handler)
}

func (sc *serverConn) upgradeRequest(req *http.Request) {
	sc.serveG.check()
	id := uint32(1)
	sc.maxClientStreamID = id
	st := sc.newStream(id, 0, stateHalfClosedRemote)
	st.reqTrailer = req.Trailer
	if st.reqTrailer != nil {
		st.trailer = make(http.Header)
	}
	rw := sc.newResponseWriter(st, req)

	// Disable any read deadline set by the net/http package
	// prior to the upgrade.
	if sc.hs.ReadTimeout > 0 {
		sc.conn.SetReadDeadline(time.Time{})
	}

	// This is the first request on the connection,
	// so start the handler directly rather than going
	// through scheduleHandler.
	sc.curHandlers++
	go sc.runHandler(rw, req, sc.handler.ServeHTTP)
}

func (st *stream) processTrailerHeaders(f *MetaHeadersFrame) error {
	sc := st.sc
	sc.serveG.check()
	if st.gotTrailerHeader {
		return sc.countError("dup_trailers", ConnectionError(ErrCodeProtocol))
	}
	st.gotTrailerHeader = true
	if !f.StreamEnded() {
		return sc.countError("trailers_not_ended", streamError(st.id, ErrCodeProtocol))
	}

	if len(f.PseudoFields()) > 0 {
		return sc.countError("trailers_pseudo", streamError(st.id, ErrCodeProtocol))
	}
	if st.trailer != nil {
		for _, hf := range f.RegularFields() {
			key := sc.canonicalHeader(hf.Name)
			if !httpguts.ValidTrailerHeader(key) {
				// TODO: send more details to the peer somehow. But http2 has
				// no way to send debug data at a stream level. Discuss with
				// HTTP folk.
				return sc.countError("trailers_bogus", streamError(st.id, ErrCodeProtocol))
			}
			st.trailer[key] = append(st.trailer[key], hf.Value)
		}
	}
	st.endStream()
	return nil
}

func (sc *serverConn) checkPriority(streamID uint32, p PriorityParam) error {
	if streamID == p.StreamDep {
		// Section 5.3.1: "A stream cannot depend on itself. An endpoint MUST treat
		// this as a stream error (Section 5.4.2) of type PROTOCOL_ERROR."
		// Section 5.3.3 says that a stream can depend on one of its dependencies,
		// so it's only self-dependencies that are forbidden.
		return sc.countError("priority", streamError(streamID, ErrCodeProtocol))
	}
	return nil
}

func (sc *serverConn) processPriority(f *PriorityFrame) error {
	if err := sc.checkPriority(f.StreamID, f.PriorityParam); err != nil {
		return err
	}
	sc.writeSched.AdjustStream(f.StreamID, f.PriorityParam)
	return nil
}

func (sc *serverConn) newStream(id, pusherID uint32, state streamState) *stream {
	sc.serveG.check()
	if id == 0 {
		panic("internal error: cannot create stream with id 0")
	}

	ctx, cancelCtx := context.WithCancel(sc.baseCtx)
	st := &stream{
		sc:        sc,
		id:        id,
		state:     state,
		ctx:       ctx,
		cancelCtx: cancelCtx,
	}
	st.cw.Init()
	st.flow.conn = &sc.flow // link to conn-level counter
	st.flow.add(sc.initialStreamSendWindowSize)
	st.inflow.init(sc.initialStreamRecvWindowSize)
	if sc.hs.WriteTimeout > 0 {
		st.writeDeadline = sc.srv.afterFunc(sc.hs.WriteTimeout, st.onWriteTimeout)
	}

	sc.streams[id] = st
	sc.writeSched.OpenStream(st.id, OpenStreamOptions{PusherID: pusherID})
	if st.isPushed() {
		sc.curPushedStreams++
	} else {
		sc.curClientStreams++
	}
	if sc.curOpenStreams() == 1 {
		sc.setConnState(http.StateActive)
	}

	return st
}

func (sc *serverConn) newWriterAndRequest(st *stream, f *MetaHeadersFrame) (*responseWriter, *http.Request, error) {
	sc.serveG.check()

	rp := requestParam{
		method:    f.PseudoValue("method"),
		scheme:    f.PseudoValue("scheme"),
		authority: f.PseudoValue("authority"),
		path:      f.PseudoValue("path"),
		protocol:  f.PseudoValue("protocol"),
	}

	// extended connect is disabled, so we should not see :protocol
	if disableExtendedConnectProtocol && rp.protocol != "" {
		return nil, nil, sc.countError("bad_connect", streamError(f.StreamID, ErrCodeProtocol))
	}

	isConnect := rp.method == "CONNECT"
	if isConnect {
		if rp.protocol == "" && (rp.path != "" || rp.scheme != "" || rp.authority == "") {
			return nil, nil, sc.countError("bad_connect", streamError(f.StreamID, ErrCodeProtocol))
		}
	} else if rp.method == "" || rp.path == "" || (rp.scheme != "https" && rp.scheme != "http") {
		// See 8.1.2.6 Malformed Requests and Responses:
		//
		// Malformed requests or responses that are detected
		// MUST be treated as a stream error (Section 5.4.2)
		// of type PROTOCOL_ERROR."
		//
		// 8.1.2.3 Request Pseudo-Header Fields
		// "All HTTP/2 requests MUST include exactly one valid
		// value for the :method, :scheme, and :path
		// pseudo-header fields"
		return nil, nil, sc.countError("bad_path_method", streamError(f.StreamID, ErrCodeProtocol))
	}

	rp.header = make(http.Header)
	for _, hf := range f.RegularFields() {
		rp.header.Add(sc.canonicalHeader(hf.Name), hf.Value)
	}
	if rp.authority == "" {
		rp.authority = rp.header.Get("Host")
	}
	if rp.protocol != "" {
		rp.header.Set(":protocol", rp.protocol)
	}

	rw, req, err := sc.newWriterAndRequestNoBody(st, rp)
	if err != nil {
		return nil, nil, err
	}
	bodyOpen := !f.StreamEnded()
	if bodyOpen {
		if vv, ok := rp.header["Content-Length"]; ok {
			if cl, err := strconv.ParseUint(vv[0], 10, 63); err == nil {
				req.ContentLength = int64(cl)
			} else {
				req.ContentLength = 0
			}
		} else {
			req.ContentLength = -1
		}
		req.Body.(*requestBody).pipe = &pipe{
			b: &dataBuffer{expected: req.ContentLength},
		}
	}
	return rw, req, nil
}

type requestParam struct {
	method                  string
	scheme, authority, path string
	protocol                string
	header                  http.Header
}

func (sc *serverConn) newWriterAndRequestNoBody(st *stream, rp requestParam) (*responseWriter, *http.Request, error) {
	sc.serveG.check()

	var tlsState *tls.ConnectionState // nil if not scheme https
	if rp.scheme == "https" {
		tlsState = sc.tlsState
	}

	needsContinue := httpguts.HeaderValuesContainsToken(rp.header["Expect"], "100-continue")
	if needsContinue {
		rp.header.Del("Expect")
	}
	// Merge Cookie headers into one "; "-delimited value.
	if cookies := rp.header["Cookie"]; len(cookies) > 1 {
		rp.header.Set("Cookie", strings.Join(cookies, "; "))
	}

	// Setup Trailers
	var trailer http.Header
	for _, v := range rp.header["Trailer"] {
		for _, key := range strings.Split(v, ",") {
			key = http.CanonicalHeaderKey(textproto.TrimString(key))
			switch key {
			case "Transfer-Encoding", "Trailer", "Content-Length":
				// Bogus. (copy of http1 rules)
				// Ignore.
			default:
				if trailer == nil {
					trailer = make(http.Header)
				}
				trailer[key] = nil
			}
		}
	}
	delete(rp.header, "Trailer")

	var url_ *url.URL
	var requestURI string
	if rp.method == "CONNECT" && rp.protocol == "" {
		url_ = &url.URL{Host: rp.authority}
		requestURI = rp.authority // mimic HTTP/1 server behavior
	} else {
		var err error
		url_, err = url.ParseRequestURI(rp.path)
		if err != nil {
			return nil, nil, sc.countError("bad_path", streamError(st.id, ErrCodeProtocol))
		}
		requestURI = rp.path
	}

	body := &requestBody{
		conn:          sc,
		stream:        st,
		needsContinue: needsContinue,
	}
	req := &http.Request{
		Method:     rp.method,
		URL:        url_,
		RemoteAddr: sc.remoteAddrStr,
		Header:     rp.header,
		RequestURI: requestURI,
		Proto:      "HTTP/2.0",
		ProtoMajor: 2,
		ProtoMinor: 0,
		TLS:        tlsState,
		Host:       rp.authority,
		Body:       body,
		Trailer:    trailer,
	}
	req = req.WithContext(st.ctx)

	rw := sc.newResponseWriter(st, req)
	return rw, req, nil
}

func (sc *serverConn) newResponseWriter(st *stream, req *http.Request) *responseWriter {
	rws := responseWriterStatePool.Get().(*responseWriterState)
	bwSave := rws.bw
	*rws = responseWriterState{} // zero all the fields
	rws.conn = sc
	rws.bw = bwSave
	rws.bw.Reset(chunkWriter{rws})
	rws.stream = st
	rws.req = req
	return &responseWriter{rws: rws}
}

type unstartedHandler struct {
	streamID uint32
	rw       *responseWriter
	req      *http.Request
	handler  func(http.ResponseWriter, *http.Request)
}

// scheduleHandler starts a handler goroutine,
// or schedules one to start as soon as an existing handler finishes.
func (sc *serverConn) scheduleHandler(streamID uint32, rw *responseWriter, req *http.Request, handler func(http.ResponseWriter, *http.Request)) error {
	sc.serveG.check()
	maxHandlers := sc.advMaxStreams
	if sc.curHandlers < maxHandlers {
		sc.curHandlers++
		go sc.runHandler(rw, req, handler)
		return nil
	}
	if len(sc.unstartedHandlers) > int(4*sc.advMaxStreams) {
		return sc.countError("too_many_early_resets", ConnectionError(ErrCodeEnhanceYourCalm))
	}
	sc.unstartedHandlers = append(sc.unstartedHandlers, unstartedHandler{
		streamID: streamID,
		rw:       rw,
		req:      req,
		handler:  handler,
	})
	return nil
}

func (sc *serverConn) handlerDone() {
	sc.serveG.check()
	sc.curHandlers--
	i := 0
	maxHandlers := sc.advMaxStreams
	for ; i < len(sc.unstartedHandlers); i++ {
		u := sc.unstartedHandlers[i]
		if sc.streams[u.streamID] == nil {
			// This stream was reset before its goroutine had a chance to start.
			continue
		}
		if sc.curHandlers >= maxHandlers {
			break
		}
		sc.curHandlers++
		go sc.runHandler(u.rw, u.req, u.handler)
		sc.unstartedHandlers[i] = unstartedHandler{} // don't retain references
	}
	sc.unstartedHandlers = sc.unstartedHandlers[i:]
	if len(sc.unstartedHandlers) == 0 {
		sc.unstartedHandlers = nil
	}
}

// Run on its own goroutine.
func (sc *serverConn) runHandler(rw *responseWriter, req *http.Request, handler func(http.ResponseWriter, *http.Request)) {
	sc.srv.markNewGoroutine()
	defer sc.sendServeMsg(handlerDoneMsg)
	didPanic := true
	defer func() {
		rw.rws.stream.cancelCtx()
		if req.MultipartForm != nil {
			req.MultipartForm.RemoveAll()
		}
		if didPanic {
			e := recover()
			sc.writeFrameFromHandler(FrameWriteRequest{
				write:  handlerPanicRST{rw.rws.stream.id},
				stream: rw.rws.stream,
			})
			// Same as net/http:
			if e != nil && e != http.ErrAbortHandler {
				const size = 64 << 10
				buf := make([]byte, size)
				buf = buf[:runtime.Stack(buf, false)]
				sc.logf("http2: panic serving %v: %v\n%s", sc.conn.RemoteAddr(), e, buf)
			}
			return
		}
		rw.handlerDone()
	}()
	handler(rw, req)
	didPanic = false
}

func handleHeaderListTooLong(w http.ResponseWriter, r *http.Request) {
	// 10.5.1 Limits on Header Block Size:
	// .. "A server that receives a larger header block than it is
	// willing to handle can send an HTTP 431 (Request Header Fields Too
	// Large) status code"
	const statusRequestHeaderFieldsTooLarge = 431 // only in Go 1.6+
	w.WriteHeader(statusRequestHeaderFieldsTooLarge)
	io.WriteString(w, "<h1>HTTP Error 431</h1><p>Request Header Field(s) Too Large</p>")
}

// called from handler goroutines.
// h may be nil.
func (sc *serverConn) writeHeaders(st *stream, headerData *writeResHeaders) error {
	sc.serveG.checkNotOn() // NOT on
	var errc chan error
	if headerData.h != nil {
		// If there's a header map (which we don't own), so we have to block on
		// waiting for this frame to be written, so an http.Flush mid-handler
		// writes out the correct value of keys, before a handler later potentially
		// mutates it.
		errc = errChanPool.Get().(chan error)
	}
	if err := sc.writeFrameFromHandler(FrameWriteRequest{
		write:  headerData,
		stream: st,
		done:   errc,
	}); err != nil {
		return err
	}
	if errc != nil {
		select {
		case err := <-errc:
			errChanPool.Put(errc)
			return err
		case <-sc.doneServing:
			return errClientDisconnected
		case <-st.cw:
			return errStreamClosed
		}
	}
	return nil
}

// called from handler goroutines.
func (sc *serverConn) write100ContinueHeaders(st *stream) {
	sc.writeFrameFromHandler(FrameWriteRequest{
		write:  write100ContinueHeadersFrame{st.id},
		stream: st,
	})
}

// A bodyReadMsg tells the server loop that the http.Handler read n
// bytes of the DATA from the client on the given stream.
type bodyReadMsg struct {
	st *stream
	n  int
}

// called from handler goroutines.
// Notes that the handler for the given stream ID read n bytes of its body
// and schedules flow control tokens to be sent.
func (sc *serverConn) noteBodyReadFromHandler(st *stream, n int, err error) {
	sc.serveG.checkNotOn() // NOT on
	if n > 0 {
		select {
		case sc.bodyReadCh <- bodyReadMsg{st, n}:
		case <-sc.doneServing:
		}
	}
}

func (sc *serverConn) noteBodyRead(st *stream, n int) {
	sc.serveG.check()
	sc.sendWindowUpdate(nil, n) // conn-level
	if st.state != stateHalfClosedRemote && st.state != stateClosed {
		// Don't send this WINDOW_UPDATE if the stream is closed
		// remotely.
		sc.sendWindowUpdate(st, n)
	}
}

// st may be nil for conn-level
func (sc *serverConn) sendWindowUpdate32(st *stream, n int32) {
	sc.sendWindowUpdate(st, int(n))
}

// st may be nil for conn-level
func (sc *serverConn) sendWindowUpdate(st *stream, n int) {
	sc.serveG.check()
	var streamID uint32
	var send int32
	if st == nil {
		send = sc.inflow.add(n)
	} else {
		streamID = st.id
		send = st.inflow.add(n)
	}
	if send == 0 {
		return
	}
	sc.writeFrame(FrameWriteRequest{
		write:  writeWindowUpdate{streamID: streamID, n: uint32(send)},
		stream: st,
	})
}

// requestBody is the Handler's Request.Body type.
// Read and Close may be called concurrently.
type requestBody struct {
	_             incomparable
	stream        *stream
	conn          *serverConn
	closeOnce     sync.Once // for use by Close only
	sawEOF        bool      // for use by Read only
	pipe          *pipe     // non-nil if we have an HTTP entity message body
	needsContinue bool      // need to send a 100-continue
}

func (b *requestBody) Close() error {
	b.closeOnce.Do(func() {
		if b.pipe != nil {
			b.pipe.BreakWithError(errClosedBody)
		}
	})
	return nil
}

func (b *requestBody) Read(p []byte) (n int, err error) {
	if b.needsContinue {
		b.needsContinue = false
		b.conn.write100ContinueHeaders(b.stream)
	}
	if b.pipe == nil || b.sawEOF {
		return 0, io.EOF
	}
	n, err = b.pipe.Read(p)
	if err == io.EOF {
		b.sawEOF = true
	}
	if b.conn == nil && inTests {
		return
	}
	b.conn.noteBodyReadFromHandler(b.stream, n, err)
	return
}

// responseWriter is the http.ResponseWriter implementation. It's
// intentionally small (1 pointer wide) to minimize garbage. The
// responseWriterState pointer inside is zeroed at the end of a
// request (in handlerDone) and calls on the responseWriter thereafter
// simply crash (caller's mistake), but the much larger responseWriterState
// and buffers are reused between multiple requests.
type responseWriter struct {
	rws *responseWriterState
}

// Optional http.ResponseWriter interfaces implemented.
var (
	_ http.CloseNotifier = (*responseWriter)(nil)
	_ http.Flusher       = (*responseWriter)(nil)
	_ stringWriter       = (*responseWriter)(nil)
)

type responseWriterState struct {
	// immutable within a request:
	stream *stream
	req    *http.Request
	conn   *serverConn

	// TODO: adjust buffer writing sizes based on server config, frame size updates from peer, etc
	bw *bufio.Writer // writing to a chunkWriter{this *responseWriterState}

	// mutated by http.Handler goroutine:
	handlerHeader http.Header // nil until called
	snapHeader    http.Header // snapshot of handlerHeader at WriteHeader time
	trailers      []string    // set in writeChunk
	status        int         // status code passed to WriteHeader
	wroteHeader   bool        // WriteHeader called (explicitly or implicitly). Not necessarily sent to user yet.
	sentHeader    bool        // have we sent the header frame?
	handlerDone   bool        // handler has finished

	sentContentLen int64 // non-zero if handler set a Content-Length header
	wroteBytes     int64

	closeNotifierMu sync.Mutex // guards closeNotifierCh
	closeNotifierCh chan bool  // nil until first used
}

type chunkWriter struct{ rws *responseWriterState }

func (cw chunkWriter) Write(p []byte) (n int, err error) {
	n, err = cw.rws.writeChunk(p)
	if err == errStreamClosed {
		// If writing failed because the stream has been closed,
		// return the reason it was closed.
		err = cw.rws.stream.closeErr
	}
	return n, err
}

func (rws *responseWriterState) hasTrailers() bool { return len(rws.trailers) > 0 }

func (rws *responseWriterState) hasNonemptyTrailers() bool {
	for _, trailer := range rws.trailers {
		if _, ok := rws.handlerHeader[trailer]; ok {
			return true
		}
	}
	return false
}

// declareTrailer is called for each Trailer header when the
// response header is written. It notes that a header will need to be
// written in the trailers at the end of the response.
func (rws *responseWriterState) declareTrailer(k string) {
	k = http.CanonicalHeaderKey(k)
	if !httpguts.ValidTrailerHeader(k) {
		// Forbidden by RFC 7230, section 4.1.2.
		rws.conn.logf("ignoring invalid trailer %q", k)
		return
	}
	if !strSliceContains(rws.trailers, k) {
		rws.trailers = append(rws.trailers, k)
	}
}

// writeChunk writes chunks from the bufio.Writer. But because
// bufio.Writer may bypass its chunking, sometimes p may be
// arbitrarily large.
//
// writeChunk is also responsible (on the first chunk) for sending the
// HEADER response.
func (rws *responseWriterState) writeChunk(p []byte) (n int, err error) {
	if !rws.wroteHeader {
		rws.writeHeader(200)
	}

	if rws.handlerDone {
		rws.promoteUndeclaredTrailers()
	}

	isHeadResp := rws.req.Method == "HEAD"
	if !rws.sentHeader {
		rws.sentHeader = true
		var ctype, clen string
		if clen = rws.snapHeader.Get("Content-Length"); clen != "" {
			rws.snapHeader.Del("Content-Length")
			if cl, err := strconv.ParseUint(clen, 10, 63); err == nil {
				rws.sentContentLen = int64(cl)
			} else {
				clen = ""
			}
		}
		_, hasContentLength := rws.snapHeader["Content-Length"]
		if !hasContentLength && clen == "" && rws.handlerDone && bodyAllowedForStatus(rws.status) && (len(p) > 0 || !isHeadResp) {
			clen = strconv.Itoa(len(p))
		}
		_, hasContentType := rws.snapHeader["Content-Type"]
		// If the Content-Encoding is non-blank, we shouldn't
		// sniff the body. See Issue golang.org/issue/31753.
		ce := rws.snapHeader.Get("Content-Encoding")
		hasCE := len(ce) > 0
		if !hasCE && !hasContentType && bodyAllowedForStatus(rws.status) && len(p) > 0 {
			ctype = http.DetectContentType(p)
		}
		var date string
		if _, ok := rws.snapHeader["Date"]; !ok {
			// TODO(bradfitz): be faster here, like net/http? measure.
			date = rws.conn.srv.now().UTC().Format(http.TimeFormat)
		}

		for _, v := range rws.snapHeader["Trailer"] {
			foreachHeaderElement(v, rws.declareTrailer)
		}

		// "Connection" headers aren't allowed in HTTP/2 (RFC 7540, 8.1.2.2),
		// but respect "Connection" == "close" to mean sending a GOAWAY and tearing
		// down the TCP connection when idle, like we do for HTTP/1.
		// TODO: remove more Connection-specific header fields here, in addition
		// to "Connection".
		if _, ok := rws.snapHeader["Connection"]; ok {
			v := rws.snapHeader.Get("Connection")
			delete(rws.snapHeader, "Connection")
			if v == "close" {
				rws.conn.startGracefulShutdown()
			}
		}

		endStream := (rws.handlerDone && !rws.hasTrailers() && len(p) == 0) || isHeadResp
		err = rws.conn.writeHeaders(rws.stream, &writeResHeaders{
			streamID:      rws.stream.id,
			httpResCode:   rws.status,
			h:             rws.snapHeader,
			endStream:     endStream,
			contentType:   ctype,
			contentLength: clen,
			date:          date,
		})
		if err != nil {
			return 0, err
		}
		if endStream {
			return 0, nil
		}
	}
	if isHeadResp {
		return len(p), nil
	}
	if len(p) == 0 && !rws.handlerDone {
		return 0, nil
	}

	// only send trailers if they have actually been defined by the
	// server handler.
	hasNonemptyTrailers := rws.hasNonemptyTrailers()
	endStream := rws.handlerDone && !hasNonemptyTrailers
	if len(p) > 0 || endStream {
		// only send a 0 byte DATA frame if we're ending the stream.
		if err := rws.conn.writeDataFromHandler(rws.stream, p, endStream); err != nil {
			return 0, err
		}
	}

	if rws.handlerDone && hasNonemptyTrailers {
		err = rws.conn.writeHeaders(rws.stream, &writeResHeaders{
			streamID:  rws.stream.id,
			h:         rws.handlerHeader,
			trailers:  rws.trailers,
			endStream: true,
		})
		return len(p), err
	}
	return len(p), nil
}

// TrailerPrefix is a magic prefix for ResponseWriter.Header map keys
// that, if present, signals that the map entry is actually for
// the response trailers, and not the response headers. The prefix
// is stripped after the ServeHTTP call finishes and the values are
// sent in the trailers.
//
// This mechanism is intended only for trailers that are not known
// prior to the headers being written. If the set of trailers is fixed
// or known before the header is written, the normal Go trailers mechanism
// is preferred:
//
//	https://golang.org/pkg/net/http/#ResponseWriter
//	https://golang.org/pkg/net/http/#example_ResponseWriter_trailers
const TrailerPrefix = "Trailer:"

// promoteUndeclaredTrailers permits http.Handlers to set trailers
// after the header has already been flushed. Because the Go
// ResponseWriter interface has no way to set Trailers (only the
// Header), and because we didn't want to expand the ResponseWriter
// interface, and because nobody used trailers, and because RFC 7230
// says you SHOULD (but not must) predeclare any trailers in the
// header, the official ResponseWriter rules said trailers in Go must
// be predeclared, and then we reuse the same ResponseWriter.Header()
// map to mean both Headers and Trailers. When it's time to write the
// Trailers, we pick out the fields of Headers that were declared as
// trailers. That worked for a while, until we found the first major
// user of Trailers in the wild: gRPC (using them only over http2),
// and gRPC libraries permit setting trailers mid-stream without
// predeclaring them. So: change of plans. We still permit the old
// way, but we also permit this hack: if a Header() key begins with
// "Trailer:", the suffix of that key is a Trailer. Because ':' is an
// invalid token byte anyway, there is no ambiguity. (And it's already
// filtered out) It's mildly hacky, but not terrible.
//
// This method runs after the Handler is done and promotes any Header
// fields to be trailers.
func (rws *responseWriterState) promoteUndeclaredTrailers() {
	for k, vv := range rws.handlerHeader {
		if !strings.HasPrefix(k, TrailerPrefix) {
			continue
		}
		trailerKey := strings.TrimPrefix(k, TrailerPrefix)
		rws.declareTrailer(trailerKey)
		rws.handlerHeader[http.CanonicalHeaderKey(trailerKey)] = vv
	}

	if len(rws.trailers) > 1 {
		sorter := sorterPool.Get().(*sorter)
		sorter.SortStrings(rws.trailers)
		sorterPool.Put(sorter)
	}
}

func (w *responseWriter) SetReadDeadline(deadline time.Time) error {
	st := w.rws.stream
	if !deadline.IsZero() && deadline.Before(w.rws.conn.srv.now()) {
		// If we're setting a deadline in the past, reset the stream immediately
		// so writes after SetWriteDeadline returns will fail.
		st.onReadTimeout()
		return nil
	}
	w.rws.conn.sendServeMsg(func(sc *serverConn) {
		if st.readDeadline != nil {
			if !st.readDeadline.Stop() {
				// Deadline already exceeded, or stream has been closed.
				return
			}
		}
		if deadline.IsZero() {
			st.readDeadline = nil
		} else if st.readDeadline == nil {
			st.readDeadline = sc.srv.afterFunc(deadline.Sub(sc.srv.now()), st.onReadTimeout)
		} else {
			st.readDeadline.Reset(deadline.Sub(sc.srv.now()))
		}
	})
	return nil
}

func (w *responseWriter) SetWriteDeadline(deadline time.Time) error {
	st := w.rws.stream
	if !deadline.IsZero() && deadline.Before(w.rws.conn.srv.now()) {
		// If we're setting a deadline in the past, reset the stream immediately
		// so writes after SetWriteDeadline returns will fail.
		st.onWriteTimeout()
		return nil
	}
	w.rws.conn.sendServeMsg(func(sc *serverConn) {
		if st.writeDeadline != nil {
			if !st.writeDeadline.Stop() {
				// Deadline already exceeded, or stream has been closed.
				return
			}
		}
		if deadline.IsZero() {
			st.writeDeadline = nil
		} else if st.writeDeadline == nil {
			st.writeDeadline = sc.srv.afterFunc(deadline.Sub(sc.srv.now()), st.onWriteTimeout)
		} else {
			st.writeDeadline.Reset(deadline.Sub(sc.srv.now()))
		}
	})
	return nil
}

func (w *responseWriter) EnableFullDuplex() error {
	// We always support full duplex responses, so this is a no-op.
	return nil
}

func (w *responseWriter) Flush() {
	w.FlushError()
}

func (w *responseWriter) FlushError() error {
	rws := w.rws
	if rws == nil {
		panic("Header called after Handler finished")
	}
	var err error
	if rws.bw.Buffered() > 0 {
		err = rws.bw.Flush()
	} else {
		// The bufio.Writer won't call chunkWriter.Write
		// (writeChunk with zero bytes), so we have to do it
		// ourselves to force the HTTP response header and/or
		// final DATA frame (with END_STREAM) to be sent.
		_, err = chunkWriter{rws}.Write(nil)
		if err == nil {
			select {
			case <-rws.stream.cw:
				err = rws.stream.closeErr
			default:
			}
		}
	}
	return err
}

func (w *responseWriter) CloseNotify() <-chan bool {
	rws := w.rws
	if rws == nil {
		panic("CloseNotify called after Handler finished")
	}
	rws.closeNotifierMu.Lock()
	ch := rws.closeNotifierCh
	if ch == nil {
		ch = make(chan bool, 1)
		rws.closeNotifierCh = ch
		cw := rws.stream.cw
		go func() {
			cw.Wait() // wait for close
			ch <- true
		}()
	}
	rws.closeNotifierMu.Unlock()
	return ch
}

func (w *responseWriter) Header() http.Header {
	rws := w.rws
	if rws == nil {
		panic("Header called after Handler finished")
	}
	if rws.handlerHeader == nil {
		rws.handlerHeader = make(http.Header)
	}
	return rws.handlerHeader
}

// checkWriteHeaderCode is a copy of net/http's checkWriteHeaderCode.
func checkWriteHeaderCode(code int) {
	// Issue 22880: require valid WriteHeader status codes.
	// For now we only enforce that it's three digits.
	// In the future we might block things over 599 (600 and above aren't defined
	// at http://httpwg.org/specs/rfc7231.html#status.codes).
	// But for now any three digits.
	//
	// We used to send "HTTP/1.1 000 0" on the wire in responses but there's
	// no equivalent bogus thing we can realistically send in HTTP/2,
	// so we'll consistently panic instead and help people find their bugs
	// early. (We can't return an error from WriteHeader even if we wanted to.)
	if code < 100 || code > 999 {
		panic(fmt.Sprintf("invalid WriteHeader code %v", code))
	}
}

func (w *responseWriter) WriteHeader(code int) {
	rws := w.rws
	if rws == nil {
		panic("WriteHeader called after Handler finished")
	}
	rws.writeHeader(code)
}

func (rws *responseWriterState) writeHeader(code int) {
	if rws.wroteHeader {
		return
	}

	checkWriteHeaderCode(code)

	// Handle informational headers
	if code >= 100 && code <= 199 {
		// Per RFC 8297 we must not clear the current header map
		h := rws.handlerHeader

		_, cl := h["Content-Length"]
		_, te := h["Transfer-Encoding"]
		if cl || te {
			h = h.Clone()
			h.Del("Content-Length")
			h.Del("Transfer-Encoding")
		}

		rws.conn.writeHeaders(rws.stream, &writeResHeaders{
			streamID:    rws.stream.id,
			httpResCode: code,
			h:           h,
			endStream:   rws.handlerDone && !rws.hasTrailers(),
		})

		return
	}

	rws.wroteHeader = true
	rws.status = code
	if len(rws.handlerHeader) > 0 {
		rws.snapHeader = cloneHeader(rws.handlerHeader)
	}
}

func cloneHeader(h http.Header) http.Header {
	h2 := make(http.Header, len(h))
	for k, vv := range h {
		vv2 := make([]string, len(vv))
		copy(vv2, vv)
		h2[k] = vv2
	}
	return h2
}

// The Life Of A Write is like this:
//
// * Handler calls w.Write or w.WriteString ->
// * -> rws.bw (*bufio.Writer) ->
// * (Handler might call Flush)
// * -> chunkWriter{rws}
// * -> responseWriterState.writeChunk(p []byte)
// * -> responseWriterState.writeChunk (most of the magic; see comment there)
func (w *responseWriter) Write(p []byte) (n int, err error) {
	return w.write(len(p), p, "")
}

func (w *responseWriter) WriteString(s string) (n int, err error) {
	return w.write(len(s), nil, s)
}

// either dataB or dataS is non-zero.
func (w *responseWriter) write(lenData int, dataB []byte, dataS string) (n int, err error) {
	rws := w.rws
	if rws == nil {
		panic("Write called after Handler finished")
	}
	if !rws.wroteHeader {
		w.WriteHeader(200)
	}
	if !bodyAllowedForStatus(rws.status) {
		return 0, http.ErrBodyNotAllowed
	}
	rws.wroteBytes += int64(len(dataB)) + int64(len(dataS)) // only one can be set
	if rws.sentContentLen != 0 && rws.wroteBytes > rws.sentContentLen {
		// TODO: send a RST_STREAM
		return 0, errors.New("http2: handler wrote more than declared Content-Length")
	}

	if dataB != nil {
		return rws.bw.Write(dataB)
	} else {
		return rws.bw.WriteString(dataS)
	}
}

func (w *responseWriter) handlerDone() {
	rws := w.rws
	rws.handlerDone = true
	w.Flush()
	w.rws = nil
	responseWriterStatePool.Put(rws)
}

// Push errors.
var (
	ErrRecursivePush    = errors.New("http2: recursive push not allowed")
	ErrPushLimitReached = errors.New("http2: push would exceed peer's SETTINGS_MAX_CONCURRENT_STREAMS")
)

var _ http.Pusher = (*responseWriter)(nil)

func (w *responseWriter) Push(target string, opts *http.PushOptions) error {
	st := w.rws.stream
	sc := st.sc
	sc.serveG.checkNotOn()

	// No recursive pushes: "PUSH_PROMISE frames MUST only be sent on a peer-initiated stream."
	// http://tools.ietf.org/html/rfc7540#section-6.6
	if st.isPushed() {
		return ErrRecursivePush
	}

	if opts == nil {
		opts = new(http.PushOptions)
	}

	// Default options.
	if opts.Method == "" {
		opts.Method = "GET"
	}
	if opts.Header == nil {
		opts.Header = http.Header{}
	}
	wantScheme := "http"
	if w.rws.req.TLS != nil {
		wantScheme = "https"
	}

	// Validate the request.
	u, err := url.Parse(target)
	if err != nil {
		return err
	}
	if u.Scheme == "" {
		if !strings.HasPrefix(target, "/") {
			return fmt.Errorf("target must be an absolute URL or an absolute path: %q", target)
		}
		u.Scheme = wantScheme
		u.Host = w.rws.req.Host
	} else {
		if u.Scheme != wantScheme {
			return fmt.Errorf("cannot push URL with scheme %q from request with scheme %q", u.Scheme, wantScheme)
		}
		if u.Host == "" {
			return errors.New("URL must have a host")
		}
	}
	for k := range opts.Header {
		if strings.HasPrefix(k, ":") {
			return fmt.Errorf("promised request headers cannot include pseudo header %q", k)
		}
		// These headers are meaningful only if the request has a body,
		// but PUSH_PROMISE requests cannot have a body.
		// http://tools.ietf.org/html/rfc7540#section-8.2
		// Also disallow Host, since the promised URL must be absolute.
		if asciiEqualFold(k, "content-length") ||
			asciiEqualFold(k, "content-encoding") ||
			asciiEqualFold(k, "trailer") ||
			asciiEqualFold(k, "te") ||
			asciiEqualFold(k, "expect") ||
			asciiEqualFold(k, "host") {
			return fmt.Errorf("promised request headers cannot include %q", k)
		}
	}
	if err := checkValidHTTP2RequestHeaders(opts.Header); err != nil {
		return err
	}

	// The RFC effectively limits promised requests to GET and HEAD:
	// "Promised requests MUST be cacheable [GET, HEAD, or POST], and MUST be safe [GET or HEAD]"
	// http://tools.ietf.org/html/rfc7540#section-8.2
	if opts.Method != "GET" && opts.Method != "HEAD" {
		return fmt.Errorf("method %q must be GET or HEAD", opts.Method)
	}

	msg := &startPushRequest{
		parent: st,
		method: opts.Method,
		url:    u,
		header: cloneHeader(opts.Header),
		done:   errChanPool.Get().(chan error),
	}

	select {
	case <-sc.doneServing:
		return errClientDisconnected
	case <-st.cw:
		return errStreamClosed
	case sc.serveMsgCh <- msg:
	}

	select {
	case <-sc.doneServing:
		return errClientDisconnected
	case <-st.cw:
		return errStreamClosed
	case err := <-msg.done:
		errChanPool.Put(msg.done)
		return err
	}
}

type startPushRequest struct {
	parent *stream
	method string
	url    *url.URL
	header http.Header
	done   chan error
}

func (sc *serverConn) startPush(msg *startPushRequest) {
	sc.serveG.check()

	// http://tools.ietf.org/html/rfc7540#section-6.6.
	// PUSH_PROMISE frames MUST only be sent on a peer-initiated stream that
	// is in either the "open" or "half-closed (remote)" state.
	if msg.parent.state != stateOpen && msg.parent.state != stateHalfClosedRemote {
		// responseWriter.Push checks that the stream is peer-initiated.
		msg.done <- errStreamClosed
		return
	}

	// http://tools.ietf.org/html/rfc7540#section-6.6.
	if !sc.pushEnabled {
		msg.done <- http.ErrNotSupported
		return
	}

	// PUSH_PROMISE frames must be sent in increasing order by stream ID, so
	// we allocate an ID for the promised stream lazily, when the PUSH_PROMISE
	// is written. Once the ID is allocated, we start the request handler.
	allocatePromisedID := func() (uint32, error) {
		sc.serveG.check()

		// Check this again, just in case. Technically, we might have received
		// an updated SETTINGS by the time we got around to writing this frame.
		if !sc.pushEnabled {
			return 0, http.ErrNotSupported
		}
		// http://tools.ietf.org/html/rfc7540#section-6.5.2.
		if sc.curPushedStreams+1 > sc.clientMaxStreams {
			return 0, ErrPushLimitReached
		}

		// http://tools.ietf.org/html/rfc7540#section-5.1.1.
		// Streams initiated by the server MUST use even-numbered identifiers.
		// A server that is unable to establish a new stream identifier can send a GOAWAY
		// frame so that the client is forced to open a new connection for new streams.
		if sc.maxPushPromiseID+2 >= 1<<31 {
			sc.startGracefulShutdownInternal()
			return 0, ErrPushLimitReached
		}
		sc.maxPushPromiseID += 2
		promisedID := sc.maxPushPromiseID

		// http://tools.ietf.org/html/rfc7540#section-8.2.
		// Strictly speaking, the new stream should start in "reserved (local)", then
		// transition to "half closed (remote)" after sending the initial HEADERS, but
		// we start in "half closed (remote)" for simplicity.
		// See further comments at the definition of stateHalfClosedRemote.
		promised := sc.newStream(promisedID, msg.parent.id, stateHalfClosedRemote)
		rw, req, err := sc.newWriterAndRequestNoBody(promised, requestParam{
			method:    msg.method,
			scheme:    msg.url.Scheme,
			authority: msg.url.Host,
			path:      msg.url.RequestURI(),
			header:    cloneHeader(msg.header), // clone since handler runs concurrently with writing the PUSH_PROMISE
		})
		if err != nil {
			// Should not happen, since we've already validated msg.url.
			panic(fmt.Sprintf("newWriterAndRequestNoBody(%+v): %v", msg.url, err))
		}

		sc.curHandlers++
		go sc.runHandler(rw, req, sc.handler.ServeHTTP)
		return promisedID, nil
	}

	sc.writeFrame(FrameWriteRequest{
		write: &writePushPromise{
			streamID:           msg.parent.id,
			method:             msg.method,
			url:                msg.url,
			h:                  msg.header,
			allocatePromisedID: allocatePromisedID,
		},
		stream: msg.parent,
		done:   msg.done,
	})
}

// foreachHeaderElement splits v according to the "#rule" construction
// in RFC 7230 section 7 and calls fn for each non-empty element.
func foreachHeaderElement(v string, fn func(string)) {
	v = textproto.TrimString(v)
	if v == "" {
		return
	}
	if !strings.Contains(v, ",") {
		fn(v)
		return
	}
	for _, f := range strings.Split(v, ",") {
		if f = textproto.TrimString(f); f != "" {
			fn(f)
		}
	}
}

// From http://httpwg.org/specs/rfc7540.html#rfc.section.8.1.2.2
var connHeaders = []string{
	"Connection",
	"Keep-Alive",
	"Proxy-Connection",
	"Transfer-Encoding",
	"Upgrade",
}

// checkValidHTTP2RequestHeaders checks whether h is a valid HTTP/2 request,
// per RFC 7540 Section 8.1.2.2.
// The returned error is reported to users.
func checkValidHTTP2RequestHeaders(h http.Header) error {
	for _, k := range connHeaders {
		if _, ok := h[k]; ok {
			return fmt.Errorf("request header %q is not valid in HTTP/2", k)
		}
	}
	te := h["Te"]
	if len(te) > 0 && (len(te) > 1 || (te[0] != "trailers" && te[0] != "")) {
		return errors.New(`request header "TE" may only be "trailers" in HTTP/2`)
	}
	return nil
}

func new400Handler(err error) http.HandlerFunc {
	return func(w http.ResponseWriter, r *http.Request) {
		http.Error(w, err.Error(), http.StatusBadRequest)
	}
}

// h1ServerKeepAlivesDisabled reports whether hs has its keep-alives
// disabled. See comments on h1ServerShutdownChan above for why
// the code is written this way.
func h1ServerKeepAlivesDisabled(hs *http.Server) bool {
	var x interface{} = hs
	type I interface {
		doKeepAlives() bool
	}
	if hs, ok := x.(I); ok {
		return !hs.doKeepAlives()
	}
	return false
}

func (sc *serverConn) countError(name string, err error) error {
	if sc == nil || sc.srv == nil {
		return err
	}
	f := sc.countErrorFunc
	if f == nil {
		return err
	}
	var typ string
	var code ErrCode
	switch e := err.(type) {
	case ConnectionError:
		typ = "conn"
		code = ErrCode(e)
	case StreamError:
		typ = "stream"
		code = ErrCode(e.Code)
	default:
		return err
	}
	codeStr := errCodeName[code]
	if codeStr == "" {
		codeStr = strconv.Itoa(int(code))
	}
	f(fmt.Sprintf("%s_%s_%s", typ, codeStr, name))
	return err
}<|MERGE_RESOLUTION|>--- conflicted
+++ resolved
@@ -943,17 +943,7 @@
 		settings = append(settings, Setting{SettingEnableConnectProtocol, 1})
 	}
 	sc.writeFrame(FrameWriteRequest{
-<<<<<<< HEAD
-		write: writeSettings{
-			{SettingMaxFrameSize, conf.MaxReadFrameSize},
-			{SettingMaxConcurrentStreams, sc.advMaxStreams},
-			{SettingMaxHeaderListSize, sc.maxHeaderListSize()},
-			{SettingHeaderTableSize, conf.MaxDecoderHeaderTableSize},
-			{SettingInitialWindowSize, uint32(sc.initialStreamRecvWindowSize)},
-		},
-=======
 		write: settings,
->>>>>>> c34cf3ae
 	})
 	sc.unackedSettings++
 
