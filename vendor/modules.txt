--- conflicted
+++ resolved
@@ -1600,11 +1600,7 @@
 # golang.org/x/mod v0.12.0
 ## explicit; go 1.17
 golang.org/x/mod/semver
-<<<<<<< HEAD
-# golang.org/x/net v0.17.0
-=======
 # golang.org/x/net v0.15.0 => golang.org/x/net v0.17.0
->>>>>>> e3e31b18
 ## explicit; go 1.17
 golang.org/x/net/bpf
 golang.org/x/net/context
