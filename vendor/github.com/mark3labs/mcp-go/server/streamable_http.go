package server

import (
	"context"
	"encoding/json"
	"fmt"
	"io"
	"mime"
	"net/http"
	"net/http/httptest"
	"strings"
	"sync"
	"sync/atomic"
	"time"

	"github.com/google/uuid"
	"github.com/mark3labs/mcp-go/mcp"
	"github.com/mark3labs/mcp-go/util"
)

// StreamableHTTPOption defines a function type for configuring StreamableHTTPServer
type StreamableHTTPOption func(*StreamableHTTPServer)

// WithEndpointPath sets the endpoint path for the server.
// The default is "/mcp".
// It's only works for `Start` method. When used as a http.Handler, it has no effect.
func WithEndpointPath(endpointPath string) StreamableHTTPOption {
	return func(s *StreamableHTTPServer) {
		// Normalize the endpoint path to ensure it starts with a slash and doesn't end with one
		normalizedPath := "/" + strings.Trim(endpointPath, "/")
		s.endpointPath = normalizedPath
	}
}

// WithStateLess sets the server to stateless mode.
// If true, the server will manage no session information. Every request will be treated
// as a new session. No session id returned to the client.
// The default is false.
//
// Notice: This is a convenience method. It's identical to set WithSessionIdManager option
// to StatelessSessionIdManager.
func WithStateLess(stateLess bool) StreamableHTTPOption {
	return func(s *StreamableHTTPServer) {
		if stateLess {
			s.sessionIdManager = &StatelessSessionIdManager{}
		}
	}
}

// WithSessionIdManager sets a custom session id generator for the server.
// By default, the server will use SimpleStatefulSessionIdGenerator, which generates
// session ids with uuid, and it's insecure.
// Notice: it will override the WithStateLess option.
func WithSessionIdManager(manager SessionIdManager) StreamableHTTPOption {
	return func(s *StreamableHTTPServer) {
		s.sessionIdManager = manager
	}
}

// WithHeartbeatInterval sets the heartbeat interval. Positive interval means the
// server will send a heartbeat to the client through the GET connection, to keep
// the connection alive from being closed by the network infrastructure (e.g.
// gateways). If the client does not establish a GET connection, it has no
// effect. The default is not to send heartbeats.
func WithHeartbeatInterval(interval time.Duration) StreamableHTTPOption {
	return func(s *StreamableHTTPServer) {
		s.listenHeartbeatInterval = interval
	}
}

// WithHTTPContextFunc sets a function that will be called to customise the context
// to the server using the incoming request.
// This can be used to inject context values from headers, for example.
func WithHTTPContextFunc(fn HTTPContextFunc) StreamableHTTPOption {
	return func(s *StreamableHTTPServer) {
		s.contextFunc = fn
	}
}

// WithStreamableHTTPServer sets the HTTP server instance for StreamableHTTPServer.
// NOTE: When providing a custom HTTP server, you must handle routing yourself
// If routing is not set up, the server will start but won't handle any MCP requests.
func WithStreamableHTTPServer(srv *http.Server) StreamableHTTPOption {
	return func(s *StreamableHTTPServer) {
		s.httpServer = srv
	}
}

// WithLogger sets the logger for the server
func WithLogger(logger util.Logger) StreamableHTTPOption {
	return func(s *StreamableHTTPServer) {
		s.logger = logger
	}
}

// StreamableHTTPServer implements a Streamable-http based MCP server.
// It communicates with clients over HTTP protocol, supporting both direct HTTP responses, and SSE streams.
// https://modelcontextprotocol.io/specification/2025-03-26/basic/transports#streamable-http
//
// Usage:
//
//	server := NewStreamableHTTPServer(mcpServer)
//	server.Start(":8080") // The final url for client is http://xxxx:8080/mcp by default
//
// or the server itself can be used as a http.Handler, which is convenient to
// integrate with existing http servers, or advanced usage:
//
//	handler := NewStreamableHTTPServer(mcpServer)
//	http.Handle("/streamable-http", handler)
//	http.ListenAndServe(":8080", nil)
//
// Notice:
// Except for the GET handlers(listening), the POST handlers(request/notification) will
// not trigger the session registration. So the methods like `SendNotificationToSpecificClient`
// or `hooks.onRegisterSession` will not be triggered for POST messages.
//
// The current implementation does not support the following features from the specification:
//   - Stream Resumability
type StreamableHTTPServer struct {
	server            *MCPServer
	sessionTools      *sessionToolsStore
	sessionRequestIDs sync.Map // sessionId --> last requestID(*atomic.Int64)
	activeSessions    sync.Map // sessionId --> *streamableHttpSession (for sampling responses)

	httpServer *http.Server
	mu         sync.RWMutex

	endpointPath            string
	contextFunc             HTTPContextFunc
	sessionIdManager        SessionIdManager
	listenHeartbeatInterval time.Duration
	logger                  util.Logger
	sessionLogLevels        *sessionLogLevelsStore
}

// NewStreamableHTTPServer creates a new streamable-http server instance
func NewStreamableHTTPServer(server *MCPServer, opts ...StreamableHTTPOption) *StreamableHTTPServer {
	s := &StreamableHTTPServer{
		server:           server,
		sessionTools:     newSessionToolsStore(),
		sessionLogLevels: newSessionLogLevelsStore(),
		endpointPath:     "/mcp",
		sessionIdManager: &InsecureStatefulSessionIdManager{},
		logger:           util.DefaultLogger(),
	}

	// Apply all options
	for _, opt := range opts {
		opt(s)
	}
	return s
}

// ServeHTTP implements the http.Handler interface.
func (s *StreamableHTTPServer) ServeHTTP(w http.ResponseWriter, r *http.Request) {
	switch r.Method {
	case http.MethodPost:
		s.handlePost(w, r)
	case http.MethodGet:
		s.handleGet(w, r)
	case http.MethodDelete:
		s.handleDelete(w, r)
	default:
		http.NotFound(w, r)
	}
}

// Start begins serving the http server on the specified address and path
// (endpointPath). like:
//
//	s.Start(":8080")
func (s *StreamableHTTPServer) Start(addr string) error {
	s.mu.Lock()
	if s.httpServer == nil {
		mux := http.NewServeMux()
		mux.Handle(s.endpointPath, s)
		s.httpServer = &http.Server{
			Addr:    addr,
			Handler: mux,
		}
	} else {
		if s.httpServer.Addr == "" {
			s.httpServer.Addr = addr
		} else if s.httpServer.Addr != addr {
			return fmt.Errorf("conflicting listen address: WithStreamableHTTPServer(%q) vs Start(%q)", s.httpServer.Addr, addr)
		}
	}
	srv := s.httpServer
	s.mu.Unlock()

	return srv.ListenAndServe()
}

// Shutdown gracefully stops the server, closing all active sessions
// and shutting down the HTTP server.
func (s *StreamableHTTPServer) Shutdown(ctx context.Context) error {

	// shutdown the server if needed (may use as a http.Handler)
	s.mu.RLock()
	srv := s.httpServer
	s.mu.RUnlock()
	if srv != nil {
		return srv.Shutdown(ctx)
	}
	return nil
}

// --- internal methods ---

func (s *StreamableHTTPServer) handlePost(w http.ResponseWriter, r *http.Request) {
	// post request carry request/notification message

	// Check content type
	contentType := r.Header.Get("Content-Type")
	mediaType, _, err := mime.ParseMediaType(contentType)
	if err != nil || mediaType != "application/json" {
		http.Error(w, "Invalid content type: must be 'application/json'", http.StatusBadRequest)
		return
	}

	// Check the request body is valid json, meanwhile, get the request Method
	rawData, err := io.ReadAll(r.Body)
	if err != nil {
		s.writeJSONRPCError(w, nil, mcp.PARSE_ERROR, fmt.Sprintf("read request body error: %v", err))
		return
	}
	// First, try to parse as a response (sampling responses don't have a method field)
	var jsonMessage struct {
		ID     json.RawMessage `json:"id"`
		Result json.RawMessage `json:"result,omitempty"`
		Error  json.RawMessage `json:"error,omitempty"`
		Method mcp.MCPMethod   `json:"method,omitempty"`
	}
	if err := json.Unmarshal(rawData, &jsonMessage); err != nil {
		s.writeJSONRPCError(w, nil, mcp.PARSE_ERROR, "request body is not valid json")
		return
	}

	// Check if this is a sampling response (has result/error but no method)
	isSamplingResponse := jsonMessage.Method == "" && jsonMessage.ID != nil && 
		(jsonMessage.Result != nil || jsonMessage.Error != nil)
	
	isInitializeRequest := jsonMessage.Method == mcp.MethodInitialize

	// Handle sampling responses separately
	if isSamplingResponse {
		if err := s.handleSamplingResponse(w, r, jsonMessage); err != nil {
			s.logger.Errorf("Failed to handle sampling response: %v", err)
			http.Error(w, "Failed to handle sampling response", http.StatusInternalServerError)
		}
		return
	}

	// Prepare the session for the mcp server
	// The session is ephemeral. Its life is the same as the request. It's only created
	// for interaction with the mcp server.
	var sessionID string
	if isInitializeRequest {
		// generate a new one for initialize request
		sessionID = s.sessionIdManager.Generate()
	} else {
		// Get session ID from header.
		// Stateful servers need the client to carry the session ID.
		sessionID = r.Header.Get(HeaderKeySessionID)
		isTerminated, err := s.sessionIdManager.Validate(sessionID)
		if err != nil {
			http.Error(w, "Invalid session ID", http.StatusBadRequest)
			return
		}
		if isTerminated {
			http.Error(w, "Session terminated", http.StatusNotFound)
			return
		}
	}

	session := newStreamableHttpSession(sessionID, s.sessionTools, s.sessionLogLevels)

	// Set the client context before handling the message
	ctx := s.server.WithContext(r.Context(), session)
	if s.contextFunc != nil {
		ctx = s.contextFunc(ctx, r)
	}

	// handle potential notifications
	mu := sync.Mutex{}
	upgradedHeader := false
	done := make(chan struct{})

	ctx = context.WithValue(ctx, requestHeader, r.Header)
	go func() {
		for {
			select {
			case nt := <-session.notificationChannel:
				func() {
					mu.Lock()
					defer mu.Unlock()
					// if the done chan is closed, as the request is terminated, just return
					select {
					case <-done:
						return
					default:
					}
					defer func() {
						flusher, ok := w.(http.Flusher)
						if ok {
							flusher.Flush()
						}
					}()

					// if there's notifications, upgradedHeader to SSE response
					if !upgradedHeader {
						w.Header().Set("Content-Type", "text/event-stream")
						w.Header().Set("Connection", "keep-alive")
						w.Header().Set("Cache-Control", "no-cache")
						w.WriteHeader(http.StatusOK)
						upgradedHeader = true
					}
					err := writeSSEEvent(w, nt)
					if err != nil {
						s.logger.Errorf("Failed to write SSE event: %v", err)
						return
					}
				}()
			case <-done:
				return
			case <-ctx.Done():
				return
			}
		}
	}()

	// Process message through MCPServer
	response := s.server.HandleMessage(ctx, rawData)
	if response == nil {
		// For notifications, just send 202 Accepted with no body
		w.WriteHeader(http.StatusAccepted)
		return
	}

	// Write response
	mu.Lock()
	defer mu.Unlock()
	// close the done chan before unlock
	defer close(done)
	if ctx.Err() != nil {
		return
	}
	// If client-server communication already upgraded to SSE stream
	if session.upgradeToSSE.Load() {
		if !upgradedHeader {
			w.Header().Set("Content-Type", "text/event-stream")
			w.Header().Set("Connection", "keep-alive")
			w.Header().Set("Cache-Control", "no-cache")
			w.WriteHeader(http.StatusOK)
			upgradedHeader = true
		}
		if err := writeSSEEvent(w, response); err != nil {
			s.logger.Errorf("Failed to write final SSE response event: %v", err)
		}
	} else {
		w.Header().Set("Content-Type", "application/json")
		if isInitializeRequest && sessionID != "" {
			// send the session ID back to the client
			w.Header().Set(HeaderKeySessionID, sessionID)
		}
		w.WriteHeader(http.StatusOK)
		err := json.NewEncoder(w).Encode(response)
		if err != nil {
			s.logger.Errorf("Failed to write response: %v", err)
		}
	}
}

func (s *StreamableHTTPServer) handleGet(w http.ResponseWriter, r *http.Request) {
	// get request is for listening to notifications
	// https://modelcontextprotocol.io/specification/2025-03-26/basic/transports#listening-for-messages-from-the-server

	sessionID := r.Header.Get(HeaderKeySessionID)
	// the specification didn't say we should validate the session id

	if sessionID == "" {
		// It's a stateless server,
		// but the MCP server requires a unique ID for registering, so we use a random one
		sessionID = uuid.New().String()
	}

	session := newStreamableHttpSession(sessionID, s.sessionTools, s.sessionLogLevels)
	if err := s.server.RegisterSession(r.Context(), session); err != nil {
		http.Error(w, fmt.Sprintf("Session registration failed: %v", err), http.StatusBadRequest)
		return
	}
	defer s.server.UnregisterSession(r.Context(), sessionID)
	
	// Register session for sampling response delivery
	s.activeSessions.Store(sessionID, session)
	defer s.activeSessions.Delete(sessionID)

	// Set the client context before handling the message
	w.Header().Set("Content-Type", "text/event-stream")
	w.Header().Set("Cache-Control", "no-cache")
	w.Header().Set("Connection", "keep-alive")
	w.WriteHeader(http.StatusOK)

	flusher, ok := w.(http.Flusher)
	if !ok {
		http.Error(w, "Streaming unsupported", http.StatusInternalServerError)
		return
	}
	flusher.Flush()

	// Start notification handler for this session
	done := make(chan struct{})
	defer close(done)
	writeChan := make(chan any, 16)

	go func() {
		for {
			select {
			case nt := <-session.notificationChannel:
				select {
				case writeChan <- &nt:
				case <-done:
					return
				}
			case samplingReq := <-session.samplingRequestChan:
				// Send sampling request to client via SSE
				jsonrpcRequest := mcp.JSONRPCRequest{
					JSONRPC: "2.0",
					ID:      mcp.NewRequestId(samplingReq.requestID),
					Request: mcp.Request{
						Method: string(mcp.MethodSamplingCreateMessage),
					},
					Params: samplingReq.request.CreateMessageParams,
				}
				select {
				case writeChan <- jsonrpcRequest:
				case <-done:
					return
				}
			case <-done:
				return
			}
		}
	}()

	if s.listenHeartbeatInterval > 0 {
		// heartbeat to keep the connection alive
		go func() {
			ticker := time.NewTicker(s.listenHeartbeatInterval)
			defer ticker.Stop()
			for {
				select {
				case <-ticker.C:
					message := mcp.JSONRPCRequest{
						JSONRPC: "2.0",
						ID:      mcp.NewRequestId(s.nextRequestID(sessionID)),
						Request: mcp.Request{
							Method: "ping",
						},
					}
					select {
					case writeChan <- message:
					case <-done:
						return
					}
				case <-done:
					return
				}
			}
		}()
	}

	// Keep the connection open until the client disconnects
	//
	// There's will a Available() check when handler ends, and it maybe race with Flush(),
	// so we use a separate channel to send the data, inteading of flushing directly in other goroutine.
	for {
		select {
		case data := <-writeChan:
			if data == nil {
				continue
			}
			if err := writeSSEEvent(w, data); err != nil {
				s.logger.Errorf("Failed to write SSE event: %v", err)
				return
			}
			flusher.Flush()
		case <-r.Context().Done():
			return
		}
	}
}

func (s *StreamableHTTPServer) handleDelete(w http.ResponseWriter, r *http.Request) {
	// delete request terminate the session
	sessionID := r.Header.Get(HeaderKeySessionID)
	notAllowed, err := s.sessionIdManager.Terminate(sessionID)
	if err != nil {
		http.Error(w, fmt.Sprintf("Session termination failed: %v", err), http.StatusInternalServerError)
		return
	}
	if notAllowed {
		http.Error(w, "Session termination not allowed", http.StatusMethodNotAllowed)
		return
	}

	// remove the session relateddata from the sessionToolsStore
	s.sessionTools.delete(sessionID)
	s.sessionLogLevels.delete(sessionID)
	// remove current session's requstID information
	s.sessionRequestIDs.Delete(sessionID)

	w.WriteHeader(http.StatusOK)
}

func writeSSEEvent(w io.Writer, data any) error {
	jsonData, err := json.Marshal(data)
	if err != nil {
		return fmt.Errorf("failed to marshal data: %w", err)
	}
	_, err = fmt.Fprintf(w, "event: message\ndata: %s\n\n", jsonData)
	if err != nil {
		return fmt.Errorf("failed to write SSE event: %w", err)
	}
	return nil
}

// handleSamplingResponse processes incoming sampling responses from clients
func (s *StreamableHTTPServer) handleSamplingResponse(w http.ResponseWriter, r *http.Request, responseMessage struct {
	ID     json.RawMessage `json:"id"`
	Result json.RawMessage `json:"result,omitempty"`
	Error  json.RawMessage `json:"error,omitempty"`
	Method mcp.MCPMethod   `json:"method,omitempty"`
}) error {
	// Get session ID from header
	sessionID := r.Header.Get(HeaderKeySessionID)
	if sessionID == "" {
		http.Error(w, "Missing session ID for sampling response", http.StatusBadRequest)
		return fmt.Errorf("missing session ID")
	}

	// Validate session
	isTerminated, err := s.sessionIdManager.Validate(sessionID)
	if err != nil {
		http.Error(w, "Invalid session ID", http.StatusBadRequest)
		return err
	}
	if isTerminated {
		http.Error(w, "Session terminated", http.StatusNotFound)
		return fmt.Errorf("session terminated")
	}

	// Parse the request ID
	var requestID int64
	if err := json.Unmarshal(responseMessage.ID, &requestID); err != nil {
		http.Error(w, "Invalid request ID in sampling response", http.StatusBadRequest)
		return err
	}

	// Create the sampling response item
	response := samplingResponseItem{
		requestID: requestID,
	}

	// Parse result or error
	if responseMessage.Error != nil {
		// Parse error
		var jsonrpcError struct {
			Code    int    `json:"code"`
			Message string `json:"message"`
		}
		if err := json.Unmarshal(responseMessage.Error, &jsonrpcError); err != nil {
			response.err = fmt.Errorf("failed to parse error: %v", err)
		} else {
			response.err = fmt.Errorf("sampling error %d: %s", jsonrpcError.Code, jsonrpcError.Message)
		}
	} else if responseMessage.Result != nil {
		// Parse result
		var result mcp.CreateMessageResult
		if err := json.Unmarshal(responseMessage.Result, &result); err != nil {
			response.err = fmt.Errorf("failed to parse sampling result: %v", err)
		} else {
			response.result = &result
		}
	} else {
		response.err = fmt.Errorf("sampling response has neither result nor error")
	}

	// Find the corresponding session and deliver the response
	// The response is delivered to the specific session identified by sessionID
	if err := s.deliverSamplingResponse(sessionID, response); err != nil {
		s.logger.Errorf("Failed to deliver sampling response: %v", err)
		http.Error(w, "Failed to deliver response", http.StatusInternalServerError)
		return err
	}

	// Acknowledge receipt
	w.WriteHeader(http.StatusOK)
	return nil
}

// deliverSamplingResponse delivers a sampling response to the appropriate session
func (s *StreamableHTTPServer) deliverSamplingResponse(sessionID string, response samplingResponseItem) error {
	// Look up the active session
	sessionInterface, ok := s.activeSessions.Load(sessionID)
	if !ok {
		return fmt.Errorf("no active session found for session %s", sessionID)
	}

	session, ok := sessionInterface.(*streamableHttpSession)
	if !ok {
		return fmt.Errorf("invalid session type for session %s", sessionID)
	}

	// Look up the dedicated response channel for this specific request
	responseChannelInterface, exists := session.samplingRequests.Load(response.requestID)
	if !exists {
		return fmt.Errorf("no pending request found for session %s, request %d", sessionID, response.requestID)
	}

	responseChan, ok := responseChannelInterface.(chan samplingResponseItem)
	if !ok {
		return fmt.Errorf("invalid response channel type for session %s, request %d", sessionID, response.requestID)
	}

	// Attempt to deliver the response with timeout to prevent indefinite blocking
	select {
	case responseChan <- response:
		s.logger.Infof("Delivered sampling response for session %s, request %d", sessionID, response.requestID)
		return nil
	default:
		return fmt.Errorf("failed to deliver sampling response for session %s, request %d: channel full or blocked", sessionID, response.requestID)
	}
}

// writeJSONRPCError writes a JSON-RPC error response with the given error details.
func (s *StreamableHTTPServer) writeJSONRPCError(
	w http.ResponseWriter,
	id any,
	code int,
	message string,
) {
	response := createErrorResponse(id, code, message)
	w.Header().Set("Content-Type", "application/json")
	w.WriteHeader(http.StatusBadRequest)
	err := json.NewEncoder(w).Encode(response)
	if err != nil {
		s.logger.Errorf("Failed to write JSONRPCError: %v", err)
	}
}

// nextRequestID gets the next incrementing requestID for the current session
func (s *StreamableHTTPServer) nextRequestID(sessionID string) int64 {
	actual, _ := s.sessionRequestIDs.LoadOrStore(sessionID, new(atomic.Int64))
	counter := actual.(*atomic.Int64)
	return counter.Add(1)
}

// --- session ---
type sessionLogLevelsStore struct {
	mu   sync.RWMutex
	logs map[string]mcp.LoggingLevel
}

func newSessionLogLevelsStore() *sessionLogLevelsStore {
	return &sessionLogLevelsStore{
		logs: make(map[string]mcp.LoggingLevel),
	}
}

func (s *sessionLogLevelsStore) get(sessionID string) mcp.LoggingLevel {
	s.mu.RLock()
	defer s.mu.RUnlock()
	val, ok := s.logs[sessionID]
	if !ok {
		return mcp.LoggingLevelError
	}
	return val
}

func (s *sessionLogLevelsStore) set(sessionID string, level mcp.LoggingLevel) {
	s.mu.Lock()
	defer s.mu.Unlock()
	s.logs[sessionID] = level
}

func (s *sessionLogLevelsStore) delete(sessionID string) {
	s.mu.Lock()
	defer s.mu.Unlock()
	delete(s.logs, sessionID)
}

type sessionToolsStore struct {
	mu    sync.RWMutex
	tools map[string]map[string]ServerTool // sessionID -> toolName -> tool
}

func newSessionToolsStore() *sessionToolsStore {
	return &sessionToolsStore{
		tools: make(map[string]map[string]ServerTool),
	}
}

func (s *sessionToolsStore) get(sessionID string) map[string]ServerTool {
	s.mu.RLock()
	defer s.mu.RUnlock()
	return s.tools[sessionID]
}

func (s *sessionToolsStore) set(sessionID string, tools map[string]ServerTool) {
	s.mu.Lock()
	defer s.mu.Unlock()
	s.tools[sessionID] = tools
}

func (s *sessionToolsStore) delete(sessionID string) {
	s.mu.Lock()
	defer s.mu.Unlock()
	delete(s.tools, sessionID)
}

<<<<<<< HEAD
=======
// Sampling support types for HTTP transport
type samplingRequestItem struct {
	requestID int64
	request   mcp.CreateMessageRequest
	response  chan samplingResponseItem
}

type samplingResponseItem struct {
	requestID int64
	result    *mcp.CreateMessageResult
	err       error
}

>>>>>>> 2c125a14
// streamableHttpSession is a session for streamable-http transport
// When in POST handlers(request/notification), it's ephemeral, and only exists in the life of the request handler.
// When in GET handlers(listening), it's a real session, and will be registered in the MCP server.
type streamableHttpSession struct {
	sessionID           string
	notificationChannel chan mcp.JSONRPCNotification // server -> client notifications
	tools               *sessionToolsStore
	upgradeToSSE        atomic.Bool
	logLevels           *sessionLogLevelsStore
<<<<<<< HEAD
=======

	// Sampling support for bidirectional communication
	samplingRequestChan  chan samplingRequestItem      // server -> client sampling requests
	samplingRequests     sync.Map                      // requestID -> pending sampling request context
	requestIDCounter     atomic.Int64                  // for generating unique request IDs
>>>>>>> 2c125a14
}

func newStreamableHttpSession(sessionID string, toolStore *sessionToolsStore, levels *sessionLogLevelsStore) *streamableHttpSession {
	s := &streamableHttpSession{
<<<<<<< HEAD
		sessionID:           sessionID,
		notificationChannel: make(chan mcp.JSONRPCNotification, 100),
		tools:               toolStore,
		logLevels:           levels,
=======
		sessionID:            sessionID,
		notificationChannel:  make(chan mcp.JSONRPCNotification, 100),
		tools:                toolStore,
		logLevels:            levels,
		samplingRequestChan:  make(chan samplingRequestItem, 10),
>>>>>>> 2c125a14
	}
	return s
}

func (s *streamableHttpSession) SessionID() string {
	return s.sessionID
}

func (s *streamableHttpSession) NotificationChannel() chan<- mcp.JSONRPCNotification {
	return s.notificationChannel
}

func (s *streamableHttpSession) Initialize() {
	// do nothing
	// the session is ephemeral, no real initialized action needed
}

func (s *streamableHttpSession) Initialized() bool {
	// the session is ephemeral, no real initialized action needed
	return true
}

func (s *streamableHttpSession) SetLogLevel(level mcp.LoggingLevel) {
	s.logLevels.set(s.sessionID, level)
}

func (s *streamableHttpSession) GetLogLevel() mcp.LoggingLevel {
	return s.logLevels.get(s.sessionID)
}

var _ ClientSession = (*streamableHttpSession)(nil)

func (s *streamableHttpSession) GetSessionTools() map[string]ServerTool {
	return s.tools.get(s.sessionID)
}

func (s *streamableHttpSession) SetSessionTools(tools map[string]ServerTool) {
	s.tools.set(s.sessionID, tools)
}

var (
	_ SessionWithTools   = (*streamableHttpSession)(nil)
	_ SessionWithLogging = (*streamableHttpSession)(nil)
)

func (s *streamableHttpSession) UpgradeToSSEWhenReceiveNotification() {
	s.upgradeToSSE.Store(true)
}

var _ SessionWithStreamableHTTPConfig = (*streamableHttpSession)(nil)

// RequestSampling implements SessionWithSampling interface for HTTP transport
func (s *streamableHttpSession) RequestSampling(ctx context.Context, request mcp.CreateMessageRequest) (*mcp.CreateMessageResult, error) {
	// Generate unique request ID
	requestID := s.requestIDCounter.Add(1)
	
	// Create response channel for this specific request
	responseChan := make(chan samplingResponseItem, 1)
	
	// Create the sampling request item
	samplingRequest := samplingRequestItem{
		requestID: requestID,
		request:   request,
		response:  responseChan,
	}
	
	// Store the pending request
	s.samplingRequests.Store(requestID, responseChan)
	defer s.samplingRequests.Delete(requestID)
	
	// Send the sampling request via the channel (non-blocking)
	select {
	case s.samplingRequestChan <- samplingRequest:
		// Request queued successfully
	case <-ctx.Done():
		return nil, ctx.Err()
	default:
		return nil, fmt.Errorf("sampling request queue is full - server overloaded")
	}
	
	// Wait for response or context cancellation
	select {
	case response := <-responseChan:
		if response.err != nil {
			return nil, response.err
		}
		return response.result, nil
	case <-ctx.Done():
		return nil, ctx.Err()
	}
}

var _ SessionWithSampling = (*streamableHttpSession)(nil)

// --- session id manager ---

type SessionIdManager interface {
	Generate() string
	// Validate checks if a session ID is valid and not terminated.
	// Returns isTerminated=true if the ID is valid but belongs to a terminated session.
	// Returns err!=nil if the ID format is invalid or lookup failed.
	Validate(sessionID string) (isTerminated bool, err error)
	// Terminate marks a session ID as terminated.
	// Returns isNotAllowed=true if the server policy prevents client termination.
	// Returns err!=nil if the ID is invalid or termination failed.
	Terminate(sessionID string) (isNotAllowed bool, err error)
}

// StatelessSessionIdManager does nothing, which means it has no session management, which is stateless.
type StatelessSessionIdManager struct{}

func (s *StatelessSessionIdManager) Generate() string {
	return ""
}

func (s *StatelessSessionIdManager) Validate(sessionID string) (isTerminated bool, err error) {
	// In stateless mode, ignore session IDs completely - don't validate or reject them
	return false, nil
}

func (s *StatelessSessionIdManager) Terminate(sessionID string) (isNotAllowed bool, err error) {
	return false, nil
}

// InsecureStatefulSessionIdManager generate id with uuid
// It won't validate the id indeed, so it could be fake.
// For more secure session id, use a more complex generator, like a JWT.
type InsecureStatefulSessionIdManager struct{}

const idPrefix = "mcp-session-"

func (s *InsecureStatefulSessionIdManager) Generate() string {
	return idPrefix + uuid.New().String()
}

func (s *InsecureStatefulSessionIdManager) Validate(sessionID string) (isTerminated bool, err error) {
	// validate the session id is a valid uuid
	if !strings.HasPrefix(sessionID, idPrefix) {
		return false, fmt.Errorf("invalid session id: %s", sessionID)
	}
	if _, err := uuid.Parse(sessionID[len(idPrefix):]); err != nil {
		return false, fmt.Errorf("invalid session id: %s", sessionID)
	}
	return false, nil
}

func (s *InsecureStatefulSessionIdManager) Terminate(sessionID string) (isNotAllowed bool, err error) {
	return false, nil
}

// NewTestStreamableHTTPServer creates a test server for testing purposes
func NewTestStreamableHTTPServer(server *MCPServer, opts ...StreamableHTTPOption) *httptest.Server {
	sseServer := NewStreamableHTTPServer(server, opts...)
	testServer := httptest.NewServer(sseServer)
	return testServer
}<|MERGE_RESOLUTION|>--- conflicted
+++ resolved
@@ -719,8 +719,6 @@
 	delete(s.tools, sessionID)
 }
 
-<<<<<<< HEAD
-=======
 // Sampling support types for HTTP transport
 type samplingRequestItem struct {
 	requestID int64
@@ -734,7 +732,6 @@
 	err       error
 }
 
->>>>>>> 2c125a14
 // streamableHttpSession is a session for streamable-http transport
 // When in POST handlers(request/notification), it's ephemeral, and only exists in the life of the request handler.
 // When in GET handlers(listening), it's a real session, and will be registered in the MCP server.
@@ -744,30 +741,20 @@
 	tools               *sessionToolsStore
 	upgradeToSSE        atomic.Bool
 	logLevels           *sessionLogLevelsStore
-<<<<<<< HEAD
-=======
 
 	// Sampling support for bidirectional communication
 	samplingRequestChan  chan samplingRequestItem      // server -> client sampling requests
 	samplingRequests     sync.Map                      // requestID -> pending sampling request context
 	requestIDCounter     atomic.Int64                  // for generating unique request IDs
->>>>>>> 2c125a14
 }
 
 func newStreamableHttpSession(sessionID string, toolStore *sessionToolsStore, levels *sessionLogLevelsStore) *streamableHttpSession {
 	s := &streamableHttpSession{
-<<<<<<< HEAD
-		sessionID:           sessionID,
-		notificationChannel: make(chan mcp.JSONRPCNotification, 100),
-		tools:               toolStore,
-		logLevels:           levels,
-=======
 		sessionID:            sessionID,
 		notificationChannel:  make(chan mcp.JSONRPCNotification, 100),
 		tools:                toolStore,
 		logLevels:            levels,
 		samplingRequestChan:  make(chan samplingRequestItem, 10),
->>>>>>> 2c125a14
 	}
 	return s
 }
