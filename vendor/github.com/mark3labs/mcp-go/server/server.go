--- conflicted
+++ resolved
@@ -64,15 +64,12 @@
 	Handler  ResourceHandlerFunc
 }
 
-<<<<<<< HEAD
-=======
 // ServerResourceTemplate combines a ResourceTemplate with its handler function.
 type ServerResourceTemplate struct {
 	Template mcp.ResourceTemplate
 	Handler  ResourceTemplateHandlerFunc
 }
 
->>>>>>> 2c125a14
 // serverKey is the context key for storing the server instance
 type serverKey struct{}
 
@@ -352,8 +349,6 @@
 	}
 }
 
-<<<<<<< HEAD
-=======
 // SetResources replaces all existing resources with the provided list
 func (s *MCPServer) SetResources(resources ...ServerResource) {
 	s.resourcesMu.Lock()
@@ -362,7 +357,6 @@
 	s.AddResources(resources...)
 }
 
->>>>>>> 2c125a14
 // AddResource registers a new resource and its handler
 func (s *MCPServer) AddResource(
 	resource mcp.Resource,
@@ -386,16 +380,8 @@
 	}
 }
 
-<<<<<<< HEAD
-// AddResourceTemplate registers a new resource template and its handler
-func (s *MCPServer) AddResourceTemplate(
-	template mcp.ResourceTemplate,
-	handler ResourceTemplateHandlerFunc,
-) {
-=======
 // AddResourceTemplates registers multiple resource templates at once
 func (s *MCPServer) AddResourceTemplates(resourceTemplates ...ServerResourceTemplate) {
->>>>>>> 2c125a14
 	s.implicitlyRegisterResourceCapabilities()
 
 	s.resourcesMu.Lock()
@@ -414,8 +400,6 @@
 	}
 }
 
-<<<<<<< HEAD
-=======
 // SetResourceTemplates replaces all existing resource templates with the provided list
 func (s *MCPServer) SetResourceTemplates(templates ...ServerResourceTemplate) {
 	s.resourcesMu.Lock()
@@ -432,7 +416,6 @@
 	s.AddResourceTemplates(ServerResourceTemplate{Template: template, Handler: handler})
 }
 
->>>>>>> 2c125a14
 // AddPrompts registers multiple prompts at once
 func (s *MCPServer) AddPrompts(prompts ...ServerPrompt) {
 	s.implicitlyRegisterPromptCapabilities()
@@ -456,8 +439,6 @@
 	s.AddPrompts(ServerPrompt{Prompt: prompt, Handler: handler})
 }
 
-<<<<<<< HEAD
-=======
 // SetPrompts replaces all existing prompts with the provided list
 func (s *MCPServer) SetPrompts(prompts ...ServerPrompt) {
 	s.promptsMu.Lock()
@@ -467,7 +448,6 @@
 	s.AddPrompts(prompts...)
 }
 
->>>>>>> 2c125a14
 // DeletePrompts removes prompts from the server
 func (s *MCPServer) DeletePrompts(names ...string) {
 	s.promptsMu.Lock()
