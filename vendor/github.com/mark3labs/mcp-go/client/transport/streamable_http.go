package transport

import (
	"bufio"
	"bytes"
	"context"
	"encoding/json"
	"errors"
	"fmt"
	"io"
	"mime"
	"net/http"
	"net/url"
	"strings"
	"sync"
	"sync/atomic"
	"time"

	"github.com/mark3labs/mcp-go/mcp"
	"github.com/mark3labs/mcp-go/util"
)

type StreamableHTTPCOption func(*StreamableHTTP)

// WithContinuousListening enables receiving server-to-client notifications when no request is in flight.
// In particular, if you want to receive global notifications from the server (like ToolListChangedNotification),
// you should enable this option.
//
// It will establish a standalone long-live GET HTTP connection to the server.
// https://modelcontextprotocol.io/specification/2025-03-26/basic/transports#listening-for-messages-from-the-server
// NOTICE: Even enabled, the server may not support this feature.
func WithContinuousListening() StreamableHTTPCOption {
	return func(sc *StreamableHTTP) {
		sc.getListeningEnabled = true
	}
}

// WithHTTPClient sets a custom HTTP client on the StreamableHTTP transport.
func WithHTTPBasicClient(client *http.Client) StreamableHTTPCOption {
	return func(sc *StreamableHTTP) {
		sc.httpClient = client
	}
}

func WithHTTPHeaders(headers map[string]string) StreamableHTTPCOption {
	return func(sc *StreamableHTTP) {
		sc.headers = headers
	}
}

func WithHTTPHeaderFunc(headerFunc HTTPHeaderFunc) StreamableHTTPCOption {
	return func(sc *StreamableHTTP) {
		sc.headerFunc = headerFunc
	}
}

// WithHTTPTimeout sets the timeout for a HTTP request and stream.
func WithHTTPTimeout(timeout time.Duration) StreamableHTTPCOption {
	return func(sc *StreamableHTTP) {
		sc.httpClient.Timeout = timeout
	}
}

// WithHTTPOAuth enables OAuth authentication for the client.
func WithHTTPOAuth(config OAuthConfig) StreamableHTTPCOption {
	return func(sc *StreamableHTTP) {
		sc.oauthHandler = NewOAuthHandler(config)
	}
}

<<<<<<< HEAD
func WithLogger(logger util.Logger) StreamableHTTPCOption {
=======
// WithHTTPLogger sets a custom logger for the StreamableHTTP transport.
func WithHTTPLogger(logger util.Logger) StreamableHTTPCOption {
>>>>>>> 2c125a14
	return func(sc *StreamableHTTP) {
		sc.logger = logger
	}
}

<<<<<<< HEAD
=======
// Deprecated: Use [WithHTTPLogger] instead.
func WithLogger(logger util.Logger) StreamableHTTPCOption {
	return WithHTTPLogger(logger)
}

>>>>>>> 2c125a14
// WithSession creates a client with a pre-configured session
func WithSession(sessionID string) StreamableHTTPCOption {
	return func(sc *StreamableHTTP) {
		sc.sessionID.Store(sessionID)
	}
}

// StreamableHTTP implements Streamable HTTP transport.
//
// It transmits JSON-RPC messages over individual HTTP requests. One message per request.
// The HTTP response body can either be a single JSON-RPC response,
// or an upgraded SSE stream that concludes with a JSON-RPC response for the same request.
//
// https://modelcontextprotocol.io/specification/2025-03-26/basic/transports
//
// The current implementation does not support the following features:
<<<<<<< HEAD
//   - batching
=======
>>>>>>> 2c125a14
//   - resuming stream
//     (https://modelcontextprotocol.io/specification/2025-03-26/basic/transports#resumability-and-redelivery)
type StreamableHTTP struct {
	serverURL           *url.URL
	httpClient          *http.Client
	headers             map[string]string
	headerFunc          HTTPHeaderFunc
	logger              util.Logger
	getListeningEnabled bool
<<<<<<< HEAD
=======

	sessionID       atomic.Value // string
	protocolVersion atomic.Value // string
>>>>>>> 2c125a14

	initialized     chan struct{}
	initializedOnce sync.Once

	initialized     chan struct{}
	initializedOnce sync.Once

	notificationHandler func(mcp.JSONRPCNotification)
	notifyMu            sync.RWMutex

	// Request handler for incoming server-to-client requests (like sampling)
	requestHandler RequestHandler
	requestMu      sync.RWMutex

	closed chan struct{}

	// OAuth support
	oauthHandler *OAuthHandler
	wg           sync.WaitGroup
}

// NewStreamableHTTP creates a new Streamable HTTP transport with the given server URL.
// Returns an error if the URL is invalid.
func NewStreamableHTTP(serverURL string, options ...StreamableHTTPCOption) (*StreamableHTTP, error) {
	parsedURL, err := url.Parse(serverURL)
	if err != nil {
		return nil, fmt.Errorf("invalid URL: %w", err)
	}

	smc := &StreamableHTTP{
		serverURL:   parsedURL,
		httpClient:  &http.Client{},
		headers:     make(map[string]string),
		closed:      make(chan struct{}),
		logger:      util.DefaultLogger(),
		initialized: make(chan struct{}),
	}
	smc.sessionID.Store("") // set initial value to simplify later usage

	for _, opt := range options {
		if opt != nil {
			opt(smc)
		}
	}

	// If OAuth is configured, set the base URL for metadata discovery
	if smc.oauthHandler != nil {
		// Extract base URL from server URL for metadata discovery
		baseURL := fmt.Sprintf("%s://%s", parsedURL.Scheme, parsedURL.Host)
		smc.oauthHandler.SetBaseURL(baseURL)
	}

	return smc, nil
}

// Start initiates the HTTP connection to the server.
func (c *StreamableHTTP) Start(ctx context.Context) error {
	// For Streamable HTTP, we don't need to establish a persistent connection by default
	if c.getListeningEnabled {
		go func() {
			select {
			case <-c.initialized:
				ctx, cancel := c.contextAwareOfClientClose(ctx)
				defer cancel()
				c.listenForever(ctx)
			case <-c.closed:
				return
			}
		}()
	}

	return nil
}

// Close closes the all the HTTP connections to the server.
func (c *StreamableHTTP) Close() error {
	select {
	case <-c.closed:
		return nil
	default:
	}
	// Cancel all in-flight requests
	close(c.closed)

	sessionId := c.sessionID.Load().(string)
	if sessionId != "" {
		c.sessionID.Store("")
		c.wg.Add(1)
		// notify server session closed
		go func() {
			defer c.wg.Done()
			ctx, cancel := context.WithTimeout(context.Background(), 5*time.Second)
			defer cancel()
			req, err := http.NewRequestWithContext(ctx, http.MethodDelete, c.serverURL.String(), nil)
			if err != nil {
				c.logger.Errorf("failed to create close request: %v", err)
				return
			}
			req.Header.Set(HeaderKeySessionID, sessionId)
			// Set protocol version header if negotiated
			if v := c.protocolVersion.Load(); v != nil {
				if version, ok := v.(string); ok && version != "" {
					req.Header.Set(HeaderKeyProtocolVersion, version)
				}
			}
			res, err := c.httpClient.Do(req)
			if err != nil {
				c.logger.Errorf("failed to send close request: %v", err)
				return
			}
			res.Body.Close()
		}()
	}
	c.wg.Wait()
	return nil
}

// SetProtocolVersion sets the negotiated protocol version for this connection.
func (c *StreamableHTTP) SetProtocolVersion(version string) {
	c.protocolVersion.Store(version)
}

// ErrOAuthAuthorizationRequired is a sentinel error for OAuth authorization required
var ErrOAuthAuthorizationRequired = errors.New("no valid token available, authorization required")

// OAuthAuthorizationRequiredError is returned when OAuth authorization is required
type OAuthAuthorizationRequiredError struct {
	Handler *OAuthHandler
}

func (e *OAuthAuthorizationRequiredError) Error() string {
	return ErrOAuthAuthorizationRequired.Error()
}

func (e *OAuthAuthorizationRequiredError) Unwrap() error {
	return ErrOAuthAuthorizationRequired
}

// SendRequest sends a JSON-RPC request to the server and waits for a response.
// Returns the raw JSON response message or an error if the request fails.
func (c *StreamableHTTP) SendRequest(
	ctx context.Context,
	request JSONRPCRequest,
) (*JSONRPCResponse, error) {
	// Marshal request
	requestBody, err := json.Marshal(request)
	if err != nil {
		return nil, fmt.Errorf("failed to marshal request: %w", err)
	}

	ctx, cancel := c.contextAwareOfClientClose(ctx)
	defer cancel()
<<<<<<< HEAD

	resp, err := c.sendHTTP(ctx, http.MethodPost, bytes.NewReader(requestBody), "application/json, text/event-stream")
	if err != nil {
		if errors.Is(err, ErrSessionTerminated) && request.Method == string(mcp.MethodInitialize) {
			// If the request is initialize, should not return a SessionTerminated error
			// It should be a genuine endpoint-routing issue.
			// ( Fall through to return StatusCode checking. )
		} else {
			return nil, fmt.Errorf("failed to send request: %w", err)
		}
=======

	resp, err := c.sendHTTP(ctx, http.MethodPost, bytes.NewReader(requestBody), "application/json, text/event-stream")
	if err != nil {
		if errors.Is(err, ErrSessionTerminated) && request.Method == string(mcp.MethodInitialize) {
			// If the request is initialize, should not return a SessionTerminated error
			// It should be a genuine endpoint-routing issue.
			// ( Fall through to return StatusCode checking. )
		} else {
			return nil, fmt.Errorf("failed to send request: %w", err)
		}
	}

	// Only proceed if we have a valid response.
	// When sendHTTP fails and resp is nil but method is mcp.MethodInitialize
	// defer resp.Body.Close() fails with nil pointer dereference.
	if resp == nil {
		return nil, fmt.Errorf("failed to send request: %w", err)
>>>>>>> 2c125a14
	}
	defer resp.Body.Close()

	// Check if we got an error response
	if resp.StatusCode != http.StatusOK && resp.StatusCode != http.StatusAccepted {

		// Handle OAuth unauthorized error
		if resp.StatusCode == http.StatusUnauthorized && c.oauthHandler != nil {
			return nil, &OAuthAuthorizationRequiredError{
				Handler: c.oauthHandler,
			}
		}

		// handle error response
		var errResponse JSONRPCResponse
		body, _ := io.ReadAll(resp.Body)
		if err := json.Unmarshal(body, &errResponse); err == nil {
			return &errResponse, nil
		}
		return nil, fmt.Errorf("request failed with status %d: %s", resp.StatusCode, body)
	}

	if request.Method == string(mcp.MethodInitialize) {
		// saved the received session ID in the response
		// empty session ID is allowed
		if sessionID := resp.Header.Get(HeaderKeySessionID); sessionID != "" {
			c.sessionID.Store(sessionID)
		}

		c.initializedOnce.Do(func() {
			close(c.initialized)
		})
	}

	// Handle different response types
	mediaType, _, _ := mime.ParseMediaType(resp.Header.Get("Content-Type"))
	switch mediaType {
	case "application/json":
		// Single response
		var response JSONRPCResponse
		if err := json.NewDecoder(resp.Body).Decode(&response); err != nil {
			return nil, fmt.Errorf("failed to decode response: %w", err)
		}

		// should not be a notification
		if response.ID.IsNil() {
			return nil, fmt.Errorf("response should contain RPC id: %v", response)
		}

		return &response, nil

	case "text/event-stream":
		// Server is using SSE for streaming responses
		return c.handleSSEResponse(ctx, resp.Body, false)

	default:
		return nil, fmt.Errorf("unexpected content type: %s", resp.Header.Get("Content-Type"))
	}
}

func (c *StreamableHTTP) sendHTTP(
	ctx context.Context,
	method string,
	body io.Reader,
	acceptType string,
) (resp *http.Response, err error) {
	// Create HTTP request
	req, err := http.NewRequestWithContext(ctx, method, c.serverURL.String(), body)
	if err != nil {
		return nil, fmt.Errorf("failed to create request: %w", err)
	}

	// Set headers
	req.Header.Set("Content-Type", "application/json")
	req.Header.Set("Accept", acceptType)
	sessionID := c.sessionID.Load().(string)
	if sessionID != "" {
<<<<<<< HEAD
		req.Header.Set(headerKeySessionID, sessionID)
=======
		req.Header.Set(HeaderKeySessionID, sessionID)
	}
	// Set protocol version header if negotiated
	if v := c.protocolVersion.Load(); v != nil {
		if version, ok := v.(string); ok && version != "" {
			req.Header.Set(HeaderKeyProtocolVersion, version)
		}
>>>>>>> 2c125a14
	}
	for k, v := range c.headers {
		req.Header.Set(k, v)
	}

	// Add OAuth authorization if configured
	if c.oauthHandler != nil {
		authHeader, err := c.oauthHandler.GetAuthorizationHeader(ctx)
		if err != nil {
			// If we get an authorization error, return a specific error that can be handled by the client
			if err.Error() == "no valid token available, authorization required" {
				return nil, &OAuthAuthorizationRequiredError{
					Handler: c.oauthHandler,
				}
			}
			return nil, fmt.Errorf("failed to get authorization header: %w", err)
		}
		req.Header.Set("Authorization", authHeader)
	}

	if c.headerFunc != nil {
		for k, v := range c.headerFunc(ctx) {
			req.Header.Set(k, v)
		}
	}

	// Send request
	resp, err = c.httpClient.Do(req)
	if err != nil {
		return nil, fmt.Errorf("failed to send request: %w", err)
	}

	// universal handling for session terminated
	if resp.StatusCode == http.StatusNotFound {
		c.sessionID.CompareAndSwap(sessionID, "")
		return nil, ErrSessionTerminated
	}

	return resp, nil
}

// handleSSEResponse processes an SSE stream for a specific request.
// It returns the final result for the request once received, or an error.
// If ignoreResponse is true, it won't return when a response messge is received. This is for continuous listening.
func (c *StreamableHTTP) handleSSEResponse(ctx context.Context, reader io.ReadCloser, ignoreResponse bool) (*JSONRPCResponse, error) {
	// Create a channel for this specific request
	responseChan := make(chan *JSONRPCResponse, 1)

	// Add timeout context for request processing if not already set
	if deadline, ok := ctx.Deadline(); !ok || time.Until(deadline) > 30*time.Second {
		var cancel context.CancelFunc
		ctx, cancel = context.WithTimeout(ctx, 30*time.Second)
		defer cancel()
	}

	ctx, cancel := context.WithCancel(ctx)
	defer cancel()

	// Start a goroutine to process the SSE stream
	go func() {
		// Ensure this goroutine respects the context
		defer close(responseChan)

		c.readSSE(ctx, reader, func(event, data string) {
<<<<<<< HEAD
			// (unsupported: batching)

=======
			// Try to unmarshal as a response first
>>>>>>> 2c125a14
			var message JSONRPCResponse
			if err := json.Unmarshal([]byte(data), &message); err != nil {
				c.logger.Errorf("failed to unmarshal message: %v", err)
				return
			}

			// Handle notification
			if message.ID.IsNil() {
				var notification mcp.JSONRPCNotification
				if err := json.Unmarshal([]byte(data), &notification); err != nil {
					c.logger.Errorf("failed to unmarshal notification: %v", err)
					return
				}
				c.notifyMu.RLock()
				if c.notificationHandler != nil {
					c.notificationHandler(notification)
				}
				c.notifyMu.RUnlock()
				return
			}

<<<<<<< HEAD
=======
			// Check if this is actually a request from the server by looking for method field
			var rawMessage map[string]json.RawMessage
			if err := json.Unmarshal([]byte(data), &rawMessage); err == nil {
				if _, hasMethod := rawMessage["method"]; hasMethod && !message.ID.IsNil() {
					var request JSONRPCRequest
					if err := json.Unmarshal([]byte(data), &request); err == nil {
						// This is a request from the server
						c.handleIncomingRequest(ctx, request)
						return
					}
				}
			}

>>>>>>> 2c125a14
			if !ignoreResponse {
				responseChan <- &message
			}
		})
	}()

	// Wait for the response or context cancellation
	select {
	case response := <-responseChan:
		if response == nil {
			return nil, fmt.Errorf("unexpected nil response")
		}
		return response, nil
	case <-ctx.Done():
		return nil, ctx.Err()
	}
}

// readSSE reads the SSE stream(reader) and calls the handler for each event and data pair.
// It will end when the reader is closed (or the context is done).
func (c *StreamableHTTP) readSSE(ctx context.Context, reader io.ReadCloser, handler func(event, data string)) {
	defer reader.Close()

	br := bufio.NewReader(reader)
	var event, data string

	for {
		select {
		case <-ctx.Done():
			return
		default:
			line, err := br.ReadString('\n')
			if err != nil {
				if err == io.EOF {
					// Process any pending event before exit
					if data != "" {
						// If no event type is specified, use empty string (default event type)
						if event == "" {
							event = "message"
						}
						handler(event, data)
					}
					return
				}
				select {
				case <-ctx.Done():
					return
				default:
					c.logger.Errorf("SSE stream error: %v", err)
					return
				}
			}

			// Remove only newline markers
			line = strings.TrimRight(line, "\r\n")
			if line == "" {
				// Empty line means end of event
				if data != "" {
					// If no event type is specified, use empty string (default event type)
					if event == "" {
						event = "message"
					}
					handler(event, data)
					event = ""
					data = ""
				}
				continue
			}

			if strings.HasPrefix(line, "event:") {
				event = strings.TrimSpace(strings.TrimPrefix(line, "event:"))
			} else if strings.HasPrefix(line, "data:") {
				data = strings.TrimSpace(strings.TrimPrefix(line, "data:"))
			}
		}
	}
}

func (c *StreamableHTTP) SendNotification(ctx context.Context, notification mcp.JSONRPCNotification) error {
	// Marshal request
	requestBody, err := json.Marshal(notification)
	if err != nil {
		return fmt.Errorf("failed to marshal notification: %w", err)
	}

	// Create HTTP request
	ctx, cancel := c.contextAwareOfClientClose(ctx)
	defer cancel()

	resp, err := c.sendHTTP(ctx, http.MethodPost, bytes.NewReader(requestBody), "application/json, text/event-stream")
	if err != nil {
		return fmt.Errorf("failed to send request: %w", err)
	}
	defer resp.Body.Close()

	if resp.StatusCode != http.StatusOK && resp.StatusCode != http.StatusAccepted {
		// Handle OAuth unauthorized error
		if resp.StatusCode == http.StatusUnauthorized && c.oauthHandler != nil {
			return &OAuthAuthorizationRequiredError{
				Handler: c.oauthHandler,
			}
		}

		body, _ := io.ReadAll(resp.Body)
		return fmt.Errorf(
			"notification failed with status %d: %s",
			resp.StatusCode,
			body,
		)
	}

	return nil
}

func (c *StreamableHTTP) SetNotificationHandler(handler func(mcp.JSONRPCNotification)) {
	c.notifyMu.Lock()
	defer c.notifyMu.Unlock()
	c.notificationHandler = handler
}

// SetRequestHandler sets the handler for incoming requests from the server.
func (c *StreamableHTTP) SetRequestHandler(handler RequestHandler) {
	c.requestMu.Lock()
	defer c.requestMu.Unlock()
	c.requestHandler = handler
}

func (c *StreamableHTTP) GetSessionId() string {
	return c.sessionID.Load().(string)
}

// GetOAuthHandler returns the OAuth handler if configured
func (c *StreamableHTTP) GetOAuthHandler() *OAuthHandler {
	return c.oauthHandler
}

// IsOAuthEnabled returns true if OAuth is enabled
func (c *StreamableHTTP) IsOAuthEnabled() bool {
	return c.oauthHandler != nil
}

func (c *StreamableHTTP) listenForever(ctx context.Context) {
	c.logger.Infof("listening to server forever")
	for {
<<<<<<< HEAD
		err := c.createGETConnectionToServer(ctx)
=======
		// Add timeout for individual connection attempts
		connectCtx, cancel := context.WithTimeout(ctx, 10*time.Second)
		err := c.createGETConnectionToServer(connectCtx)
		cancel()
		
>>>>>>> 2c125a14
		if errors.Is(err, ErrGetMethodNotAllowed) {
			// server does not support listening
			c.logger.Errorf("server does not support listening")
			return
		}

		select {
		case <-ctx.Done():
			return
		default:
		}

		if err != nil {
			c.logger.Errorf("failed to listen to server. retry in 1 second: %v", err)
		}
<<<<<<< HEAD
		time.Sleep(retryInterval)
=======
		
		// Use context-aware sleep
		select {
		case <-time.After(retryInterval):
		case <-ctx.Done():
			return
		}
>>>>>>> 2c125a14
	}
}

var (
	ErrSessionTerminated   = fmt.Errorf("session terminated (404). need to re-initialize")
	ErrGetMethodNotAllowed = fmt.Errorf("GET method not allowed")

	retryInterval = 1 * time.Second // a variable is convenient for testing
)

func (c *StreamableHTTP) createGETConnectionToServer(ctx context.Context) error {
	resp, err := c.sendHTTP(ctx, http.MethodGet, nil, "text/event-stream")
	if err != nil {
		return fmt.Errorf("failed to send request: %w", err)
	}
	defer resp.Body.Close()

	// Check if we got an error response
	if resp.StatusCode == http.StatusMethodNotAllowed {
		return ErrGetMethodNotAllowed
	}

	if resp.StatusCode != http.StatusOK && resp.StatusCode != http.StatusAccepted {
		body, _ := io.ReadAll(resp.Body)
		return fmt.Errorf("request failed with status %d: %s", resp.StatusCode, body)
	}

	// handle SSE response
	contentType := resp.Header.Get("Content-Type")
	if contentType != "text/event-stream" {
		return fmt.Errorf("unexpected content type: %s", contentType)
	}

	// When ignoreResponse is true, the function will never return expect context is done.
	// NOTICE: Due to the ambiguity of the specification, other SDKs may use the GET connection to transfer the response
	// messages. To be more compatible, we should handle this response, however, as the transport layer is message-based,
	// currently, there is no convenient way to handle this response.
	// So we ignore the response here. It's not a bug, but may be not compatible with other SDKs.
	_, err = c.handleSSEResponse(ctx, resp.Body, true)
	if err != nil {
		return fmt.Errorf("failed to handle SSE response: %w", err)
	}

	return nil
}

<<<<<<< HEAD
=======
// handleIncomingRequest processes requests from the server (like sampling requests)
func (c *StreamableHTTP) handleIncomingRequest(ctx context.Context, request JSONRPCRequest) {
	c.requestMu.RLock()
	handler := c.requestHandler
	c.requestMu.RUnlock()

	if handler == nil {
		c.logger.Errorf("received request from server but no handler set: %s", request.Method)
		// Send method not found error
		errorResponse := &JSONRPCResponse{
			JSONRPC: "2.0",
			ID:      request.ID,
			Error: &struct {
				Code    int             `json:"code"`
				Message string          `json:"message"`
				Data    json.RawMessage `json:"data"`
			}{
				Code:    -32601, // Method not found
				Message: fmt.Sprintf("no handler configured for method: %s", request.Method),
			},
		}
		c.sendResponseToServer(ctx, errorResponse)
		return
	}

	// Handle the request in a goroutine to avoid blocking the SSE reader
	go func() {
		// Create a new context with timeout for request handling, respecting parent context
		requestCtx, cancel := context.WithTimeout(ctx, 30*time.Second)
		defer cancel()
		
		response, err := handler(requestCtx, request)
		if err != nil {
			c.logger.Errorf("error handling request %s: %v", request.Method, err)
			
			// Determine appropriate JSON-RPC error code based on error type
			var errorCode int
			var errorMessage string
			
			// Check for specific sampling-related errors
			if errors.Is(err, context.Canceled) {
				errorCode = -32800 // Request cancelled
				errorMessage = "request was cancelled"
			} else if errors.Is(err, context.DeadlineExceeded) {
				errorCode = -32800 // Request timeout
				errorMessage = "request timed out"
			} else {
				// Generic error cases
				switch request.Method {
				case string(mcp.MethodSamplingCreateMessage):
					errorCode = -32603 // Internal error
					errorMessage = fmt.Sprintf("sampling request failed: %v", err)
				default:
					errorCode = -32603 // Internal error
					errorMessage = err.Error()
				}
			}
			
			// Send error response
			errorResponse := &JSONRPCResponse{
				JSONRPC: "2.0",
				ID:      request.ID,
				Error: &struct {
					Code    int             `json:"code"`
					Message string          `json:"message"`
					Data    json.RawMessage `json:"data"`
				}{
					Code:    errorCode,
					Message: errorMessage,
				},
			}
			c.sendResponseToServer(requestCtx, errorResponse)
			return
		}

		if response != nil {
			c.sendResponseToServer(requestCtx, response)
		}
	}()
}

// sendResponseToServer sends a response back to the server via HTTP POST
func (c *StreamableHTTP) sendResponseToServer(ctx context.Context, response *JSONRPCResponse) {
	if response == nil {
		c.logger.Errorf("cannot send nil response to server")
		return
	}

	responseBody, err := json.Marshal(response)
	if err != nil {
		c.logger.Errorf("failed to marshal response: %v", err)
		return
	}

	ctx, cancel := c.contextAwareOfClientClose(ctx)
	defer cancel()

	resp, err := c.sendHTTP(ctx, http.MethodPost, bytes.NewReader(responseBody), "application/json")
	if err != nil {
		c.logger.Errorf("failed to send response to server: %v", err)
		return
	}
	defer resp.Body.Close()

	if resp.StatusCode != http.StatusOK && resp.StatusCode != http.StatusAccepted {
		body, _ := io.ReadAll(resp.Body)
		c.logger.Errorf("server rejected response with status %d: %s", resp.StatusCode, body)
	}
}

>>>>>>> 2c125a14
func (c *StreamableHTTP) contextAwareOfClientClose(ctx context.Context) (context.Context, context.CancelFunc) {
	newCtx, cancel := context.WithCancel(ctx)
	go func() {
		select {
		case <-c.closed:
			cancel()
		case <-newCtx.Done():
			// The original context was canceled
			cancel()
		}
	}()
	return newCtx, cancel
}<|MERGE_RESOLUTION|>--- conflicted
+++ resolved
@@ -68,25 +68,18 @@
 	}
 }
 
-<<<<<<< HEAD
-func WithLogger(logger util.Logger) StreamableHTTPCOption {
-=======
 // WithHTTPLogger sets a custom logger for the StreamableHTTP transport.
 func WithHTTPLogger(logger util.Logger) StreamableHTTPCOption {
->>>>>>> 2c125a14
 	return func(sc *StreamableHTTP) {
 		sc.logger = logger
 	}
 }
 
-<<<<<<< HEAD
-=======
 // Deprecated: Use [WithHTTPLogger] instead.
 func WithLogger(logger util.Logger) StreamableHTTPCOption {
 	return WithHTTPLogger(logger)
 }
 
->>>>>>> 2c125a14
 // WithSession creates a client with a pre-configured session
 func WithSession(sessionID string) StreamableHTTPCOption {
 	return func(sc *StreamableHTTP) {
@@ -103,10 +96,6 @@
 // https://modelcontextprotocol.io/specification/2025-03-26/basic/transports
 //
 // The current implementation does not support the following features:
-<<<<<<< HEAD
-//   - batching
-=======
->>>>>>> 2c125a14
 //   - resuming stream
 //     (https://modelcontextprotocol.io/specification/2025-03-26/basic/transports#resumability-and-redelivery)
 type StreamableHTTP struct {
@@ -116,15 +105,9 @@
 	headerFunc          HTTPHeaderFunc
 	logger              util.Logger
 	getListeningEnabled bool
-<<<<<<< HEAD
-=======
 
 	sessionID       atomic.Value // string
 	protocolVersion atomic.Value // string
->>>>>>> 2c125a14
-
-	initialized     chan struct{}
-	initializedOnce sync.Once
 
 	initialized     chan struct{}
 	initializedOnce sync.Once
@@ -274,7 +257,6 @@
 
 	ctx, cancel := c.contextAwareOfClientClose(ctx)
 	defer cancel()
-<<<<<<< HEAD
 
 	resp, err := c.sendHTTP(ctx, http.MethodPost, bytes.NewReader(requestBody), "application/json, text/event-stream")
 	if err != nil {
@@ -285,17 +267,6 @@
 		} else {
 			return nil, fmt.Errorf("failed to send request: %w", err)
 		}
-=======
-
-	resp, err := c.sendHTTP(ctx, http.MethodPost, bytes.NewReader(requestBody), "application/json, text/event-stream")
-	if err != nil {
-		if errors.Is(err, ErrSessionTerminated) && request.Method == string(mcp.MethodInitialize) {
-			// If the request is initialize, should not return a SessionTerminated error
-			// It should be a genuine endpoint-routing issue.
-			// ( Fall through to return StatusCode checking. )
-		} else {
-			return nil, fmt.Errorf("failed to send request: %w", err)
-		}
 	}
 
 	// Only proceed if we have a valid response.
@@ -303,7 +274,6 @@
 	// defer resp.Body.Close() fails with nil pointer dereference.
 	if resp == nil {
 		return nil, fmt.Errorf("failed to send request: %w", err)
->>>>>>> 2c125a14
 	}
 	defer resp.Body.Close()
 
@@ -381,9 +351,6 @@
 	req.Header.Set("Accept", acceptType)
 	sessionID := c.sessionID.Load().(string)
 	if sessionID != "" {
-<<<<<<< HEAD
-		req.Header.Set(headerKeySessionID, sessionID)
-=======
 		req.Header.Set(HeaderKeySessionID, sessionID)
 	}
 	// Set protocol version header if negotiated
@@ -391,7 +358,6 @@
 		if version, ok := v.(string); ok && version != "" {
 			req.Header.Set(HeaderKeyProtocolVersion, version)
 		}
->>>>>>> 2c125a14
 	}
 	for k, v := range c.headers {
 		req.Header.Set(k, v)
@@ -456,12 +422,7 @@
 		defer close(responseChan)
 
 		c.readSSE(ctx, reader, func(event, data string) {
-<<<<<<< HEAD
-			// (unsupported: batching)
-
-=======
 			// Try to unmarshal as a response first
->>>>>>> 2c125a14
 			var message JSONRPCResponse
 			if err := json.Unmarshal([]byte(data), &message); err != nil {
 				c.logger.Errorf("failed to unmarshal message: %v", err)
@@ -483,8 +444,6 @@
 				return
 			}
 
-<<<<<<< HEAD
-=======
 			// Check if this is actually a request from the server by looking for method field
 			var rawMessage map[string]json.RawMessage
 			if err := json.Unmarshal([]byte(data), &rawMessage); err == nil {
@@ -498,7 +457,6 @@
 				}
 			}
 
->>>>>>> 2c125a14
 			if !ignoreResponse {
 				responseChan <- &message
 			}
@@ -643,15 +601,11 @@
 func (c *StreamableHTTP) listenForever(ctx context.Context) {
 	c.logger.Infof("listening to server forever")
 	for {
-<<<<<<< HEAD
-		err := c.createGETConnectionToServer(ctx)
-=======
 		// Add timeout for individual connection attempts
 		connectCtx, cancel := context.WithTimeout(ctx, 10*time.Second)
 		err := c.createGETConnectionToServer(connectCtx)
 		cancel()
 		
->>>>>>> 2c125a14
 		if errors.Is(err, ErrGetMethodNotAllowed) {
 			// server does not support listening
 			c.logger.Errorf("server does not support listening")
@@ -667,9 +621,6 @@
 		if err != nil {
 			c.logger.Errorf("failed to listen to server. retry in 1 second: %v", err)
 		}
-<<<<<<< HEAD
-		time.Sleep(retryInterval)
-=======
 		
 		// Use context-aware sleep
 		select {
@@ -677,7 +628,6 @@
 		case <-ctx.Done():
 			return
 		}
->>>>>>> 2c125a14
 	}
 }
 
@@ -724,8 +674,6 @@
 	return nil
 }
 
-<<<<<<< HEAD
-=======
 // handleIncomingRequest processes requests from the server (like sampling requests)
 func (c *StreamableHTTP) handleIncomingRequest(ctx context.Context, request JSONRPCRequest) {
 	c.requestMu.RLock()
@@ -836,7 +784,6 @@
 	}
 }
 
->>>>>>> 2c125a14
 func (c *StreamableHTTP) contextAwareOfClientClose(ctx context.Context) (context.Context, context.CancelFunc) {
 	newCtx, cancel := context.WithCancel(ctx)
 	go func() {
