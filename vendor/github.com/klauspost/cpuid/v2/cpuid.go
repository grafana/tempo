--- conflicted
+++ resolved
@@ -81,10 +81,7 @@
 	AMXBF16                              // Tile computational operations on BFLOAT16 numbers
 	AMXFP16                              // Tile computational operations on FP16 numbers
 	AMXINT8                              // Tile computational operations on 8-bit integers
-<<<<<<< HEAD
-=======
 	AMXFP8                               // Tile computational operations on FP8 numbers
->>>>>>> c34cf3ae
 	AMXTILE                              // Tile architecture
 	APX_F                                // Intel APX
 	AVX                                  // AVX functions
@@ -330,14 +327,9 @@
 	SGX              SGXSupport
 	AMDMemEncryption AMDMemEncryptionSupport
 	AVX10Level       uint8
-<<<<<<< HEAD
-	maxFunc          uint32
-	maxExFunc        uint32
-=======
 
 	maxFunc   uint32
 	maxExFunc uint32
->>>>>>> c34cf3ae
 }
 
 var cpuid func(op uint32) (eax, ebx, ecx, edx uint32)
