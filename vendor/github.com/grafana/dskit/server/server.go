// Provenance-includes-location: https://github.com/weaveworks/common/blob/main/server/server.go
// Provenance-includes-license: Apache-2.0
// Provenance-includes-copyright: Weaveworks Ltd.

package server

import (
	"context"
	"crypto/tls"
	"flag"
	"fmt"
	"math"
	"net"
	"net/http"
	_ "net/http/pprof" // anonymous import to get the pprof handler registered
	"strconv"
	"strings"
	"time"

	_ "github.com/grafana/pyroscope-go/godeltaprof/http/pprof" // anonymous import to get godelatprof handlers registered

	gokit_log "github.com/go-kit/log"
	"github.com/go-kit/log/level"
	"github.com/gorilla/mux"
	otgrpc "github.com/opentracing-contrib/go-grpc"
	"github.com/opentracing/opentracing-go"
	"github.com/prometheus/client_golang/prometheus"
	"github.com/prometheus/client_golang/prometheus/promhttp"
	"github.com/prometheus/common/config"
	"github.com/prometheus/exporter-toolkit/web"
	"golang.org/x/net/netutil"
	"google.golang.org/grpc"
	"google.golang.org/grpc/credentials"
	"google.golang.org/grpc/keepalive"

	"github.com/grafana/dskit/httpgrpc"
	httpgrpc_server "github.com/grafana/dskit/httpgrpc/server"
	"github.com/grafana/dskit/log"
	"github.com/grafana/dskit/middleware"
	"github.com/grafana/dskit/signals"
)

// Listen on the named network
const (
	// DefaultNetwork  the host resolves to multiple IP addresses,
	// Dial will try each IP address in order until one succeeds
	DefaultNetwork = "tcp"
	// NetworkTCPV4 for IPV4 only
	NetworkTCPV4 = "tcp4"
)

// SignalHandler used by Server.
type SignalHandler interface {
	// Starts the signals handler. This method is blocking, and returns only after signal is received,
	// or "Stop" is called.
	Loop()

	// Stop blocked "Loop" method.
	Stop()
}

// TLSConfig contains TLS parameters for Config.
type TLSConfig struct {
	TLSCert       string        `yaml:"cert" doc:"description=Server TLS certificate. This configuration parameter is YAML only."`
	TLSKey        config.Secret `yaml:"key" doc:"description=Server TLS key. This configuration parameter is YAML only."`
	ClientCAsText string        `yaml:"client_ca" doc:"description=Root certificate authority used to verify client certificates. This configuration parameter is YAML only."`
	TLSCertPath   string        `yaml:"cert_file"`
	TLSKeyPath    string        `yaml:"key_file"`
	ClientAuth    string        `yaml:"client_auth_type"`
	ClientCAs     string        `yaml:"client_ca_file"`
}

// Config for a Server
type Config struct {
	MetricsNamespace string `yaml:"-"`
	// Set to > 1 to add native histograms to requestDuration.
	// See documentation for NativeHistogramBucketFactor in
	// https://pkg.go.dev/github.com/prometheus/client_golang/prometheus#HistogramOpts
	// for details. A generally useful value is 1.1.
	MetricsNativeHistogramFactor float64 `yaml:"-"`

	HTTPListenNetwork string `yaml:"http_listen_network"`
	HTTPListenAddress string `yaml:"http_listen_address"`
	HTTPListenPort    int    `yaml:"http_listen_port"`
	HTTPConnLimit     int    `yaml:"http_listen_conn_limit"`
	GRPCListenNetwork string `yaml:"grpc_listen_network"`
	GRPCListenAddress string `yaml:"grpc_listen_address"`
	GRPCListenPort    int    `yaml:"grpc_listen_port"`
	GRPCConnLimit     int    `yaml:"grpc_listen_conn_limit"`

	CipherSuites  string    `yaml:"tls_cipher_suites"`
	MinVersion    string    `yaml:"tls_min_version"`
	HTTPTLSConfig TLSConfig `yaml:"http_tls_config"`
	GRPCTLSConfig TLSConfig `yaml:"grpc_tls_config"`

	RegisterInstrumentation                  bool `yaml:"register_instrumentation"`
	ReportGRPCCodesInInstrumentationLabel    bool `yaml:"report_grpc_codes_in_instrumentation_label_enabled"`
	ReportHTTP4XXCodesInInstrumentationLabel bool `yaml:"-"`
	ExcludeRequestInLog                      bool `yaml:"-"`
	DisableRequestSuccessLog                 bool `yaml:"-"`

	ServerGracefulShutdownTimeout time.Duration `yaml:"graceful_shutdown_timeout"`
	HTTPServerReadTimeout         time.Duration `yaml:"http_server_read_timeout"`
	HTTPServerReadHeaderTimeout   time.Duration `yaml:"http_server_read_header_timeout"`
	HTTPServerWriteTimeout        time.Duration `yaml:"http_server_write_timeout"`
	HTTPServerIdleTimeout         time.Duration `yaml:"http_server_idle_timeout"`

	HTTPLogClosedConnectionsWithoutResponse bool `yaml:"http_log_closed_connections_without_response_enabled"`

	GRPCOptions                   []grpc.ServerOption            `yaml:"-"`
	GRPCMiddleware                []grpc.UnaryServerInterceptor  `yaml:"-"`
	GRPCStreamMiddleware          []grpc.StreamServerInterceptor `yaml:"-"`
	HTTPMiddleware                []middleware.Interface         `yaml:"-"`
	Router                        *mux.Router                    `yaml:"-"`
	DoNotAddDefaultHTTPMiddleware bool                           `yaml:"-"`

	GRPCServerMaxRecvMsgSize           int           `yaml:"grpc_server_max_recv_msg_size"`
	GRPCServerMaxSendMsgSize           int           `yaml:"grpc_server_max_send_msg_size"`
	GRPCServerMaxConcurrentStreams     uint          `yaml:"grpc_server_max_concurrent_streams"`
	GRPCServerMaxConnectionIdle        time.Duration `yaml:"grpc_server_max_connection_idle"`
	GRPCServerMaxConnectionAge         time.Duration `yaml:"grpc_server_max_connection_age"`
	GRPCServerMaxConnectionAgeGrace    time.Duration `yaml:"grpc_server_max_connection_age_grace"`
	GRPCServerTime                     time.Duration `yaml:"grpc_server_keepalive_time"`
	GRPCServerTimeout                  time.Duration `yaml:"grpc_server_keepalive_timeout"`
	GRPCServerMinTimeBetweenPings      time.Duration `yaml:"grpc_server_min_time_between_pings"`
	GRPCServerPingWithoutStreamAllowed bool          `yaml:"grpc_server_ping_without_stream_allowed"`
	GRPCServerNumWorkers               int           `yaml:"grpc_server_num_workers"`

	LogFormat                    string           `yaml:"log_format"`
	LogLevel                     log.Level        `yaml:"log_level"`
	Log                          gokit_log.Logger `yaml:"-"`
	LogSourceIPs                 bool             `yaml:"log_source_ips_enabled"`
	LogSourceIPsHeader           string           `yaml:"log_source_ips_header"`
	LogSourceIPsRegex            string           `yaml:"log_source_ips_regex"`
	LogRequestHeaders            bool             `yaml:"log_request_headers"`
	LogRequestAtInfoLevel        bool             `yaml:"log_request_at_info_level_enabled"`
	LogRequestExcludeHeadersList string           `yaml:"log_request_exclude_headers_list"`

	// If not set, default signal handler is used.
	SignalHandler SignalHandler `yaml:"-"`

	// If not set, default Prometheus registry is used.
	Registerer prometheus.Registerer `yaml:"-"`
	Gatherer   prometheus.Gatherer   `yaml:"-"`

	PathPrefix string `yaml:"http_path_prefix"`

	// This limiter is called for every started and finished gRPC request.
	GrpcMethodLimiter GrpcInflightMethodLimiter `yaml:"-"`
}

var infinty = time.Duration(math.MaxInt64)

// RegisterFlags adds the flags required to config this to the given FlagSet
func (cfg *Config) RegisterFlags(f *flag.FlagSet) {
	f.StringVar(&cfg.HTTPListenAddress, "server.http-listen-address", "", "HTTP server listen address.")
	f.StringVar(&cfg.HTTPListenNetwork, "server.http-listen-network", DefaultNetwork, "HTTP server listen network, default tcp")
	f.StringVar(&cfg.CipherSuites, "server.tls-cipher-suites", "", "Comma-separated list of cipher suites to use. If blank, the default Go cipher suites is used.")
	f.StringVar(&cfg.MinVersion, "server.tls-min-version", "", "Minimum TLS version to use. Allowed values: VersionTLS10, VersionTLS11, VersionTLS12, VersionTLS13. If blank, the Go TLS minimum version is used.")
	f.StringVar(&cfg.HTTPTLSConfig.TLSCertPath, "server.http-tls-cert-path", "", "HTTP server cert path.")
	f.StringVar(&cfg.HTTPTLSConfig.TLSKeyPath, "server.http-tls-key-path", "", "HTTP server key path.")
	f.StringVar(&cfg.HTTPTLSConfig.ClientAuth, "server.http-tls-client-auth", "", "HTTP TLS Client Auth type.")
	f.StringVar(&cfg.HTTPTLSConfig.ClientCAs, "server.http-tls-ca-path", "", "HTTP TLS Client CA path.")
	f.StringVar(&cfg.GRPCTLSConfig.TLSCertPath, "server.grpc-tls-cert-path", "", "GRPC TLS server cert path.")
	f.StringVar(&cfg.GRPCTLSConfig.TLSKeyPath, "server.grpc-tls-key-path", "", "GRPC TLS server key path.")
	f.StringVar(&cfg.GRPCTLSConfig.ClientAuth, "server.grpc-tls-client-auth", "", "GRPC TLS Client Auth type.")
	f.StringVar(&cfg.GRPCTLSConfig.ClientCAs, "server.grpc-tls-ca-path", "", "GRPC TLS Client CA path.")
	f.IntVar(&cfg.HTTPListenPort, "server.http-listen-port", 80, "HTTP server listen port.")
	f.IntVar(&cfg.HTTPConnLimit, "server.http-conn-limit", 0, "Maximum number of simultaneous http connections, <=0 to disable")
	f.StringVar(&cfg.GRPCListenNetwork, "server.grpc-listen-network", DefaultNetwork, "gRPC server listen network")
	f.StringVar(&cfg.GRPCListenAddress, "server.grpc-listen-address", "", "gRPC server listen address.")
	f.IntVar(&cfg.GRPCListenPort, "server.grpc-listen-port", 9095, "gRPC server listen port.")
	f.IntVar(&cfg.GRPCConnLimit, "server.grpc-conn-limit", 0, "Maximum number of simultaneous grpc connections, <=0 to disable")
	f.BoolVar(&cfg.RegisterInstrumentation, "server.register-instrumentation", true, "Register the intrumentation handlers (/metrics etc).")
	f.BoolVar(&cfg.ReportGRPCCodesInInstrumentationLabel, "server.report-grpc-codes-in-instrumentation-label-enabled", false, "If set to true, gRPC statuses will be reported in instrumentation labels with their string representations. Otherwise, they will be reported as \"error\".")
	f.DurationVar(&cfg.ServerGracefulShutdownTimeout, "server.graceful-shutdown-timeout", 30*time.Second, "Timeout for graceful shutdowns")
	f.DurationVar(&cfg.HTTPServerReadTimeout, "server.http-read-timeout", 30*time.Second, "Read timeout for entire HTTP request, including headers and body.")
	f.DurationVar(&cfg.HTTPServerReadHeaderTimeout, "server.http-read-header-timeout", 0, "Read timeout for HTTP request headers. If set to 0, value of -server.http-read-timeout is used.")
	f.DurationVar(&cfg.HTTPServerWriteTimeout, "server.http-write-timeout", 30*time.Second, "Write timeout for HTTP server")
	f.DurationVar(&cfg.HTTPServerIdleTimeout, "server.http-idle-timeout", 120*time.Second, "Idle timeout for HTTP server")
	f.BoolVar(&cfg.HTTPLogClosedConnectionsWithoutResponse, "server.http-log-closed-connections-without-response-enabled", false, "Log closed connections that did not receive any response, most likely because client didn't send any request within timeout.")
	f.IntVar(&cfg.GRPCServerMaxRecvMsgSize, "server.grpc-max-recv-msg-size-bytes", 4*1024*1024, "Limit on the size of a gRPC message this server can receive (bytes).")
	f.IntVar(&cfg.GRPCServerMaxSendMsgSize, "server.grpc-max-send-msg-size-bytes", 4*1024*1024, "Limit on the size of a gRPC message this server can send (bytes).")
	f.UintVar(&cfg.GRPCServerMaxConcurrentStreams, "server.grpc-max-concurrent-streams", 100, "Limit on the number of concurrent streams for gRPC calls per client connection (0 = unlimited)")
	f.DurationVar(&cfg.GRPCServerMaxConnectionIdle, "server.grpc.keepalive.max-connection-idle", infinty, "The duration after which an idle connection should be closed. Default: infinity")
	f.DurationVar(&cfg.GRPCServerMaxConnectionAge, "server.grpc.keepalive.max-connection-age", infinty, "The duration for the maximum amount of time a connection may exist before it will be closed. Default: infinity")
	f.DurationVar(&cfg.GRPCServerMaxConnectionAgeGrace, "server.grpc.keepalive.max-connection-age-grace", infinty, "An additive period after max-connection-age after which the connection will be forcibly closed. Default: infinity")
	f.DurationVar(&cfg.GRPCServerTime, "server.grpc.keepalive.time", time.Hour*2, "Duration after which a keepalive probe is sent in case of no activity over the connection., Default: 2h")
	f.DurationVar(&cfg.GRPCServerTimeout, "server.grpc.keepalive.timeout", time.Second*20, "After having pinged for keepalive check, the duration after which an idle connection should be closed, Default: 20s")
	f.DurationVar(&cfg.GRPCServerMinTimeBetweenPings, "server.grpc.keepalive.min-time-between-pings", 5*time.Minute, "Minimum amount of time a client should wait before sending a keepalive ping. If client sends keepalive ping more often, server will send GOAWAY and close the connection.")
	f.BoolVar(&cfg.GRPCServerPingWithoutStreamAllowed, "server.grpc.keepalive.ping-without-stream-allowed", false, "If true, server allows keepalive pings even when there are no active streams(RPCs). If false, and client sends ping when there are no active streams, server will send GOAWAY and close the connection.")
	f.IntVar(&cfg.GRPCServerNumWorkers, "server.grpc.num-workers", 0, "If non-zero, configures the amount of GRPC server workers used to serve the requests.")
	f.StringVar(&cfg.PathPrefix, "server.path-prefix", "", "Base path to serve all API routes from (e.g. /v1/)")
	f.StringVar(&cfg.LogFormat, "log.format", log.LogfmtFormat, "Output log messages in the given format. Valid formats: [logfmt, json]")
	cfg.LogLevel.RegisterFlags(f)
	f.BoolVar(&cfg.LogSourceIPs, "server.log-source-ips-enabled", false, "Optionally log the source IPs.")
	f.StringVar(&cfg.LogSourceIPsHeader, "server.log-source-ips-header", "", "Header field storing the source IPs. Only used if server.log-source-ips-enabled is true. If not set the default Forwarded, X-Real-IP and X-Forwarded-For headers are used")
	f.StringVar(&cfg.LogSourceIPsRegex, "server.log-source-ips-regex", "", "Regex for matching the source IPs. Only used if server.log-source-ips-enabled is true. If not set the default Forwarded, X-Real-IP and X-Forwarded-For headers are used")
	f.BoolVar(&cfg.LogRequestHeaders, "server.log-request-headers", false, "Optionally log request headers.")
	f.StringVar(&cfg.LogRequestExcludeHeadersList, "server.log-request-headers-exclude-list", "", "Comma separated list of headers to exclude from loggin. Only used if server.log-request-headers is true.")
	f.BoolVar(&cfg.LogRequestAtInfoLevel, "server.log-request-at-info-level-enabled", false, "Optionally log requests at info level instead of debug level. Applies to request headers as well if server.log-request-headers is enabled.")
}

func (cfg *Config) registererOrDefault() prometheus.Registerer {
	// If user doesn't supply a Registerer/gatherer, use Prometheus' by default.
	if cfg.Registerer != nil {
		return cfg.Registerer
	}
	return prometheus.DefaultRegisterer
}

// Server wraps a HTTP and gRPC server, and some common initialization.
//
// Servers will be automatically instrumented for Prometheus metrics.
type Server struct {
	cfg          Config
	handler      SignalHandler
	grpcListener net.Listener
	httpListener net.Listener

	HTTP       *mux.Router
	HTTPServer *http.Server
	GRPC       *grpc.Server
	Log        gokit_log.Logger
	Registerer prometheus.Registerer
	Gatherer   prometheus.Gatherer
}

// New makes a new Server. It will panic if the metrics cannot be registered.
func New(cfg Config) (*Server, error) {
	metrics := NewServerMetrics(cfg)
	return newServer(cfg, metrics)
}

// NewWithMetrics makes a new Server using the provided Metrics. It will not attempt to register the metrics,
// the user is responsible for doing so.
func NewWithMetrics(cfg Config, metrics *Metrics) (*Server, error) {
	return newServer(cfg, metrics)
}

func newServer(cfg Config, metrics *Metrics) (*Server, error) {
	// If user doesn't supply a logging implementation, by default instantiate go-kit.
	logger := cfg.Log
	if logger == nil {
		logger = log.NewGoKitWithLevel(cfg.LogLevel, cfg.LogFormat)
	}

	gatherer := cfg.Gatherer
	if gatherer == nil {
		gatherer = prometheus.DefaultGatherer
	}

	network := cfg.HTTPListenNetwork
	if network == "" {
		network = DefaultNetwork
	}
	// Setup listeners first, so we can fail early if the port is in use.
	httpListener, err := net.Listen(network, net.JoinHostPort(cfg.HTTPListenAddress, strconv.Itoa(cfg.HTTPListenPort)))
	if err != nil {
		return nil, err
	}
	httpListener = middleware.CountingListener(httpListener, metrics.TCPConnections.WithLabelValues("http"))
	if cfg.HTTPLogClosedConnectionsWithoutResponse {
		httpListener = middleware.NewZeroResponseListener(httpListener, level.Warn(logger))
	}

	metrics.TCPConnectionsLimit.WithLabelValues("http").Set(float64(cfg.HTTPConnLimit))
	if cfg.HTTPConnLimit > 0 {
		httpListener = netutil.LimitListener(httpListener, cfg.HTTPConnLimit)
	}

	network = cfg.GRPCListenNetwork
	if network == "" {
		network = DefaultNetwork
	}
	grpcListener, err := net.Listen(network, net.JoinHostPort(cfg.GRPCListenAddress, strconv.Itoa(cfg.GRPCListenPort)))
	if err != nil {
		return nil, err
	}
	grpcListener = middleware.CountingListener(grpcListener, metrics.TCPConnections.WithLabelValues("grpc"))

	metrics.TCPConnectionsLimit.WithLabelValues("grpc").Set(float64(cfg.GRPCConnLimit))
	if cfg.GRPCConnLimit > 0 {
		grpcListener = netutil.LimitListener(grpcListener, cfg.GRPCConnLimit)
	}

	cipherSuites, err := stringToCipherSuites(cfg.CipherSuites)
	if err != nil {
		return nil, err
	}
	minVersion, err := stringToTLSVersion(cfg.MinVersion)
	if err != nil {
		return nil, err
	}

	// Setup TLS
	var httpTLSConfig *tls.Config
	if (len(cfg.HTTPTLSConfig.TLSCertPath) > 0 || len(cfg.HTTPTLSConfig.TLSCert) > 0) &&
		(len(cfg.HTTPTLSConfig.TLSKeyPath) > 0 || len(cfg.HTTPTLSConfig.TLSKey) > 0) {
		// Note: ConfigToTLSConfig from prometheus/exporter-toolkit is awaiting security review.
		httpTLSConfig, err = web.ConfigToTLSConfig(&web.TLSConfig{
			TLSCert:       cfg.HTTPTLSConfig.TLSCert,
			TLSKey:        config.Secret(cfg.HTTPTLSConfig.TLSKey),
			ClientCAsText: cfg.HTTPTLSConfig.ClientCAsText,
			TLSCertPath:   cfg.HTTPTLSConfig.TLSCertPath,
			TLSKeyPath:    cfg.HTTPTLSConfig.TLSKeyPath,
			ClientAuth:    cfg.HTTPTLSConfig.ClientAuth,
			ClientCAs:     cfg.HTTPTLSConfig.ClientCAs,
			CipherSuites:  cipherSuites,
			MinVersion:    minVersion,
		})
		if err != nil {
			return nil, fmt.Errorf("error generating http tls config: %v", err)
		}
	}
	var grpcTLSConfig *tls.Config
	if (len(cfg.GRPCTLSConfig.TLSCertPath) > 0 || len(cfg.GRPCTLSConfig.TLSCert) > 0) &&
		(len(cfg.GRPCTLSConfig.TLSKeyPath) > 0 || len(cfg.GRPCTLSConfig.TLSKey) > 0) {
		// Note: ConfigToTLSConfig from prometheus/exporter-toolkit is awaiting security review.
		grpcTLSConfig, err = web.ConfigToTLSConfig(&web.TLSConfig{
			TLSCert:       cfg.GRPCTLSConfig.TLSCert,
			TLSKey:        config.Secret(cfg.GRPCTLSConfig.TLSKey),
			ClientCAsText: cfg.GRPCTLSConfig.ClientCAsText,
			TLSCertPath:   cfg.GRPCTLSConfig.TLSCertPath,
			TLSKeyPath:    cfg.GRPCTLSConfig.TLSKeyPath,
			ClientAuth:    cfg.GRPCTLSConfig.ClientAuth,
			ClientCAs:     cfg.GRPCTLSConfig.ClientCAs,
			CipherSuites:  cipherSuites,
			MinVersion:    minVersion,
		})
		if err != nil {
			return nil, fmt.Errorf("error generating grpc tls config: %v", err)
		}
	}

	level.Info(logger).Log("msg", "server listening on addresses", "http", httpListener.Addr(), "grpc", grpcListener.Addr())

	// Setup HTTP server
	var router *mux.Router
	if cfg.Router != nil {
		router = cfg.Router
	} else {
		router = mux.NewRouter()
	}
	if cfg.PathPrefix != "" {
		// Expect metrics and pprof handlers to be prefixed with server's path prefix.
		// e.g. /loki/metrics or /loki/debug/pprof
		router = router.PathPrefix(cfg.PathPrefix).Subrouter()
	}
	if cfg.RegisterInstrumentation {
		RegisterInstrumentationWithGatherer(router, gatherer)
	}

	// Setup gRPC server
	serverLog := middleware.GRPCServerLog{
		Log:                      logger,
		WithRequest:              !cfg.ExcludeRequestInLog,
		DisableRequestSuccessLog: cfg.DisableRequestSuccessLog,
	}
	var reportGRPCStatusesOptions []middleware.InstrumentationOption
	if cfg.ReportGRPCCodesInInstrumentationLabel {
		reportGRPCStatusesOptions = []middleware.InstrumentationOption{middleware.ReportGRPCStatusOption}
	}
	grpcMiddleware := []grpc.UnaryServerInterceptor{
		serverLog.UnaryServerInterceptor,
		otgrpc.OpenTracingServerInterceptor(opentracing.GlobalTracer()),
		middleware.HTTPGRPCTracingInterceptor(router), // This must appear after the OpenTracingServerInterceptor.
		middleware.UnaryServerInstrumentInterceptor(metrics.RequestDuration, reportGRPCStatusesOptions...),
	}
	grpcMiddleware = append(grpcMiddleware, cfg.GRPCMiddleware...)

	grpcStreamMiddleware := []grpc.StreamServerInterceptor{
		serverLog.StreamServerInterceptor,
		otgrpc.OpenTracingStreamServerInterceptor(opentracing.GlobalTracer()),
		middleware.StreamServerInstrumentInterceptor(metrics.RequestDuration, reportGRPCStatusesOptions...),
	}
	grpcStreamMiddleware = append(grpcStreamMiddleware, cfg.GRPCStreamMiddleware...)

	grpcKeepAliveOptions := keepalive.ServerParameters{
		MaxConnectionIdle:     cfg.GRPCServerMaxConnectionIdle,
		MaxConnectionAge:      cfg.GRPCServerMaxConnectionAge,
		MaxConnectionAgeGrace: cfg.GRPCServerMaxConnectionAgeGrace,
		Time:                  cfg.GRPCServerTime,
		Timeout:               cfg.GRPCServerTimeout,
	}

	grpcKeepAliveEnforcementPolicy := keepalive.EnforcementPolicy{
		MinTime:             cfg.GRPCServerMinTimeBetweenPings,
		PermitWithoutStream: cfg.GRPCServerPingWithoutStreamAllowed,
	}

	grpcOptions := []grpc.ServerOption{
		grpc.ChainUnaryInterceptor(grpcMiddleware...),
		grpc.ChainStreamInterceptor(grpcStreamMiddleware...),
		grpc.KeepaliveParams(grpcKeepAliveOptions),
		grpc.KeepaliveEnforcementPolicy(grpcKeepAliveEnforcementPolicy),
		grpc.MaxRecvMsgSize(cfg.GRPCServerMaxRecvMsgSize),
		grpc.MaxSendMsgSize(cfg.GRPCServerMaxSendMsgSize),
		grpc.MaxConcurrentStreams(uint32(cfg.GRPCServerMaxConcurrentStreams)),
		grpc.NumStreamWorkers(uint32(cfg.GRPCServerNumWorkers)),
	}

	if cfg.GrpcMethodLimiter != nil {
		grpcServerLimit := newGrpcInflightLimitCheck(cfg.GrpcMethodLimiter)
		grpcOptions = append(grpcOptions, grpc.InTapHandle(grpcServerLimit.TapHandle), grpc.StatsHandler(grpcServerLimit))
	}

	grpcOptions = append(grpcOptions,
		grpc.StatsHandler(middleware.NewStatsHandler(
			metrics.ReceivedMessageSize,
			metrics.SentMessageSize,
			metrics.InflightRequests,
		)),
	)

	grpcOptions = append(grpcOptions, cfg.GRPCOptions...)
	if grpcTLSConfig != nil {
		grpcCreds := credentials.NewTLS(grpcTLSConfig)
		grpcOptions = append(grpcOptions, grpc.Creds(grpcCreds))
	}
	grpcServer := grpc.NewServer(grpcOptions...)

<<<<<<< HEAD
=======
	httpMiddleware, err := BuildHTTPMiddleware(cfg, router, metrics, logger)
	if err != nil {
		return nil, fmt.Errorf("error building http middleware: %w", err)
	}

	httpServer := &http.Server{
		ReadTimeout:       cfg.HTTPServerReadTimeout,
		ReadHeaderTimeout: cfg.HTTPServerReadHeaderTimeout,
		WriteTimeout:      cfg.HTTPServerWriteTimeout,
		IdleTimeout:       cfg.HTTPServerIdleTimeout,
		Handler:           middleware.Merge(httpMiddleware...).Wrap(router),
	}
	if httpTLSConfig != nil {
		httpServer.TLSConfig = httpTLSConfig
	}

	handler := cfg.SignalHandler
	if handler == nil {
		handler = signals.NewHandler(logger)
	}

	return &Server{
		cfg:          cfg,
		httpListener: httpListener,
		grpcListener: grpcListener,
		handler:      handler,

		HTTP:       router,
		HTTPServer: httpServer,
		GRPC:       grpcServer,
		Log:        logger,
		Registerer: cfg.registererOrDefault(),
		Gatherer:   gatherer,
	}, nil
}

// RegisterInstrumentation on the given router.
func RegisterInstrumentation(router *mux.Router) {
	RegisterInstrumentationWithGatherer(router, prometheus.DefaultGatherer)
}

// RegisterInstrumentationWithGatherer on the given router.
func RegisterInstrumentationWithGatherer(router *mux.Router, gatherer prometheus.Gatherer) {
	router.Handle("/metrics", promhttp.HandlerFor(gatherer, promhttp.HandlerOpts{
		EnableOpenMetrics: true,
	}))
	router.PathPrefix("/debug/pprof").Handler(http.DefaultServeMux)
}

func BuildHTTPMiddleware(cfg Config, router *mux.Router, metrics *Metrics, logger gokit_log.Logger) ([]middleware.Interface, error) {
>>>>>>> 3ed534a0
	sourceIPs, err := middleware.NewSourceIPs(cfg.LogSourceIPsHeader, cfg.LogSourceIPsRegex)
	if err != nil {
		return nil, fmt.Errorf("error setting up source IP extraction: %w", err)
	}
	logSourceIPs := sourceIPs
	if !cfg.LogSourceIPs {
		// We always include the source IPs for traces,
		// but only want to log them in the middleware if that is enabled.
		logSourceIPs = nil
	}

	defaultLogMiddleware := middleware.NewLogMiddleware(logger, cfg.LogRequestHeaders, cfg.LogRequestAtInfoLevel, logSourceIPs, strings.Split(cfg.LogRequestExcludeHeadersList, ","))
	defaultLogMiddleware.DisableRequestSuccessLog = cfg.DisableRequestSuccessLog

	defaultHTTPMiddleware := []middleware.Interface{
		middleware.Tracer{
			RouteMatcher: router,
			SourceIPs:    sourceIPs,
		},
		defaultLogMiddleware,
		middleware.Instrument{
			RouteMatcher:     router,
			Duration:         metrics.RequestDuration,
			RequestBodySize:  metrics.ReceivedMessageSize,
			ResponseBodySize: metrics.SentMessageSize,
			InflightRequests: metrics.InflightRequests,
		},
	}
	var httpMiddleware []middleware.Interface
	if cfg.DoNotAddDefaultHTTPMiddleware {
		httpMiddleware = cfg.HTTPMiddleware
	} else {
		httpMiddleware = append(defaultHTTPMiddleware, cfg.HTTPMiddleware...)
	}

	return httpMiddleware, nil
}

// Run the server; blocks until SIGTERM (if signal handling is enabled), an error is received, or Stop() is called.
func (s *Server) Run() error {
	errChan := make(chan error, 1)

	// Wait for a signal
	go func() {
		s.handler.Loop()
		select {
		case errChan <- nil:
		default:
		}
	}()

	go func() {
		var err error
		if s.HTTPServer.TLSConfig == nil {
			err = s.HTTPServer.Serve(s.httpListener)
		} else {
			err = s.HTTPServer.ServeTLS(s.httpListener, s.cfg.HTTPTLSConfig.TLSCertPath, s.cfg.HTTPTLSConfig.TLSKeyPath)
		}
		if err == http.ErrServerClosed {
			err = nil
		}

		select {
		case errChan <- err:
		default:
		}
	}()

	serverOptions := make([]httpgrpc_server.Option, 0, 1)
	if s.cfg.ReportHTTP4XXCodesInInstrumentationLabel {
		serverOptions = append(serverOptions, httpgrpc_server.WithReturn4XXErrors)
	}
	// Setup gRPC server for HTTP over gRPC, ensure we don't double-count the middleware
	httpgrpc.RegisterHTTPServer(s.GRPC, httpgrpc_server.NewServer(s.HTTP, serverOptions...))

	go func() {
		err := s.GRPC.Serve(s.grpcListener)
		handleGRPCError(err, errChan)
	}()

	return <-errChan
}

// handleGRPCError consolidates GRPC Server error handling by sending
// any error to errChan except for grpc.ErrServerStopped which is ignored.
func handleGRPCError(err error, errChan chan error) {
	if err == grpc.ErrServerStopped {
		err = nil
	}

	select {
	case errChan <- err:
	default:
	}
}

// HTTPListenAddr exposes `net.Addr` that `Server` is listening to for HTTP connections.
func (s *Server) HTTPListenAddr() net.Addr {
	return s.httpListener.Addr()

}

// GRPCListenAddr exposes `net.Addr` that `Server` is listening to for GRPC connections.
func (s *Server) GRPCListenAddr() net.Addr {
	return s.grpcListener.Addr()
}

// Stop unblocks Run().
func (s *Server) Stop() {
	s.handler.Stop()
}

// Shutdown the server, gracefully.  Should be defered after New().
func (s *Server) Shutdown() {
	ctx, cancel := context.WithTimeout(context.Background(), s.cfg.ServerGracefulShutdownTimeout)
	defer cancel() // releases resources if httpServer.Shutdown completes before timeout elapses

	_ = s.HTTPServer.Shutdown(ctx)
	s.GRPC.GracefulStop()
}<|MERGE_RESOLUTION|>--- conflicted
+++ resolved
@@ -420,8 +420,6 @@
 	}
 	grpcServer := grpc.NewServer(grpcOptions...)
 
-<<<<<<< HEAD
-=======
 	httpMiddleware, err := BuildHTTPMiddleware(cfg, router, metrics, logger)
 	if err != nil {
 		return nil, fmt.Errorf("error building http middleware: %w", err)
@@ -472,7 +470,6 @@
 }
 
 func BuildHTTPMiddleware(cfg Config, router *mux.Router, metrics *Metrics, logger gokit_log.Logger) ([]middleware.Interface, error) {
->>>>>>> 3ed534a0
 	sourceIPs, err := middleware.NewSourceIPs(cfg.LogSourceIPsHeader, cfg.LogSourceIPsRegex)
 	if err != nil {
 		return nil, fmt.Errorf("error setting up source IP extraction: %w", err)
