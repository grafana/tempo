--- conflicted
+++ resolved
@@ -565,11 +565,7 @@
 
 ## Versioning
 
-<<<<<<< HEAD
-Expect for parts explicitely marked otherwise, go-toml follows [Semantic
-=======
 Expect for parts explicitly marked otherwise, go-toml follows [Semantic
->>>>>>> c34cf3ae
 Versioning](https://semver.org). The supported version of
 [TOML](https://github.com/toml-lang/toml) is indicated at the beginning of this
 document. The last two major versions of Go are supported (see [Go Release
