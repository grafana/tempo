/*
 * MinIO Go Library for Amazon S3 Compatible Cloud Storage
 * Copyright 2015-2023 MinIO, Inc.
 *
 * Licensed under the Apache License, Version 2.0 (the "License");
 * you may not use this file except in compliance with the License.
 * You may obtain a copy of the License at
 *
 *     http://www.apache.org/licenses/LICENSE-2.0
 *
 * Unless required by applicable law or agreed to in writing, software
 * distributed under the License is distributed on an "AS IS" BASIS,
 * WITHOUT WARRANTIES OR CONDITIONS OF ANY KIND, either express or implied.
 * See the License for the specific language governing permissions and
 * limitations under the License.
 */

package minio

import (
	"crypto/sha1"
	"crypto/sha256"
	"encoding/base64"
	"encoding/binary"
	"errors"
	"hash"
	"hash/crc32"
	"hash/crc64"
	"io"
	"math/bits"
	"net/http"
<<<<<<< HEAD
=======
	"sort"
>>>>>>> c34cf3ae
)

// ChecksumType contains information about the checksum type.
type ChecksumType uint32

const (

	// ChecksumSHA256 indicates a SHA256 checksum.
	ChecksumSHA256 ChecksumType = 1 << iota
	// ChecksumSHA1 indicates a SHA-1 checksum.
	ChecksumSHA1
	// ChecksumCRC32 indicates a CRC32 checksum with IEEE table.
	ChecksumCRC32
	// ChecksumCRC32C indicates a CRC32 checksum with Castagnoli table.
	ChecksumCRC32C
	// ChecksumCRC64NVME indicates CRC64 with 0xad93d23594c93659 polynomial.
	ChecksumCRC64NVME

	// Keep after all valid checksums
	checksumLast

	// ChecksumFullObject is a modifier that can be used on CRC32 and CRC32C
	// to indicate full object checksums.
	ChecksumFullObject

	// checksumMask is a mask for valid checksum types.
	checksumMask = checksumLast - 1

	// ChecksumNone indicates no checksum.
	ChecksumNone ChecksumType = 0

	// ChecksumFullObjectCRC32 indicates full object CRC32
	ChecksumFullObjectCRC32 = ChecksumCRC32 | ChecksumFullObject

	// ChecksumFullObjectCRC32C indicates full object CRC32C
	ChecksumFullObjectCRC32C = ChecksumCRC32C | ChecksumFullObject

	amzChecksumAlgo      = "x-amz-checksum-algorithm"
	amzChecksumCRC32     = "x-amz-checksum-crc32"
	amzChecksumCRC32C    = "x-amz-checksum-crc32c"
	amzChecksumSHA1      = "x-amz-checksum-sha1"
	amzChecksumSHA256    = "x-amz-checksum-sha256"
	amzChecksumCRC64NVME = "x-amz-checksum-crc64nvme"
)

// Base returns the base type, without modifiers.
func (c ChecksumType) Base() ChecksumType {
	return c & checksumMask
}

// Is returns if c is all of t.
func (c ChecksumType) Is(t ChecksumType) bool {
	return c&t == t
}

// Key returns the header key.
// returns empty string if invalid or none.
func (c ChecksumType) Key() string {
	switch c & checksumMask {
	case ChecksumCRC32:
		return amzChecksumCRC32
	case ChecksumCRC32C:
		return amzChecksumCRC32C
	case ChecksumSHA1:
		return amzChecksumSHA1
	case ChecksumSHA256:
		return amzChecksumSHA256
	case ChecksumCRC64NVME:
		return amzChecksumCRC64NVME
	}
	return ""
}

<<<<<<< HEAD
=======
// CanComposite will return if the checksum type can be used for composite multipart upload on AWS.
func (c ChecksumType) CanComposite() bool {
	switch c & checksumMask {
	case ChecksumSHA256, ChecksumSHA1, ChecksumCRC32, ChecksumCRC32C:
		return true
	}
	return false
}

// CanMergeCRC will return if the checksum type can be used for multipart upload on AWS.
func (c ChecksumType) CanMergeCRC() bool {
	switch c & checksumMask {
	case ChecksumCRC32, ChecksumCRC32C, ChecksumCRC64NVME:
		return true
	}
	return false
}

// FullObjectRequested will return if the checksum type indicates full object checksum was requested.
func (c ChecksumType) FullObjectRequested() bool {
	switch c & (ChecksumFullObject | checksumMask) {
	case ChecksumFullObjectCRC32C, ChecksumFullObjectCRC32, ChecksumCRC64NVME:
		return true
	}
	return false
}

>>>>>>> c34cf3ae
// KeyCapitalized returns the capitalized key as used in HTTP headers.
func (c ChecksumType) KeyCapitalized() string {
	return http.CanonicalHeaderKey(c.Key())
}

// RawByteLen returns the size of the un-encoded checksum.
func (c ChecksumType) RawByteLen() int {
	switch c & checksumMask {
	case ChecksumCRC32, ChecksumCRC32C:
		return 4
	case ChecksumSHA1:
		return sha1.Size
	case ChecksumSHA256:
		return sha256.Size
	case ChecksumCRC64NVME:
		return crc64.Size
	}
	return 0
}

const crc64NVMEPolynomial = 0xad93d23594c93659

// crc64 uses reversed polynomials.
var crc64Table = crc64.MakeTable(bits.Reverse64(crc64NVMEPolynomial))

// Hasher returns a hasher corresponding to the checksum type.
// Returns nil if no checksum.
func (c ChecksumType) Hasher() hash.Hash {
	switch c & checksumMask {
	case ChecksumCRC32:
		return crc32.NewIEEE()
	case ChecksumCRC32C:
		return crc32.New(crc32.MakeTable(crc32.Castagnoli))
	case ChecksumSHA1:
		return sha1.New()
	case ChecksumSHA256:
		return sha256.New()
	case ChecksumCRC64NVME:
		return crc64.New(crc64Table)
	}
	return nil
}

// IsSet returns whether the type is valid and known.
func (c ChecksumType) IsSet() bool {
	return bits.OnesCount32(uint32(c&checksumMask)) == 1
}

// SetDefault will set the checksum if not already set.
func (c *ChecksumType) SetDefault(t ChecksumType) {
	if !c.IsSet() {
		*c = t
	}
}

// EncodeToString the encoded hash value of the content provided in b.
func (c ChecksumType) EncodeToString(b []byte) string {
	if !c.IsSet() {
		return ""
	}
	h := c.Hasher()
	h.Write(b)
	return base64.StdEncoding.EncodeToString(h.Sum(nil))
}

// SetDefault will set the checksum if not already set.
func (c *ChecksumType) SetDefault(t ChecksumType) {
	if !c.IsSet() {
		*c = t
	}
}

// String returns the type as a string.
// CRC32, CRC32C, SHA1, and SHA256 for valid values.
// Empty string for unset and "<invalid>" if not valid.
func (c ChecksumType) String() string {
	switch c & checksumMask {
	case ChecksumCRC32:
		return "CRC32"
	case ChecksumCRC32C:
		return "CRC32C"
	case ChecksumSHA1:
		return "SHA1"
	case ChecksumSHA256:
		return "SHA256"
	case ChecksumNone:
		return ""
	case ChecksumCRC64NVME:
		return "CRC64NVME"
	}
	return "<invalid>"
}

// ChecksumReader reads all of r and returns a checksum of type c.
// Returns any error that may have occurred while reading.
func (c ChecksumType) ChecksumReader(r io.Reader) (Checksum, error) {
	h := c.Hasher()
	if h == nil {
		return Checksum{}, nil
	}
	_, err := io.Copy(h, r)
	if err != nil {
		return Checksum{}, err
	}
	return NewChecksum(c, h.Sum(nil)), nil
}

// ChecksumBytes returns a checksum of the content b with type c.
func (c ChecksumType) ChecksumBytes(b []byte) Checksum {
	h := c.Hasher()
	if h == nil {
		return Checksum{}
	}
	n, err := h.Write(b)
	if err != nil || n != len(b) {
		// Shouldn't happen with these checksummers.
		return Checksum{}
	}
	return NewChecksum(c, h.Sum(nil))
}

// Checksum is a type and encoded value.
type Checksum struct {
	Type ChecksumType
	r    []byte
}

// NewChecksum sets the checksum to the value of b,
// which is the raw hash output.
// If the length of c does not match t.RawByteLen,
// a checksum with ChecksumNone is returned.
func NewChecksum(t ChecksumType, b []byte) Checksum {
	if t.IsSet() && len(b) == t.RawByteLen() {
		return Checksum{Type: t, r: b}
	}
	return Checksum{}
}

// NewChecksumString sets the checksum to the value of s,
// which is the base 64 encoded raw hash output.
// If the length of c does not match t.RawByteLen, it is not added.
func NewChecksumString(t ChecksumType, s string) Checksum {
	b, _ := base64.StdEncoding.DecodeString(s)
	if t.IsSet() && len(b) == t.RawByteLen() {
		return Checksum{Type: t, r: b}
	}
	return Checksum{}
}

// IsSet returns whether the checksum is valid and known.
func (c Checksum) IsSet() bool {
	return c.Type.IsSet() && len(c.r) == c.Type.RawByteLen()
}

// Encoded returns the encoded value.
// Returns the empty string if not set or valid.
func (c Checksum) Encoded() string {
	if !c.IsSet() {
		return ""
	}
	return base64.StdEncoding.EncodeToString(c.r)
}

// Raw returns the raw checksum value if set.
func (c Checksum) Raw() []byte {
	if !c.IsSet() {
		return nil
	}
	return c.r
}

// CompositeChecksum returns the composite checksum of all provided parts.
func (c ChecksumType) CompositeChecksum(p []ObjectPart) (*Checksum, error) {
	if !c.CanComposite() {
		return nil, errors.New("cannot do composite checksum")
	}
	sort.Slice(p, func(i, j int) bool {
		return p[i].PartNumber < p[j].PartNumber
	})
	c = c.Base()
	crcBytes := make([]byte, 0, len(p)*c.RawByteLen())
	for _, part := range p {
		pCrc, err := part.ChecksumRaw(c)
		if err != nil {
			return nil, err
		}
		crcBytes = append(crcBytes, pCrc...)
	}
	h := c.Hasher()
	h.Write(crcBytes)
	return &Checksum{Type: c, r: h.Sum(nil)}, nil
}

// FullObjectChecksum will return the full object checksum from provided parts.
func (c ChecksumType) FullObjectChecksum(p []ObjectPart) (*Checksum, error) {
	if !c.CanMergeCRC() {
		return nil, errors.New("cannot merge this checksum type")
	}
	c = c.Base()
	sort.Slice(p, func(i, j int) bool {
		return p[i].PartNumber < p[j].PartNumber
	})

	switch len(p) {
	case 0:
		return nil, errors.New("no parts given")
	case 1:
		check, err := p[0].ChecksumRaw(c)
		if err != nil {
			return nil, err
		}
		return &Checksum{
			Type: c,
			r:    check,
		}, nil
	}
	var merged uint32
	var merged64 uint64
	first, err := p[0].ChecksumRaw(c)
	if err != nil {
		return nil, err
	}
	sz := p[0].Size
	switch c {
	case ChecksumCRC32, ChecksumCRC32C:
		merged = binary.BigEndian.Uint32(first)
	case ChecksumCRC64NVME:
		merged64 = binary.BigEndian.Uint64(first)
	}

	poly32 := uint32(crc32.IEEE)
	if c.Is(ChecksumCRC32C) {
		poly32 = crc32.Castagnoli
	}
	for _, part := range p[1:] {
		if part.Size == 0 {
			continue
		}
		sz += part.Size
		pCrc, err := part.ChecksumRaw(c)
		if err != nil {
			return nil, err
		}
		switch c {
		case ChecksumCRC32, ChecksumCRC32C:
			merged = crc32Combine(poly32, merged, binary.BigEndian.Uint32(pCrc), part.Size)
		case ChecksumCRC64NVME:
			merged64 = crc64Combine(bits.Reverse64(crc64NVMEPolynomial), merged64, binary.BigEndian.Uint64(pCrc), part.Size)
		}
	}
	var tmp [8]byte
	switch c {
	case ChecksumCRC32, ChecksumCRC32C:
		binary.BigEndian.PutUint32(tmp[:], merged)
		return &Checksum{
			Type: c,
			r:    tmp[:4],
		}, nil
	case ChecksumCRC64NVME:
		binary.BigEndian.PutUint64(tmp[:], merged64)
		return &Checksum{
			Type: c,
			r:    tmp[:8],
		}, nil
	default:
		return nil, errors.New("unknown checksum type")
	}
}

func addAutoChecksumHeaders(opts *PutObjectOptions) {
	if opts.UserMetadata == nil {
		opts.UserMetadata = make(map[string]string, 1)
	}
	opts.UserMetadata["X-Amz-Checksum-Algorithm"] = opts.AutoChecksum.String()
	if opts.AutoChecksum.FullObjectRequested() {
		opts.UserMetadata["X-Amz-Checksum-Type"] = "FULL_OBJECT"
	}
}

func applyAutoChecksum(opts *PutObjectOptions, allParts []ObjectPart) {
	if !opts.AutoChecksum.IsSet() {
		return
	}
	if opts.AutoChecksum.CanComposite() && !opts.AutoChecksum.Is(ChecksumFullObject) {
		// Add composite hash of hashes.
		crc, err := opts.AutoChecksum.CompositeChecksum(allParts)
		if err == nil {
			opts.UserMetadata = map[string]string{opts.AutoChecksum.Key(): crc.Encoded()}
		}
	} else if opts.AutoChecksum.CanMergeCRC() {
		crc, err := opts.AutoChecksum.FullObjectChecksum(allParts)
		if err == nil {
			opts.UserMetadata = map[string]string{opts.AutoChecksum.KeyCapitalized(): crc.Encoded(), "X-Amz-Checksum-Type": "FULL_OBJECT"}
		}
	}
}<|MERGE_RESOLUTION|>--- conflicted
+++ resolved
@@ -29,10 +29,7 @@
 	"io"
 	"math/bits"
 	"net/http"
-<<<<<<< HEAD
-=======
 	"sort"
->>>>>>> c34cf3ae
 )
 
 // ChecksumType contains information about the checksum type.
@@ -106,8 +103,6 @@
 	return ""
 }
 
-<<<<<<< HEAD
-=======
 // CanComposite will return if the checksum type can be used for composite multipart upload on AWS.
 func (c ChecksumType) CanComposite() bool {
 	switch c & checksumMask {
@@ -135,7 +130,6 @@
 	return false
 }
 
->>>>>>> c34cf3ae
 // KeyCapitalized returns the capitalized key as used in HTTP headers.
 func (c ChecksumType) KeyCapitalized() string {
 	return http.CanonicalHeaderKey(c.Key())
@@ -199,13 +193,6 @@
 	h := c.Hasher()
 	h.Write(b)
 	return base64.StdEncoding.EncodeToString(h.Sum(nil))
-}
-
-// SetDefault will set the checksum if not already set.
-func (c *ChecksumType) SetDefault(t ChecksumType) {
-	if !c.IsSet() {
-		*c = t
-	}
 }
 
 // String returns the type as a string.
