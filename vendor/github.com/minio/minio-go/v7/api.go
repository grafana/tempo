/*
 * MinIO Go Library for Amazon S3 Compatible Cloud Storage
 * Copyright 2015-2024 MinIO, Inc.
 *
 * Licensed under the Apache License, Version 2.0 (the "License");
 * you may not use this file except in compliance with the License.
 * You may obtain a copy of the License at
 *
 *     http://www.apache.org/licenses/LICENSE-2.0
 *
 * Unless required by applicable law or agreed to in writing, software
 * distributed under the License is distributed on an "AS IS" BASIS,
 * WITHOUT WARRANTIES OR CONDITIONS OF ANY KIND, either express or implied.
 * See the License for the specific language governing permissions and
 * limitations under the License.
 */

package minio

import (
	"bytes"
	"context"
	"encoding/base64"
	"errors"
	"fmt"
	"io"
	"math/rand"
	"net"
	"net/http"
	"net/http/cookiejar"
	"net/http/httptrace"
	"net/http/httputil"
	"net/url"
	"os"
	"runtime"
	"strings"
	"sync"
	"sync/atomic"
	"time"

	md5simd "github.com/minio/md5-simd"
	"github.com/minio/minio-go/v7/pkg/credentials"
	"github.com/minio/minio-go/v7/pkg/s3utils"
	"github.com/minio/minio-go/v7/pkg/signer"
	"golang.org/x/net/publicsuffix"
)

// Client implements Amazon S3 compatible methods.
type Client struct {
	//  Standard options.

	// Parsed endpoint url provided by the user.
	endpointURL *url.URL

	// Holds various credential providers.
	credsProvider *credentials.Credentials

	// Custom signerType value overrides all credentials.
	overrideSignerType credentials.SignatureType

	// User supplied.
	appInfo struct {
		appName    string
		appVersion string
	}

	// Indicate whether we are using https or not
	secure bool

	// Needs allocation.
	httpClient     *http.Client
	httpTrace      *httptrace.ClientTrace
	bucketLocCache *bucketLocationCache

	// Advanced functionality.
	isTraceEnabled  bool
	traceErrorsOnly bool
	traceOutput     io.Writer

	// S3 specific accelerated endpoint.
	s3AccelerateEndpoint string
	// S3 dual-stack endpoints are enabled by default.
	s3DualstackEnabled bool

	// Region endpoint
	region string

	// Random seed.
	random *rand.Rand

	// lookup indicates type of url lookup supported by server. If not specified,
	// default to Auto.
	lookup BucketLookupType

	// Factory for MD5 hash functions.
	md5Hasher    func() md5simd.Hasher
	sha256Hasher func() md5simd.Hasher

	healthStatus int32

	trailingHeaderSupport bool
	maxRetries            int
}

// Options for New method
type Options struct {
	Creds        *credentials.Credentials
	Secure       bool
	Transport    http.RoundTripper
	Trace        *httptrace.ClientTrace
	Region       string
	BucketLookup BucketLookupType

	// Allows setting a custom region lookup based on URL pattern
	// not all URL patterns are covered by this library so if you
	// have a custom endpoints with many regions you can use this
	// function to perform region lookups appropriately.
	CustomRegionViaURL func(u url.URL) string

	// TrailingHeaders indicates server support of trailing headers.
	// Only supported for v4 signatures.
	TrailingHeaders bool

	// Custom hash routines. Leave nil to use standard.
	CustomMD5    func() md5simd.Hasher
	CustomSHA256 func() md5simd.Hasher

	// Number of times a request is retried. Defaults to 10 retries if this option is not configured.
	// Set to 1 to disable retries.
	MaxRetries int
}

// Global constants.
const (
	libraryName    = "minio-go"
<<<<<<< HEAD
	libraryVersion = "v7.0.80"
=======
	libraryVersion = "v7.0.81"
>>>>>>> e50f5d96
)

// User Agent should always following the below style.
// Please open an issue to discuss any new changes here.
//
//	MinIO (OS; ARCH) LIB/VER APP/VER
const (
	libraryUserAgentPrefix = "MinIO (" + runtime.GOOS + "; " + runtime.GOARCH + ") "
	libraryUserAgent       = libraryUserAgentPrefix + libraryName + "/" + libraryVersion
)

// BucketLookupType is type of url lookup supported by server.
type BucketLookupType int

// Different types of url lookup supported by the server.Initialized to BucketLookupAuto
const (
	BucketLookupAuto BucketLookupType = iota
	BucketLookupDNS
	BucketLookupPath
)

// New - instantiate minio client with options
func New(endpoint string, opts *Options) (*Client, error) {
	if opts == nil {
		return nil, errors.New("no options provided")
	}
	clnt, err := privateNew(endpoint, opts)
	if err != nil {
		return nil, err
	}
	if s3utils.IsAmazonEndpoint(*clnt.endpointURL) {
		// If Amazon S3 set to signature v4.
		clnt.overrideSignerType = credentials.SignatureV4
		// Amazon S3 endpoints are resolved into dual-stack endpoints by default
		// for backwards compatibility.
		clnt.s3DualstackEnabled = true
	}

	return clnt, nil
}

// EndpointURL returns the URL of the S3 endpoint.
func (c *Client) EndpointURL() *url.URL {
	endpoint := *c.endpointURL // copy to prevent callers from modifying internal state
	return &endpoint
}

// lockedRandSource provides protected rand source, implements rand.Source interface.
type lockedRandSource struct {
	lk  sync.Mutex
	src rand.Source
}

// Int63 returns a non-negative pseudo-random 63-bit integer as an int64.
func (r *lockedRandSource) Int63() (n int64) {
	r.lk.Lock()
	n = r.src.Int63()
	r.lk.Unlock()
	return
}

// Seed uses the provided seed value to initialize the generator to a
// deterministic state.
func (r *lockedRandSource) Seed(seed int64) {
	r.lk.Lock()
	r.src.Seed(seed)
	r.lk.Unlock()
}

func privateNew(endpoint string, opts *Options) (*Client, error) {
	// construct endpoint.
	endpointURL, err := getEndpointURL(endpoint, opts.Secure)
	if err != nil {
		return nil, err
	}

	// Initialize cookies to preserve server sent cookies if any and replay
	// them upon each request.
	jar, err := cookiejar.New(&cookiejar.Options{PublicSuffixList: publicsuffix.List})
	if err != nil {
		return nil, err
	}

	// instantiate new Client.
	clnt := new(Client)

	// Save the credentials.
	clnt.credsProvider = opts.Creds

	// Remember whether we are using https or not
	clnt.secure = opts.Secure

	// Save endpoint URL, user agent for future uses.
	clnt.endpointURL = endpointURL

	transport := opts.Transport
	if transport == nil {
		transport, err = DefaultTransport(opts.Secure)
		if err != nil {
			return nil, err
		}
	}

	clnt.httpTrace = opts.Trace

	// Instantiate http client and bucket location cache.
	clnt.httpClient = &http.Client{
		Jar:       jar,
		Transport: transport,
		CheckRedirect: func(_ *http.Request, _ []*http.Request) error {
			return http.ErrUseLastResponse
		},
	}

	// Sets custom region, if region is empty bucket location cache is used automatically.
	if opts.Region == "" {
		if opts.CustomRegionViaURL != nil {
			opts.Region = opts.CustomRegionViaURL(*clnt.endpointURL)
		} else {
			opts.Region = s3utils.GetRegionFromURL(*clnt.endpointURL)
		}
	}
	clnt.region = opts.Region

	// Instantiate bucket location cache.
	clnt.bucketLocCache = newBucketLocationCache()

	// Introduce a new locked random seed.
	clnt.random = rand.New(&lockedRandSource{src: rand.NewSource(time.Now().UTC().UnixNano())})

	// Add default md5 hasher.
	clnt.md5Hasher = opts.CustomMD5
	clnt.sha256Hasher = opts.CustomSHA256
	if clnt.md5Hasher == nil {
		clnt.md5Hasher = newMd5Hasher
	}
	if clnt.sha256Hasher == nil {
		clnt.sha256Hasher = newSHA256Hasher
	}

	clnt.trailingHeaderSupport = opts.TrailingHeaders && clnt.overrideSignerType.IsV4()

	// Sets bucket lookup style, whether server accepts DNS or Path lookup. Default is Auto - determined
	// by the SDK. When Auto is specified, DNS lookup is used for Amazon/Google cloud endpoints and Path for all other endpoints.
	clnt.lookup = opts.BucketLookup

	// healthcheck is not initialized
	clnt.healthStatus = unknown

	clnt.maxRetries = MaxRetry
	if opts.MaxRetries > 0 {
		clnt.maxRetries = opts.MaxRetries
	}

	// Return.
	return clnt, nil
}

// SetAppInfo - add application details to user agent.
func (c *Client) SetAppInfo(appName, appVersion string) {
	// if app name and version not set, we do not set a new user agent.
	if appName != "" && appVersion != "" {
		c.appInfo.appName = appName
		c.appInfo.appVersion = appVersion
	}
}

// TraceOn - enable HTTP tracing.
func (c *Client) TraceOn(outputStream io.Writer) {
	// if outputStream is nil then default to os.Stdout.
	if outputStream == nil {
		outputStream = os.Stdout
	}
	// Sets a new output stream.
	c.traceOutput = outputStream

	// Enable tracing.
	c.isTraceEnabled = true
}

// TraceErrorsOnlyOn - same as TraceOn, but only errors will be traced.
func (c *Client) TraceErrorsOnlyOn(outputStream io.Writer) {
	c.TraceOn(outputStream)
	c.traceErrorsOnly = true
}

// TraceErrorsOnlyOff - Turns off the errors only tracing and everything will be traced after this call.
// If all tracing needs to be turned off, call TraceOff().
func (c *Client) TraceErrorsOnlyOff() {
	c.traceErrorsOnly = false
}

// TraceOff - disable HTTP tracing.
func (c *Client) TraceOff() {
	// Disable tracing.
	c.isTraceEnabled = false
	c.traceErrorsOnly = false
}

// SetS3TransferAccelerate - turns s3 accelerated endpoint on or off for all your
// requests. This feature is only specific to S3 for all other endpoints this
// function does nothing. To read further details on s3 transfer acceleration
// please vist -
// http://docs.aws.amazon.com/AmazonS3/latest/dev/transfer-acceleration.html
func (c *Client) SetS3TransferAccelerate(accelerateEndpoint string) {
	if s3utils.IsAmazonEndpoint(*c.endpointURL) {
		c.s3AccelerateEndpoint = accelerateEndpoint
	}
}

// SetS3EnableDualstack turns s3 dual-stack endpoints on or off for all requests.
// The feature is only specific to S3 and is on by default. To read more about
// Amazon S3 dual-stack endpoints visit -
// https://docs.aws.amazon.com/AmazonS3/latest/userguide/dual-stack-endpoints.html
func (c *Client) SetS3EnableDualstack(enabled bool) {
	if s3utils.IsAmazonEndpoint(*c.endpointURL) {
		c.s3DualstackEnabled = enabled
	}
}

// Hash materials provides relevant initialized hash algo writers
// based on the expected signature type.
//
//   - For signature v4 request if the connection is insecure compute only sha256.
//   - For signature v4 request if the connection is secure compute only md5.
//   - For anonymous request compute md5.
func (c *Client) hashMaterials(isMd5Requested, isSha256Requested bool) (hashAlgos map[string]md5simd.Hasher, hashSums map[string][]byte) {
	hashSums = make(map[string][]byte)
	hashAlgos = make(map[string]md5simd.Hasher)
	if c.overrideSignerType.IsV4() {
		if c.secure {
			hashAlgos["md5"] = c.md5Hasher()
		} else {
			if isSha256Requested {
				hashAlgos["sha256"] = c.sha256Hasher()
			}
		}
	} else {
		if c.overrideSignerType.IsAnonymous() {
			hashAlgos["md5"] = c.md5Hasher()
		}
	}
	if isMd5Requested {
		hashAlgos["md5"] = c.md5Hasher()
	}
	return hashAlgos, hashSums
}

const (
	unknown = -1
	offline = 0
	online  = 1
)

// IsOnline returns true if healthcheck enabled and client is online.
// If HealthCheck function has not been called this will always return true.
func (c *Client) IsOnline() bool {
	return !c.IsOffline()
}

// sets online healthStatus to offline
func (c *Client) markOffline() {
	atomic.CompareAndSwapInt32(&c.healthStatus, online, offline)
}

// IsOffline returns true if healthcheck enabled and client is offline
// If HealthCheck function has not been called this will always return false.
func (c *Client) IsOffline() bool {
	return atomic.LoadInt32(&c.healthStatus) == offline
}

// HealthCheck starts a healthcheck to see if endpoint is up.
// Returns a context cancellation function, to stop the health check,
// and an error if health check is already started.
func (c *Client) HealthCheck(hcDuration time.Duration) (context.CancelFunc, error) {
	if atomic.LoadInt32(&c.healthStatus) != unknown {
		return nil, fmt.Errorf("health check is running")
	}
	if hcDuration < 1*time.Second {
		return nil, fmt.Errorf("health check duration should be at least 1 second")
	}
	probeBucketName := randString(60, rand.NewSource(time.Now().UnixNano()), "probe-health-")
	ctx, cancelFn := context.WithCancel(context.Background())
	atomic.StoreInt32(&c.healthStatus, offline)
	{
		// Change to online, if we can connect.
		gctx, gcancel := context.WithTimeout(ctx, 3*time.Second)
		_, err := c.getBucketLocation(gctx, probeBucketName)
		gcancel()
		if !IsNetworkOrHostDown(err, false) {
			switch ToErrorResponse(err).Code {
			case "NoSuchBucket", "AccessDenied", "":
				atomic.CompareAndSwapInt32(&c.healthStatus, offline, online)
			}
		}
	}

	go func(duration time.Duration) {
		timer := time.NewTimer(duration)
		defer timer.Stop()
		for {
			select {
			case <-ctx.Done():
				atomic.StoreInt32(&c.healthStatus, unknown)
				return
			case <-timer.C:
				// Do health check the first time and ONLY if the connection is marked offline
				if c.IsOffline() {
					gctx, gcancel := context.WithTimeout(context.Background(), 3*time.Second)
					_, err := c.getBucketLocation(gctx, probeBucketName)
					gcancel()
					if !IsNetworkOrHostDown(err, false) {
						switch ToErrorResponse(err).Code {
						case "NoSuchBucket", "AccessDenied", "":
							atomic.CompareAndSwapInt32(&c.healthStatus, offline, online)
						}
					}
				}

				timer.Reset(duration)
			}
		}
	}(hcDuration)
	return cancelFn, nil
}

// requestMetadata - is container for all the values to make a request.
type requestMetadata struct {
	// If set newRequest presigns the URL.
	presignURL bool

	// User supplied.
	bucketName         string
	objectName         string
	queryValues        url.Values
	customHeader       http.Header
	extraPresignHeader http.Header
	expires            int64

	// Generated by our internal code.
	bucketLocation   string
	contentBody      io.Reader
	contentLength    int64
	contentMD5Base64 string // carries base64 encoded md5sum
	contentSHA256Hex string // carries hex encoded sha256sum
	streamSha256     bool
	addCrc           *ChecksumType
	trailer          http.Header // (http.Request).Trailer. Requires v4 signature.
}

// dumpHTTP - dump HTTP request and response.
func (c *Client) dumpHTTP(req *http.Request, resp *http.Response) error {
	// Starts http dump.
	_, err := fmt.Fprintln(c.traceOutput, "---------START-HTTP---------")
	if err != nil {
		return err
	}

	// Filter out Signature field from Authorization header.
	origAuth := req.Header.Get("Authorization")
	if origAuth != "" {
		req.Header.Set("Authorization", redactSignature(origAuth))
	}

	// Only display request header.
	reqTrace, err := httputil.DumpRequestOut(req, false)
	if err != nil {
		return err
	}

	// Write request to trace output.
	_, err = fmt.Fprint(c.traceOutput, string(reqTrace))
	if err != nil {
		return err
	}

	// Only display response header.
	var respTrace []byte

	// For errors we make sure to dump response body as well.
	if resp.StatusCode != http.StatusOK &&
		resp.StatusCode != http.StatusPartialContent &&
		resp.StatusCode != http.StatusNoContent {
		respTrace, err = httputil.DumpResponse(resp, true)
		if err != nil {
			return err
		}
	} else {
		respTrace, err = httputil.DumpResponse(resp, false)
		if err != nil {
			return err
		}
	}

	// Write response to trace output.
	_, err = fmt.Fprint(c.traceOutput, strings.TrimSuffix(string(respTrace), "\r\n"))
	if err != nil {
		return err
	}

	// Ends the http dump.
	_, err = fmt.Fprintln(c.traceOutput, "---------END-HTTP---------")
	if err != nil {
		return err
	}

	// Returns success.
	return nil
}

// do - execute http request.
func (c *Client) do(req *http.Request) (resp *http.Response, err error) {
	defer func() {
		if IsNetworkOrHostDown(err, false) {
			c.markOffline()
		}
	}()

	resp, err = c.httpClient.Do(req)
	if err != nil {
		// Handle this specifically for now until future Golang versions fix this issue properly.
		if urlErr, ok := err.(*url.Error); ok {
			if strings.Contains(urlErr.Err.Error(), "EOF") {
				return nil, &url.Error{
					Op:  urlErr.Op,
					URL: urlErr.URL,
					Err: errors.New("Connection closed by foreign host " + urlErr.URL + ". Retry again."),
				}
			}
		}
		return nil, err
	}

	// Response cannot be non-nil, report error if thats the case.
	if resp == nil {
		msg := "Response is empty. " + reportIssue
		return nil, errInvalidArgument(msg)
	}

	// If trace is enabled, dump http request and response,
	// except when the traceErrorsOnly enabled and the response's status code is ok
	if c.isTraceEnabled && !(c.traceErrorsOnly && resp.StatusCode == http.StatusOK) {
		err = c.dumpHTTP(req, resp)
		if err != nil {
			return nil, err
		}
	}

	return resp, nil
}

// List of success status.
var successStatus = []int{
	http.StatusOK,
	http.StatusNoContent,
	http.StatusPartialContent,
}

// executeMethod - instantiates a given method, and retries the
// request upon any error up to maxRetries attempts in a binomially
// delayed manner using a standard back off algorithm.
func (c *Client) executeMethod(ctx context.Context, method string, metadata requestMetadata) (res *http.Response, err error) {
	if c.IsOffline() {
		return nil, errors.New(c.endpointURL.String() + " is offline.")
	}

	var retryable bool          // Indicates if request can be retried.
	var bodySeeker io.Seeker    // Extracted seeker from io.Reader.
	var reqRetry = c.maxRetries // Indicates how many times we can retry the request

	if metadata.contentBody != nil {
		// Check if body is seekable then it is retryable.
		bodySeeker, retryable = metadata.contentBody.(io.Seeker)
		switch bodySeeker {
		case os.Stdin, os.Stdout, os.Stderr:
			retryable = false
		}
		// Retry only when reader is seekable
		if !retryable {
			reqRetry = 1
		}

		// Figure out if the body can be closed - if yes
		// we will definitely close it upon the function
		// return.
		bodyCloser, ok := metadata.contentBody.(io.Closer)
		if ok {
			defer bodyCloser.Close()
		}
	}

	if metadata.addCrc != nil && metadata.contentLength > 0 {
		if metadata.trailer == nil {
			metadata.trailer = make(http.Header, 1)
		}
		crc := metadata.addCrc.Hasher()
		metadata.contentBody = newHashReaderWrapper(metadata.contentBody, crc, func(hash []byte) {
			// Update trailer when done.
			metadata.trailer.Set(metadata.addCrc.Key(), base64.StdEncoding.EncodeToString(hash))
		})
		metadata.trailer.Set(metadata.addCrc.Key(), base64.StdEncoding.EncodeToString(crc.Sum(nil)))
	}

	// Create cancel context to control 'newRetryTimer' go routine.
	retryCtx, cancel := context.WithCancel(ctx)

	// Indicate to our routine to exit cleanly upon return.
	defer cancel()

	for range c.newRetryTimer(retryCtx, reqRetry, DefaultRetryUnit, DefaultRetryCap, MaxJitter) {
		// Retry executes the following function body if request has an
		// error until maxRetries have been exhausted, retry attempts are
		// performed after waiting for a given period of time in a
		// binomial fashion.
		if retryable {
			// Seek back to beginning for each attempt.
			if _, err = bodySeeker.Seek(0, 0); err != nil {
				// If seek failed, no need to retry.
				return nil, err
			}
		}

		// Instantiate a new request.
		var req *http.Request
		req, err = c.newRequest(ctx, method, metadata)
		if err != nil {
			errResponse := ToErrorResponse(err)
			if isS3CodeRetryable(errResponse.Code) {
				continue // Retry.
			}

			return nil, err
		}

		// Initiate the request.
		res, err = c.do(req)
		if err != nil {
			if isRequestErrorRetryable(ctx, err) {
				// Retry the request
				continue
			}
			return nil, err
		}

		// For any known successful http status, return quickly.
		for _, httpStatus := range successStatus {
			if httpStatus == res.StatusCode {
				return res, nil
			}
		}

		// Read the body to be saved later.
		errBodyBytes, err := io.ReadAll(res.Body)
		// res.Body should be closed
		closeResponse(res)
		if err != nil {
			return nil, err
		}

		// Save the body.
		errBodySeeker := bytes.NewReader(errBodyBytes)
		res.Body = io.NopCloser(errBodySeeker)

		// For errors verify if its retryable otherwise fail quickly.
		errResponse := ToErrorResponse(httpRespToErrorResponse(res, metadata.bucketName, metadata.objectName))

		// Save the body back again.
		errBodySeeker.Seek(0, 0) // Seek back to starting point.
		res.Body = io.NopCloser(errBodySeeker)

		// Bucket region if set in error response and the error
		// code dictates invalid region, we can retry the request
		// with the new region.
		//
		// Additionally, we should only retry if bucketLocation and custom
		// region is empty.
		if c.region == "" {
			switch errResponse.Code {
			case "AuthorizationHeaderMalformed":
				fallthrough
			case "InvalidRegion":
				fallthrough
			case "AccessDenied":
				if errResponse.Region == "" {
					// Region is empty we simply return the error.
					return res, err
				}
				// Region is not empty figure out a way to
				// handle this appropriately.
				if metadata.bucketName != "" {
					// Gather Cached location only if bucketName is present.
					if location, cachedOk := c.bucketLocCache.Get(metadata.bucketName); cachedOk && location != errResponse.Region {
						c.bucketLocCache.Set(metadata.bucketName, errResponse.Region)
						continue // Retry.
					}
				} else {
					// This is for ListBuckets() fallback.
					if errResponse.Region != metadata.bucketLocation {
						// Retry if the error response has a different region
						// than the request we just made.
						metadata.bucketLocation = errResponse.Region
						continue // Retry
					}
				}
			}
		}

		// Verify if error response code is retryable.
		if isS3CodeRetryable(errResponse.Code) {
			continue // Retry.
		}

		// Verify if http status code is retryable.
		if isHTTPStatusRetryable(res.StatusCode) {
			continue // Retry.
		}

		// For all other cases break out of the retry loop.
		break
	}

	// Return an error when retry is canceled or deadlined
	if e := retryCtx.Err(); e != nil {
		return nil, e
	}

	return res, err
}

// newRequest - instantiate a new HTTP request for a given method.
func (c *Client) newRequest(ctx context.Context, method string, metadata requestMetadata) (req *http.Request, err error) {
	// If no method is supplied default to 'POST'.
	if method == "" {
		method = http.MethodPost
	}

	location := metadata.bucketLocation
	if location == "" {
		if metadata.bucketName != "" {
			// Gather location only if bucketName is present.
			location, err = c.getBucketLocation(ctx, metadata.bucketName)
			if err != nil {
				return nil, err
			}
		}
		if location == "" {
			location = getDefaultLocation(*c.endpointURL, c.region)
		}
	}

	// Look if target url supports virtual host.
	// We explicitly disallow MakeBucket calls to not use virtual DNS style,
	// since the resolution may fail.
	isMakeBucket := (metadata.objectName == "" && method == http.MethodPut && len(metadata.queryValues) == 0)
	isVirtualHost := c.isVirtualHostStyleRequest(*c.endpointURL, metadata.bucketName) && !isMakeBucket

	// Construct a new target URL.
	targetURL, err := c.makeTargetURL(metadata.bucketName, metadata.objectName, location,
		isVirtualHost, metadata.queryValues)
	if err != nil {
		return nil, err
	}

	if c.httpTrace != nil {
		ctx = httptrace.WithClientTrace(ctx, c.httpTrace)
	}

	// Initialize a new HTTP request for the method.
	req, err = http.NewRequestWithContext(ctx, method, targetURL.String(), nil)
	if err != nil {
		return nil, err
	}

	// Get credentials from the configured credentials provider.
	value, err := c.credsProvider.Get()
	if err != nil {
		return nil, err
	}

	var (
		signerType      = value.SignerType
		accessKeyID     = value.AccessKeyID
		secretAccessKey = value.SecretAccessKey
		sessionToken    = value.SessionToken
	)

	// Custom signer set then override the behavior.
	if c.overrideSignerType != credentials.SignatureDefault {
		signerType = c.overrideSignerType
	}

	// If signerType returned by credentials helper is anonymous,
	// then do not sign regardless of signerType override.
	if value.SignerType == credentials.SignatureAnonymous {
		signerType = credentials.SignatureAnonymous
	}

	// Generate presign url if needed, return right here.
	if metadata.expires != 0 && metadata.presignURL {
		if signerType.IsAnonymous() {
			return nil, errInvalidArgument("Presigned URLs cannot be generated with anonymous credentials.")
		}
		if metadata.extraPresignHeader != nil {
			if signerType.IsV2() {
				return nil, errInvalidArgument("Extra signed headers for Presign with Signature V2 is not supported.")
			}
			for k, v := range metadata.extraPresignHeader {
				req.Header.Set(k, v[0])
			}
		}
		if signerType.IsV2() {
			// Presign URL with signature v2.
			req = signer.PreSignV2(*req, accessKeyID, secretAccessKey, metadata.expires, isVirtualHost)
		} else if signerType.IsV4() {
			// Presign URL with signature v4.
			req = signer.PreSignV4(*req, accessKeyID, secretAccessKey, sessionToken, location, metadata.expires)
		}
		return req, nil
	}

	// Set 'User-Agent' header for the request.
	c.setUserAgent(req)

	// Set all headers.
	for k, v := range metadata.customHeader {
		req.Header.Set(k, v[0])
	}

	// Go net/http notoriously closes the request body.
	// - The request Body, if non-nil, will be closed by the underlying Transport, even on errors.
	// This can cause underlying *os.File seekers to fail, avoid that
	// by making sure to wrap the closer as a nop.
	if metadata.contentLength == 0 {
		req.Body = nil
	} else {
		req.Body = io.NopCloser(metadata.contentBody)
	}

	// Set incoming content-length.
	req.ContentLength = metadata.contentLength
	if req.ContentLength <= -1 {
		// For unknown content length, we upload using transfer-encoding: chunked.
		req.TransferEncoding = []string{"chunked"}
	}

	// set md5Sum for content protection.
	if len(metadata.contentMD5Base64) > 0 {
		req.Header.Set("Content-Md5", metadata.contentMD5Base64)
	}

	// For anonymous requests just return.
	if signerType.IsAnonymous() {
		return req, nil
	}

	switch {
	case signerType.IsV2():
		// Add signature version '2' authorization header.
		req = signer.SignV2(*req, accessKeyID, secretAccessKey, isVirtualHost)
	case metadata.streamSha256 && !c.secure:
		if len(metadata.trailer) > 0 {
			req.Trailer = metadata.trailer
		}
		// Streaming signature is used by default for a PUT object request.
		// Additionally, we also look if the initialized client is secure,
		// if yes then we don't need to perform streaming signature.
		req = signer.StreamingSignV4(req, accessKeyID,
			secretAccessKey, sessionToken, location, metadata.contentLength, time.Now().UTC(), c.sha256Hasher())
	default:
		// Set sha256 sum for signature calculation only with signature version '4'.
		shaHeader := unsignedPayload
		if metadata.contentSHA256Hex != "" {
			shaHeader = metadata.contentSHA256Hex
			if len(metadata.trailer) > 0 {
				// Sanity check, we should not end up here if upstream is sane.
				return nil, errors.New("internal error: contentSHA256Hex with trailer not supported")
			}
		} else if len(metadata.trailer) > 0 {
			shaHeader = unsignedPayloadTrailer
		}
		req.Header.Set("X-Amz-Content-Sha256", shaHeader)

		// Add signature version '4' authorization header.
		req = signer.SignV4Trailer(*req, accessKeyID, secretAccessKey, sessionToken, location, metadata.trailer)
	}

	// Return request.
	return req, nil
}

// set User agent.
func (c *Client) setUserAgent(req *http.Request) {
	req.Header.Set("User-Agent", libraryUserAgent)
	if c.appInfo.appName != "" && c.appInfo.appVersion != "" {
		req.Header.Set("User-Agent", libraryUserAgent+" "+c.appInfo.appName+"/"+c.appInfo.appVersion)
	}
}

// makeTargetURL make a new target url.
func (c *Client) makeTargetURL(bucketName, objectName, bucketLocation string, isVirtualHostStyle bool, queryValues url.Values) (*url.URL, error) {
	host := c.endpointURL.Host
	// For Amazon S3 endpoint, try to fetch location based endpoint.
	if s3utils.IsAmazonEndpoint(*c.endpointURL) {
		if c.s3AccelerateEndpoint != "" && bucketName != "" {
			// http://docs.aws.amazon.com/AmazonS3/latest/dev/transfer-acceleration.html
			// Disable transfer acceleration for non-compliant bucket names.
			if strings.Contains(bucketName, ".") {
				return nil, errTransferAccelerationBucket(bucketName)
			}
			// If transfer acceleration is requested set new host.
			// For more details about enabling transfer acceleration read here.
			// http://docs.aws.amazon.com/AmazonS3/latest/dev/transfer-acceleration.html
			host = c.s3AccelerateEndpoint
		} else {
			// Do not change the host if the endpoint URL is a FIPS S3 endpoint or a S3 PrivateLink interface endpoint
			if !s3utils.IsAmazonFIPSEndpoint(*c.endpointURL) && !s3utils.IsAmazonPrivateLinkEndpoint(*c.endpointURL) {
				// Fetch new host based on the bucket location.
				host = getS3Endpoint(bucketLocation, c.s3DualstackEnabled)
			}
		}
	}

	// Save scheme.
	scheme := c.endpointURL.Scheme

	// Strip port 80 and 443 so we won't send these ports in Host header.
	// The reason is that browsers and curl automatically remove :80 and :443
	// with the generated presigned urls, then a signature mismatch error.
	if h, p, err := net.SplitHostPort(host); err == nil {
		if scheme == "http" && p == "80" || scheme == "https" && p == "443" {
			host = h
			if ip := net.ParseIP(h); ip != nil && ip.To4() == nil {
				host = "[" + h + "]"
			}
		}
	}

	urlStr := scheme + "://" + host + "/"

	// Make URL only if bucketName is available, otherwise use the
	// endpoint URL.
	if bucketName != "" {
		// If endpoint supports virtual host style use that always.
		// Currently only S3 and Google Cloud Storage would support
		// virtual host style.
		if isVirtualHostStyle {
			urlStr = scheme + "://" + bucketName + "." + host + "/"
			if objectName != "" {
				urlStr += s3utils.EncodePath(objectName)
			}
		} else {
			// If not fall back to using path style.
			urlStr = urlStr + bucketName + "/"
			if objectName != "" {
				urlStr += s3utils.EncodePath(objectName)
			}
		}
	}

	// If there are any query values, add them to the end.
	if len(queryValues) > 0 {
		urlStr = urlStr + "?" + s3utils.QueryEncode(queryValues)
	}

	return url.Parse(urlStr)
}

// returns true if virtual hosted style requests are to be used.
func (c *Client) isVirtualHostStyleRequest(url url.URL, bucketName string) bool {
	if bucketName == "" {
		return false
	}

	if c.lookup == BucketLookupDNS {
		return true
	}
	if c.lookup == BucketLookupPath {
		return false
	}

	// default to virtual only for Amazon/Google  storage. In all other cases use
	// path style requests
	return s3utils.IsVirtualHostSupported(url, bucketName)
}<|MERGE_RESOLUTION|>--- conflicted
+++ resolved
@@ -133,11 +133,7 @@
 // Global constants.
 const (
 	libraryName    = "minio-go"
-<<<<<<< HEAD
-	libraryVersion = "v7.0.80"
-=======
 	libraryVersion = "v7.0.81"
->>>>>>> e50f5d96
 )
 
 // User Agent should always following the below style.
