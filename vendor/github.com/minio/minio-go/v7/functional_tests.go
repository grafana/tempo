--- conflicted
+++ resolved
@@ -1140,35 +1140,18 @@
 }
 
 func testListMultipartUpload() {
-<<<<<<< HEAD
 	// initialize logging params
 	startTime := time.Now()
 	testName := getFuncName()
 	function := "GetObject()"
 	args := map[string]interface{}{}
 
-	// Instantiate new minio client object.
-	opts := &minio.Options{
-		Creds:     credentials.NewStaticV4(os.Getenv(accessKey), os.Getenv(secretKey), ""),
-		Transport: createHTTPTransport(),
-		Secure:    mustParseBool(os.Getenv(enableHTTPS)),
-	}
-	c, err := minio.New(os.Getenv(serverEndpoint), opts)
+	c, err := NewClient(ClientConfig{})
 	if err != nil {
 		logError(testName, function, args, startTime, "", "MinIO client object creation failed", err)
 		return
 	}
-	core, err := minio.NewCore(os.Getenv(serverEndpoint), opts)
-	if err != nil {
-		logError(testName, function, args, startTime, "", "MinIO core client object creation failed", err)
-		return
-	}
-
-	// Enable tracing, write to stderr.
-	// c.TraceOn(os.Stderr)
-
-	// Set user agent.
-	c.SetAppInfo("MinIO-go-FunctionalTest", appVersion)
+	core := minio.Core{Client: c}
 
 	// Generate a new random bucket name.
 	bucketName := randString(60, rand.NewSource(time.Now().UnixNano()), "minio-go-test-")
@@ -1265,116 +1248,6 @@
 }
 
 func testCopyObjectWithVersioning() {
-=======
->>>>>>> e50f5d96
-	// initialize logging params
-	startTime := time.Now()
-	testName := getFuncName()
-	function := "GetObject()"
-	args := map[string]interface{}{}
-
-	c, err := NewClient(ClientConfig{})
-	if err != nil {
-		logError(testName, function, args, startTime, "", "MinIO client object creation failed", err)
-		return
-	}
-	core := minio.Core{Client: c}
-
-	// Generate a new random bucket name.
-	bucketName := randString(60, rand.NewSource(time.Now().UnixNano()), "minio-go-test-")
-	args["bucketName"] = bucketName
-
-	// Make a new bucket.
-	ctx := context.Background()
-	err = c.MakeBucket(ctx, bucketName, minio.MakeBucketOptions{Region: "us-east-1", ObjectLocking: true})
-	if err != nil {
-		logError(testName, function, args, startTime, "", "Make bucket failed", err)
-		return
-	}
-	defer func() {
-		if err = cleanupVersionedBucket(bucketName, c); err != nil {
-			logError(testName, function, args, startTime, "", "CleanupBucket failed", err)
-		}
-	}()
-	objName := "prefix/objectName"
-
-	want := minio.ListMultipartUploadsResult{
-		Bucket:             bucketName,
-		KeyMarker:          "",
-		UploadIDMarker:     "",
-		NextKeyMarker:      "",
-		NextUploadIDMarker: "",
-		EncodingType:       "url",
-		MaxUploads:         1000,
-		IsTruncated:        false,
-		Prefix:             "prefix/objectName",
-		Delimiter:          "/",
-		CommonPrefixes:     nil,
-	}
-	for i := 0; i < 5; i++ {
-		uid, err := core.NewMultipartUpload(ctx, bucketName, objName, minio.PutObjectOptions{})
-		if err != nil {
-			logError(testName, function, args, startTime, "", "NewMultipartUpload failed", err)
-			return
-		}
-		want.Uploads = append(want.Uploads, minio.ObjectMultipartInfo{
-			Initiated:    time.Time{},
-			StorageClass: "",
-			Key:          objName,
-			Size:         0,
-			UploadID:     uid,
-			Err:          nil,
-		})
-
-		for j := 0; j < 5; j++ {
-			cmpGot := func(call string, got minio.ListMultipartUploadsResult) bool {
-				for i := range got.Uploads {
-					got.Uploads[i].Initiated = time.Time{}
-				}
-				if !reflect.DeepEqual(want, got) {
-					err := fmt.Errorf("want: %#v\ngot : %#v", want, got)
-					logError(testName, function, args, startTime, "", call+" failed", err)
-				}
-				return true
-			}
-			got, err := core.ListMultipartUploads(ctx, bucketName, objName, "", "", "/", 1000)
-			if err != nil {
-				logError(testName, function, args, startTime, "", "ListMultipartUploads failed", err)
-				return
-			}
-			if !cmpGot("ListMultipartUploads-prefix", got) {
-				return
-			}
-			got, err = core.ListMultipartUploads(ctx, bucketName, objName, objName, "", "/", 1000)
-			got.KeyMarker = ""
-			if err != nil {
-				logError(testName, function, args, startTime, "", "ListMultipartUploads failed", err)
-				return
-			}
-			if !cmpGot("ListMultipartUploads-marker", got) {
-				return
-			}
-		}
-		if i > 2 {
-			err = core.AbortMultipartUpload(ctx, bucketName, objName, uid)
-			if err != nil {
-				logError(testName, function, args, startTime, "", "AbortMultipartUpload failed", err)
-				return
-			}
-			want.Uploads = want.Uploads[:len(want.Uploads)-1]
-		}
-	}
-	for _, up := range want.Uploads {
-		err = core.AbortMultipartUpload(ctx, bucketName, objName, up.UploadID)
-		if err != nil {
-			logError(testName, function, args, startTime, "", "AbortMultipartUpload failed", err)
-			return
-		}
-	}
-	logSuccess(testName, function, args, startTime)
-}
-
-func testCopyObjectWithVersioning() {
 	// initialize logging params
 	startTime := time.Now()
 	testName := getFuncName()
@@ -2159,11 +2032,7 @@
 		h := test.cs.Hasher()
 		h.Reset()
 
-<<<<<<< HEAD
-		// Test with Wrong CRC.
-=======
 		// Test with a bad CRC - we haven't called h.Write(b), so this is a checksum of empty data
->>>>>>> e50f5d96
 		meta[test.cs.Key()] = base64.StdEncoding.EncodeToString(h.Sum(nil))
 		args["metadata"] = meta
 		args["range"] = "false"
@@ -2283,21 +2152,7 @@
 		return
 	}
 
-<<<<<<< HEAD
-	// Seed random based on current time.
-	rand.Seed(time.Now().Unix())
-
-	// Instantiate new minio client object.
-	c, err := minio.New(os.Getenv(serverEndpoint),
-		&minio.Options{
-			Creds:           credentials.NewStaticV4(os.Getenv(accessKey), os.Getenv(secretKey), ""),
-			Transport:       createHTTPTransport(),
-			Secure:          mustParseBool(os.Getenv(enableHTTPS)),
-			TrailingHeaders: true,
-		})
-=======
 	c, err := NewClient(ClientConfig{TrailingHeaders: true})
->>>>>>> e50f5d96
 	if err != nil {
 		logError(testName, function, args, startTime, "", "MinIO client object creation failed", err)
 		return
@@ -2442,8 +2297,6 @@
 		if err != nil {
 			logError(testName, function, args, startTime, "", "GetObjectAttributes failed", err)
 			return
-<<<<<<< HEAD
-=======
 		}
 		cmpChecksum(s.Checksum.ChecksumSHA256, meta["x-amz-checksum-sha256"])
 		cmpChecksum(s.Checksum.ChecksumSHA1, meta["x-amz-checksum-sha1"])
@@ -2633,210 +2486,6 @@
 			cmpChecksum(st.ChecksumSHA1, want)
 		case minio.ChecksumSHA256:
 			cmpChecksum(st.ChecksumSHA256, want)
->>>>>>> e50f5d96
-		}
-		cmpChecksum(s.Checksum.ChecksumSHA256, meta["x-amz-checksum-sha256"])
-		cmpChecksum(s.Checksum.ChecksumSHA1, meta["x-amz-checksum-sha1"])
-		cmpChecksum(s.Checksum.ChecksumCRC32, meta["x-amz-checksum-crc32"])
-		cmpChecksum(s.Checksum.ChecksumCRC32C, meta["x-amz-checksum-crc32c"])
-
-		delete(args, "range")
-		delete(args, "metadata")
-	}
-
-	logSuccess(testName, function, args, startTime)
-}
-
-// Test PutObject with custom checksums.
-func testPutMultipartObjectWithChecksums(trailing bool) {
-	// initialize logging params
-	startTime := time.Now()
-	testName := getFuncName()
-	function := "PutObject(bucketName, objectName, reader,size, opts)"
-	args := map[string]interface{}{
-		"bucketName": "",
-		"objectName": "",
-		"opts":       fmt.Sprintf("minio.PutObjectOptions{UserMetadata: metadata, Progress: progress Checksum: %v}", trailing),
-	}
-
-	if !isFullMode() {
-		logIgnored(testName, function, args, startTime, "Skipping functional tests for short/quick runs")
-		return
-	}
-
-<<<<<<< HEAD
-	// Seed random based on current time.
-	rand.Seed(time.Now().Unix())
-
-	// Instantiate new minio client object.
-	c, err := minio.New(os.Getenv(serverEndpoint),
-		&minio.Options{
-			Creds:           credentials.NewStaticV4(os.Getenv(accessKey), os.Getenv(secretKey), ""),
-			Transport:       createHTTPTransport(),
-			Secure:          mustParseBool(os.Getenv(enableHTTPS)),
-			TrailingHeaders: trailing,
-		})
-=======
-	c, err := NewClient(ClientConfig{TrailingHeaders: true})
->>>>>>> e50f5d96
-	if err != nil {
-		logError(testName, function, args, startTime, "", "MinIO client object creation failed", err)
-		return
-	}
-
-	// Generate a new random bucket name.
-	bucketName := randString(60, rand.NewSource(time.Now().UnixNano()), "minio-go-test-")
-	args["bucketName"] = bucketName
-
-	// Make a new bucket.
-	err = c.MakeBucket(context.Background(), bucketName, minio.MakeBucketOptions{Region: "us-east-1"})
-	if err != nil {
-		logError(testName, function, args, startTime, "", "Make bucket failed", err)
-		return
-	}
-
-	hashMultiPart := func(b []byte, partSize int, hasher hash.Hash) string {
-		r := bytes.NewReader(b)
-		tmp := make([]byte, partSize)
-		parts := 0
-		var all []byte
-		for {
-			n, err := io.ReadFull(r, tmp)
-			if err != nil && err != io.ErrUnexpectedEOF {
-				logError(testName, function, args, startTime, "", "Calc crc failed", err)
-			}
-			if n == 0 {
-				break
-			}
-			parts++
-			hasher.Reset()
-			hasher.Write(tmp[:n])
-			all = append(all, hasher.Sum(nil)...)
-			if err != nil {
-				break
-			}
-		}
-		hasher.Reset()
-		hasher.Write(all)
-		return fmt.Sprintf("%s-%d", base64.StdEncoding.EncodeToString(hasher.Sum(nil)), parts)
-	}
-	defer cleanupBucket(bucketName, c)
-	tests := []struct {
-		cs minio.ChecksumType
-	}{
-		{cs: minio.ChecksumCRC32C},
-		{cs: minio.ChecksumCRC32},
-		{cs: minio.ChecksumSHA1},
-		{cs: minio.ChecksumSHA256},
-	}
-
-	for _, test := range tests {
-		bufSize := dataFileMap["datafile-129-MB"]
-
-		// Save the data
-		objectName := randString(60, rand.NewSource(time.Now().UnixNano()), "")
-		args["objectName"] = objectName
-		args["checksum"] = test.cs.String()
-
-		cmpChecksum := func(got, want string) {
-			if want != got {
-				logError(testName, function, args, startTime, "", "checksum mismatch", fmt.Errorf("want %s, got %s", want, got))
-				//fmt.Printf("want %s, got %s\n", want, got)
-				return
-			}
-		}
-
-		const partSize = 10 << 20
-		reader := getDataReader("datafile-129-MB")
-		b, err := io.ReadAll(reader)
-		if err != nil {
-			logError(testName, function, args, startTime, "", "Read failed", err)
-			return
-		}
-		reader.Close()
-		h := test.cs.Hasher()
-		h.Reset()
-		want := hashMultiPart(b, partSize, test.cs.Hasher())
-
-		var cs minio.ChecksumType
-		rd := io.Reader(io.NopCloser(bytes.NewReader(b)))
-		if trailing {
-			cs = test.cs
-			rd = bytes.NewReader(b)
-		}
-		// Set correct CRC.
-		resp, err := c.PutObject(context.Background(), bucketName, objectName, rd, int64(bufSize), minio.PutObjectOptions{
-			DisableContentSha256: true,
-			DisableMultipart:     false,
-			UserMetadata:         nil,
-			PartSize:             partSize,
-			AutoChecksum:         test.cs,
-			Checksum:             cs,
-		})
-		if err != nil {
-			logError(testName, function, args, startTime, "", "PutObject failed", err)
-			return
-		}
-
-		switch test.cs {
-		case minio.ChecksumCRC32C:
-			cmpChecksum(resp.ChecksumCRC32C, want)
-		case minio.ChecksumCRC32:
-			cmpChecksum(resp.ChecksumCRC32, want)
-		case minio.ChecksumSHA1:
-			cmpChecksum(resp.ChecksumSHA1, want)
-		case minio.ChecksumSHA256:
-			cmpChecksum(resp.ChecksumSHA256, want)
-		}
-
-		s, err := c.GetObjectAttributes(context.Background(), bucketName, objectName, minio.ObjectAttributesOptions{})
-		if err != nil {
-			logError(testName, function, args, startTime, "", "GetObjectAttributes failed", err)
-			return
-		}
-		want = want[:strings.IndexByte(want, '-')]
-		switch test.cs {
-		case minio.ChecksumCRC32C:
-			cmpChecksum(s.Checksum.ChecksumCRC32C, want)
-		case minio.ChecksumCRC32:
-			cmpChecksum(s.Checksum.ChecksumCRC32, want)
-		case minio.ChecksumSHA1:
-			cmpChecksum(s.Checksum.ChecksumSHA1, want)
-		case minio.ChecksumSHA256:
-			cmpChecksum(s.Checksum.ChecksumSHA256, want)
-		}
-
-		// Read the data back
-		gopts := minio.GetObjectOptions{Checksum: true}
-		gopts.PartNumber = 2
-
-		// We cannot use StatObject, since it ignores partnumber.
-		r, err := c.GetObject(context.Background(), bucketName, objectName, gopts)
-		if err != nil {
-			logError(testName, function, args, startTime, "", "GetObject failed", err)
-			return
-		}
-		io.Copy(io.Discard, r)
-		st, err := r.Stat()
-		if err != nil {
-			logError(testName, function, args, startTime, "", "Stat failed", err)
-			return
-		}
-
-		// Test part 2 checksum...
-		h.Reset()
-		h.Write(b[partSize : 2*partSize])
-		want = base64.StdEncoding.EncodeToString(h.Sum(nil))
-
-		switch test.cs {
-		case minio.ChecksumCRC32C:
-			cmpChecksum(st.ChecksumCRC32C, want)
-		case minio.ChecksumCRC32:
-			cmpChecksum(st.ChecksumCRC32, want)
-		case minio.ChecksumSHA1:
-			cmpChecksum(st.ChecksumSHA1, want)
-		case minio.ChecksumSHA256:
-			cmpChecksum(st.ChecksumSHA256, want)
 		}
 
 		delete(args, "metadata")
@@ -2862,24 +2511,11 @@
 		return
 	}
 
-	// Instantiate new minio client object.
-	c, err := minio.New(os.Getenv(serverEndpoint),
-		&minio.Options{
-			Creds:           credentials.NewStaticV4(os.Getenv(accessKey), os.Getenv(secretKey), ""),
-			Transport:       createHTTPTransport(),
-			Secure:          mustParseBool(os.Getenv(enableHTTPS)),
-			TrailingHeaders: true,
-		})
+	c, err := NewClient(ClientConfig{TrailingHeaders: true})
 	if err != nil {
 		logError(testName, function, args, startTime, "", "MinIO client object creation failed", err)
 		return
 	}
-
-	// Enable tracing, write to stderr.
-	// c.TraceOn(os.Stderr)
-
-	// Set user agent.
-	c.SetAppInfo("MinIO-go-FunctionalTest", appVersion)
 
 	// Generate a new random bucket name.
 	bucketName := randString(60, rand.NewSource(time.Now().UnixNano()), "minio-go-test-")
@@ -12950,31 +12586,12 @@
 		"cors":       "",
 	}
 
-<<<<<<< HEAD
-	// Instantiate new minio client object
-	c, err := minio.New(os.Getenv(serverEndpoint),
-		&minio.Options{
-			Creds:     credentials.NewStaticV4(os.Getenv(accessKey), os.Getenv(secretKey), ""),
-			Transport: createHTTPTransport(),
-			Secure:    mustParseBool(os.Getenv(enableHTTPS)),
-		})
-=======
 	c, err := NewClient(ClientConfig{})
->>>>>>> e50f5d96
 	if err != nil {
 		logError(testName, function, args, startTime, "", "MinIO client object creation failed", err)
 		return
 	}
 
-<<<<<<< HEAD
-	// Enable tracing, write to stderr.
-	// c.TraceOn(os.Stderr)
-
-	// Set user agent.
-	c.SetAppInfo("MinIO-go-FunctionalTest", appVersion)
-
-=======
->>>>>>> e50f5d96
 	// Create or reuse a bucket that will get cors settings applied to it and deleted when done
 	bucketName := os.Getenv("MINIO_GO_TEST_BUCKET_CORS")
 	if bucketName == "" {
@@ -13019,7 +12636,6 @@
 	errStrAccessForbidden := `<Error><Code>AccessForbidden</Code><Message>CORSResponse: This CORS request is not allowed. This is usually because the evalution of Origin, request method / Access-Control-Request-Method or Access-Control-Request-Headers are not whitelisted`
 	testCases := []struct {
 		name string
-<<<<<<< HEAD
 
 		// Cors rules to apply
 		applyCorsRules []cors.Rule
@@ -13694,23 +13310,11 @@
 		"cors":       "",
 	}
 
-	// Instantiate new minio client object
-	c, err := minio.New(os.Getenv(serverEndpoint),
-		&minio.Options{
-			Creds:     credentials.NewStaticV4(os.Getenv(accessKey), os.Getenv(secretKey), ""),
-			Transport: createHTTPTransport(),
-			Secure:    mustParseBool(os.Getenv(enableHTTPS)),
-		})
+	c, err := NewClient(ClientConfig{})
 	if err != nil {
 		logError(testName, function, args, startTime, "", "MinIO client object creation failed", err)
 		return
 	}
-
-	// Enable tracing, write to stderr.
-	// c.TraceOn(os.Stderr)
-
-	// Set user agent.
-	c.SetAppInfo("MinIO-go-FunctionalTest", appVersion)
 
 	// Generate a new random bucket name.
 	bucketName := randString(60, rand.NewSource(time.Now().UnixNano()), "minio-go-test-")
@@ -13793,835 +13397,6 @@
 		"objectPrefix": "",
 		"recursive":    "true",
 	}
-	// Seed random based on current time.
-	rand.Seed(time.Now().Unix())
-
-	// Instantiate new minio client object.
-	c, err := minio.New(os.Getenv(serverEndpoint),
-		&minio.Options{
-			Creds:     credentials.NewStaticV4(os.Getenv(accessKey), os.Getenv(secretKey), ""),
-			Transport: createHTTPTransport(),
-			Secure:    mustParseBool(os.Getenv(enableHTTPS)),
-		})
-	if err != nil {
-		logError(testName, function, args, startTime, "", "MinIO client v4 object creation failed", err)
-		return
-	}
-
-	// Enable tracing, write to stderr.
-	// c.TraceOn(os.Stderr)
-
-	// Set user agent.
-	c.SetAppInfo("MinIO-go-FunctionalTest", appVersion)
-
-	// Generate a new random bucket name.
-	bucketName := randString(60, rand.NewSource(time.Now().UnixNano()), "minio-go-test-")
-	args["bucketName"] = bucketName
-	objectName := randString(60, rand.NewSource(time.Now().UnixNano()), "")
-	args["objectName"] = objectName
-
-	// Make a new bucket.
-	err = c.MakeBucket(context.Background(), bucketName, minio.MakeBucketOptions{Region: "us-east-1", ObjectLocking: true})
-	if err != nil {
-		logError(testName, function, args, startTime, "", "MakeBucket failed", err)
-		return
-	}
-
-	bufSize := dataFileMap["datafile-129-MB"]
-	reader := getDataReader("datafile-129-MB")
-	defer reader.Close()
-
-	_, err = c.PutObject(context.Background(), bucketName, objectName, reader, int64(bufSize), minio.PutObjectOptions{})
-	if err != nil {
-		logError(testName, function, args, startTime, "", "Error uploading object", err)
-		return
-	}
-
-	// Replace with smaller...
-	bufSize = dataFileMap["datafile-10-kB"]
-	reader = getDataReader("datafile-10-kB")
-	defer reader.Close()
-
-	_, err = c.PutObject(context.Background(), bucketName, objectName, reader, int64(bufSize), minio.PutObjectOptions{})
-	if err != nil {
-		logError(testName, function, args, startTime, "", "Error uploading object", err)
-	}
-
-	t := time.Date(2030, time.April, 25, 14, 0, 0, 0, time.UTC)
-	m := minio.RetentionMode(minio.Governance)
-	opts := minio.PutObjectRetentionOptions{
-		GovernanceBypass: false,
-		RetainUntilDate:  &t,
-		Mode:             &m,
-	}
-	err = c.PutObjectRetention(context.Background(), bucketName, objectName, opts)
-	if err != nil {
-		logError(testName, function, args, startTime, "", "Error setting retention", err)
-		return
-	}
-=======
->>>>>>> e50f5d96
-
-		// Cors rules to apply
-		applyCorsRules []cors.Rule
-
-		// Outbound request info
-		method  string
-		url     string
-		headers map[string]string
-
-		// Wanted response
-		wantStatus       int
-		wantHeaders      map[string]string
-		wantBodyContains string
-	}{
-		{
-			name: "apply bucket rules",
-			applyCorsRules: []cors.Rule{
-				{
-					AllowedOrigin: []string{"https"}, // S3 documents 'https' origin, but it does not actually work, see test below.
-					AllowedMethod: []string{"PUT"},
-					AllowedHeader: []string{"*"},
-				},
-				{
-					AllowedOrigin: []string{"http://www.example1.com"},
-					AllowedMethod: []string{"PUT"},
-					AllowedHeader: []string{"*"},
-					ExposeHeader:  []string{"x-amz-server-side-encryption", "x-amz-request-id"},
-					MaxAgeSeconds: 3600,
-				},
-				{
-					AllowedOrigin: []string{"http://www.example2.com"},
-					AllowedMethod: []string{"POST"},
-					AllowedHeader: []string{"X-My-Special-Header"},
-					ExposeHeader:  []string{"X-AMZ-Request-ID"},
-				},
-				{
-					AllowedOrigin: []string{"http://www.example3.com"},
-					AllowedMethod: []string{"PUT"},
-					AllowedHeader: []string{"X-Example-3-Special-Header"},
-					MaxAgeSeconds: 10,
-				},
-				{
-					AllowedOrigin: []string{"*"},
-					AllowedMethod: []string{"GET"},
-					AllowedHeader: []string{"*"},
-					ExposeHeader:  []string{"x-amz-request-id", "X-AMZ-server-side-encryption"},
-					MaxAgeSeconds: 3600,
-				},
-				{
-					AllowedOrigin: []string{"http://multiplemethodstest.com"},
-					AllowedMethod: []string{"POST", "PUT", "DELETE"},
-					AllowedHeader: []string{"x-abc-*", "x-def-*"},
-				},
-				{
-					AllowedOrigin: []string{"http://UPPERCASEEXAMPLE.com"},
-					AllowedMethod: []string{"DELETE"},
-				},
-				{
-					AllowedOrigin: []string{"https://*"},
-					AllowedMethod: []string{"DELETE"},
-					AllowedHeader: []string{"x-abc-*", "x-def-*"},
-				},
-			},
-		},
-		{
-			name:   "preflight to object url matches example1 rule",
-			method: http.MethodOptions,
-			url:    objectURL,
-			headers: map[string]string{
-				"Origin":                         "http://www.example1.com",
-				"Access-Control-Request-Method":  "PUT",
-				"Access-Control-Request-Headers": "x-another-header,x-could-be-anything",
-			},
-			wantStatus: http.StatusOK,
-			wantHeaders: map[string]string{
-				"Access-Control-Allow-Origin":      "http://www.example1.com",
-				"Access-Control-Allow-Methods":     "PUT",
-				"Access-Control-Allow-Headers":     "x-another-header,x-could-be-anything",
-				"Access-Control-Allow-Credentials": "true",
-				"Access-Control-Max-Age":           "3600",
-				"Content-Length":                   "0",
-				// S3 additionally sets the following headers here, MinIO follows fetch spec and does not:
-				// "Access-Control-Expose-Headers":    "",
-			},
-		},
-		{
-			name:   "preflight to bucket url matches example1 rule",
-			method: http.MethodOptions,
-			url:    bucketURL,
-			headers: map[string]string{
-				"Origin":                         "http://www.example1.com",
-				"Access-Control-Request-Method":  "PUT",
-				"Access-Control-Request-Headers": "x-another-header,x-could-be-anything",
-			},
-			wantStatus: http.StatusOK,
-			wantHeaders: map[string]string{
-				"Access-Control-Allow-Origin":      "http://www.example1.com",
-				"Access-Control-Allow-Methods":     "PUT",
-				"Access-Control-Allow-Headers":     "x-another-header,x-could-be-anything",
-				"Access-Control-Allow-Credentials": "true",
-				"Access-Control-Max-Age":           "3600",
-				"Content-Length":                   "0",
-			},
-		},
-		{
-			name:   "preflight matches example2 rule with header given",
-			method: http.MethodOptions,
-			url:    objectURL,
-			headers: map[string]string{
-				"Origin":                         "http://www.example2.com",
-				"Access-Control-Request-Method":  "POST",
-				"Access-Control-Request-Headers": "X-My-Special-Header",
-			},
-			wantStatus: http.StatusOK,
-			wantHeaders: map[string]string{
-				"Access-Control-Allow-Origin":      "http://www.example2.com",
-				"Access-Control-Allow-Methods":     "POST",
-				"Access-Control-Allow-Headers":     "x-my-special-header",
-				"Access-Control-Allow-Credentials": "true",
-				"Access-Control-Max-Age":           "",
-				"Content-Length":                   "0",
-			},
-		},
-		{
-			name:   "preflight matches example2 rule with no header given",
-			method: http.MethodOptions,
-			url:    objectURL,
-			headers: map[string]string{
-				"Origin":                        "http://www.example2.com",
-				"Access-Control-Request-Method": "POST",
-			},
-			wantStatus: http.StatusOK,
-			wantHeaders: map[string]string{
-				"Access-Control-Allow-Origin":      "http://www.example2.com",
-				"Access-Control-Allow-Methods":     "POST",
-				"Access-Control-Allow-Headers":     "",
-				"Access-Control-Allow-Credentials": "true",
-				"Access-Control-Max-Age":           "",
-				"Content-Length":                   "0",
-			},
-		},
-		{
-			name:   "preflight matches wildcard origin rule",
-			method: http.MethodOptions,
-			url:    objectURL,
-			headers: map[string]string{
-				"Origin":                         "http://www.couldbeanything.com",
-				"Access-Control-Request-Method":  "GET",
-				"Access-Control-Request-Headers": "x-custom-header,x-other-custom-header",
-			},
-			wantStatus: http.StatusOK,
-			wantHeaders: map[string]string{
-				"Access-Control-Allow-Origin":      "*",
-				"Access-Control-Allow-Methods":     "GET",
-				"Access-Control-Allow-Headers":     "x-custom-header,x-other-custom-header",
-				"Access-Control-Allow-Credentials": "",
-				"Access-Control-Max-Age":           "3600",
-				"Content-Length":                   "0",
-			},
-		},
-		{
-			name:   "preflight does not match any rule",
-			method: http.MethodOptions,
-			url:    objectURL,
-			headers: map[string]string{
-				"Origin":                        "http://www.couldbeanything.com",
-				"Access-Control-Request-Method": "DELETE",
-			},
-			wantStatus:       http.StatusForbidden,
-			wantBodyContains: errStrAccessForbidden,
-		},
-		{
-			name:   "preflight does not match example1 rule because of method",
-			method: http.MethodOptions,
-			url:    objectURL,
-			headers: map[string]string{
-				"Origin":                        "http://www.example1.com",
-				"Access-Control-Request-Method": "POST",
-			},
-			wantStatus:       http.StatusForbidden,
-			wantBodyContains: errStrAccessForbidden,
-		},
-		{
-			name:   "s3 processes cors rules even when request is not preflight if cors headers present test get",
-			method: http.MethodGet,
-			url:    objectURL,
-			headers: map[string]string{
-				"Origin":                         "http://www.example1.com",
-				"Access-Control-Request-Headers": "x-another-header,x-could-be-anything",
-				"Access-Control-Request-Method":  "PUT",
-			},
-			wantStatus: http.StatusOK,
-			wantHeaders: map[string]string{
-				"Access-Control-Allow-Credentials": "true",
-				"Access-Control-Allow-Origin":      "http://www.example1.com",
-				"Access-Control-Expose-Headers":    "x-amz-server-side-encryption,x-amz-request-id",
-				// S3 additionally sets the following headers here, MinIO follows fetch spec and does not:
-				// "Access-Control-Allow-Headers":     "x-another-header,x-could-be-anything",
-				// "Access-Control-Allow-Methods":     "PUT",
-				// "Access-Control-Max-Age":           "3600",
-			},
-		},
-		{
-			name:   "s3 processes cors rules even when request is not preflight if cors headers present test put",
-			method: http.MethodPut,
-			url:    objectURL,
-			headers: map[string]string{
-				"Origin":                        "http://www.example1.com",
-				"Access-Control-Request-Method": "GET",
-			},
-			wantStatus: http.StatusOK,
-			wantHeaders: map[string]string{
-				"Access-Control-Allow-Credentials": "",
-				"Access-Control-Allow-Origin":      "*",
-				"Access-Control-Expose-Headers":    "x-amz-request-id,x-amz-server-side-encryption",
-				// S3 additionally sets the following headers here, MinIO follows fetch spec and does not:
-				// "Access-Control-Allow-Headers":     "x-another-header,x-could-be-anything",
-				// "Access-Control-Allow-Methods":     "PUT",
-				// "Access-Control-Max-Age":           "3600",
-			},
-		},
-		{
-			name:   "s3 processes cors rules even when request is not preflight but there is no rule match",
-			method: http.MethodGet,
-			url:    objectURL,
-			headers: map[string]string{
-				"Origin":                         "http://www.example1.com",
-				"Access-Control-Request-Headers": "x-another-header,x-could-be-anything",
-				"Access-Control-Request-Method":  "DELETE",
-			},
-			wantStatus: http.StatusOK,
-			wantHeaders: map[string]string{
-				"Access-Control-Allow-Methods":     "",
-				"Access-Control-Allow-Origin":      "",
-				"Access-Control-Allow-Headers":     "",
-				"Access-Control-Allow-Credentials": "",
-				"Access-Control-Expose-Headers":    "",
-				"Access-Control-Max-Age":           "",
-			},
-		},
-		{
-			name:   "get request matches wildcard origin rule and returns cors headers",
-			method: http.MethodGet,
-			url:    objectURL,
-			headers: map[string]string{
-				"Origin": "http://www.example1.com",
-			},
-			wantStatus: http.StatusOK,
-			wantHeaders: map[string]string{
-				"Access-Control-Allow-Credentials": "",
-				"Access-Control-Allow-Origin":      "*",
-				"Access-Control-Allow-Headers":     "",
-				"Access-Control-Expose-Headers":    "x-amz-request-id,X-AMZ-server-side-encryption",
-				// S3 returns the following headers, MinIO follows fetch spec and does not:
-				// "Access-Control-Max-Age":           "3600",
-				// "Access-Control-Allow-Methods":     "GET",
-			},
-		},
-		{
-			name:   "head request does not match rule and returns no cors headers",
-			method: http.MethodHead,
-			url:    objectURL,
-			headers: map[string]string{
-				"Origin": "http://www.nomatchingdomainfound.com",
-			},
-			wantStatus: http.StatusOK,
-			wantHeaders: map[string]string{
-				"Access-Control-Allow-Credentials": "",
-				"Access-Control-Allow-Methods":     "",
-				"Access-Control-Allow-Origin":      "",
-				"Access-Control-Allow-Headers":     "",
-				"Access-Control-Expose-Headers":    "",
-				"Access-Control-Max-Age":           "",
-			},
-		},
-		{
-			name:   "put request with origin does not match rule and returns no cors headers",
-			method: http.MethodPut,
-			url:    objectURL,
-			headers: map[string]string{
-				"Origin": "http://www.nomatchingdomainfound.com",
-			},
-			wantStatus: http.StatusOK,
-			wantHeaders: map[string]string{
-				"Access-Control-Allow-Credentials": "",
-				"Access-Control-Allow-Methods":     "",
-				"Access-Control-Allow-Origin":      "",
-				"Access-Control-Allow-Headers":     "",
-				"Access-Control-Expose-Headers":    "",
-				"Access-Control-Max-Age":           "",
-			},
-		},
-		{
-			name:       "put request with no origin does not match rule and returns no cors headers",
-			method:     http.MethodPut,
-			url:        objectURL,
-			headers:    map[string]string{},
-			wantStatus: http.StatusOK,
-			wantHeaders: map[string]string{
-				"Access-Control-Allow-Credentials": "",
-				"Access-Control-Allow-Methods":     "",
-				"Access-Control-Allow-Origin":      "",
-				"Access-Control-Allow-Headers":     "",
-				"Access-Control-Expose-Headers":    "",
-				"Access-Control-Max-Age":           "",
-			},
-		},
-		{
-			name:   "preflight for delete request with wildcard origin does not match",
-			method: http.MethodOptions,
-			url:    objectURL,
-			headers: map[string]string{
-				"Origin":                        "http://www.notsecureexample.com",
-				"Access-Control-Request-Method": "DELETE",
-			},
-			wantStatus:       http.StatusForbidden,
-			wantBodyContains: errStrAccessForbidden,
-		},
-		{
-			name:   "preflight for delete request with wildcard https origin matches secureexample",
-			method: http.MethodOptions,
-			url:    objectURL,
-			headers: map[string]string{
-				"Origin":                        "https://www.secureexample.com",
-				"Access-Control-Request-Method": "DELETE",
-			},
-			wantStatus: http.StatusOK,
-			wantHeaders: map[string]string{
-				"Access-Control-Allow-Credentials": "true",
-				"Access-Control-Allow-Methods":     "DELETE",
-				"Access-Control-Allow-Origin":      "https://www.secureexample.com",
-				"Access-Control-Allow-Headers":     "",
-				"Access-Control-Expose-Headers":    "",
-				"Access-Control-Max-Age":           "",
-			},
-		},
-		{
-			name:   "preflight for delete request matches secureexample with wildcard https origin and request headers",
-			method: http.MethodOptions,
-			url:    objectURL,
-			headers: map[string]string{
-				"Origin":                         "https://www.secureexample.com",
-				"Access-Control-Request-Method":  "DELETE",
-				"Access-Control-Request-Headers": "x-abc-1,x-abc-second,x-def-1",
-			},
-			wantStatus: http.StatusOK,
-			wantHeaders: map[string]string{
-				"Access-Control-Allow-Credentials": "true",
-				"Access-Control-Allow-Methods":     "DELETE",
-				"Access-Control-Allow-Origin":      "https://www.secureexample.com",
-				"Access-Control-Allow-Headers":     "x-abc-1,x-abc-second,x-def-1",
-				"Access-Control-Expose-Headers":    "",
-				"Access-Control-Max-Age":           "",
-			},
-		},
-		{
-			name:   "preflight for delete request matches secureexample rejected because request header does not match",
-			method: http.MethodOptions,
-			url:    objectURL,
-			headers: map[string]string{
-				"Origin":                         "https://www.secureexample.com",
-				"Access-Control-Request-Method":  "DELETE",
-				"Access-Control-Request-Headers": "x-abc-1,x-abc-second,x-def-1,x-does-not-match",
-			},
-			wantStatus:       http.StatusForbidden,
-			wantBodyContains: errStrAccessForbidden,
-		},
-		{
-			name:   "preflight with https origin is documented by s3 as matching but it does not match",
-			method: http.MethodOptions,
-			url:    objectURL,
-			headers: map[string]string{
-				"Origin":                        "https://www.securebutdoesnotmatch.com",
-				"Access-Control-Request-Method": "PUT",
-			},
-			wantStatus:       http.StatusForbidden,
-			wantBodyContains: errStrAccessForbidden,
-		},
-		{
-			name:       "put no origin no match returns no cors headers",
-			method:     http.MethodPut,
-			url:        objectURL,
-			headers:    map[string]string{},
-			wantStatus: http.StatusOK,
-
-			wantHeaders: map[string]string{
-				"Access-Control-Allow-Credentials": "",
-				"Access-Control-Allow-Methods":     "",
-				"Access-Control-Allow-Origin":      "",
-				"Access-Control-Allow-Headers":     "",
-				"Access-Control-Expose-Headers":    "",
-				"Access-Control-Max-Age":           "",
-			},
-		},
-		{
-			name:   "put with origin match example1 returns cors headers",
-			method: http.MethodPut,
-			url:    objectURL,
-			headers: map[string]string{
-				"Origin": "http://www.example1.com",
-			},
-			wantStatus: http.StatusOK,
-
-			wantHeaders: map[string]string{
-				"Access-Control-Allow-Credentials": "true",
-				"Access-Control-Allow-Origin":      "http://www.example1.com",
-				"Access-Control-Allow-Headers":     "",
-				"Access-Control-Expose-Headers":    "x-amz-server-side-encryption,x-amz-request-id",
-				// S3 returns the following headers, MinIO follows fetch spec and does not:
-				// "Access-Control-Max-Age":           "3600",
-				// "Access-Control-Allow-Methods":     "PUT",
-			},
-		},
-		{
-			name:   "put with origin and header match example1 returns cors headers",
-			method: http.MethodPut,
-			url:    objectURL,
-			headers: map[string]string{
-				"Origin":              "http://www.example1.com",
-				"x-could-be-anything": "myvalue",
-			},
-			wantStatus: http.StatusOK,
-
-			wantHeaders: map[string]string{
-				"Access-Control-Allow-Credentials": "true",
-				"Access-Control-Allow-Origin":      "http://www.example1.com",
-				"Access-Control-Allow-Headers":     "",
-				"Access-Control-Expose-Headers":    "x-amz-server-side-encryption,x-amz-request-id",
-				// S3 returns the following headers, MinIO follows fetch spec and does not:
-				// "Access-Control-Max-Age":           "3600",
-				// "Access-Control-Allow-Methods":     "PUT",
-			},
-		},
-		{
-			name:   "put no match found returns no cors headers",
-			method: http.MethodPut,
-			url:    objectURL,
-			headers: map[string]string{
-				"Origin": "http://www.unmatchingdomain.com",
-			},
-			wantStatus: http.StatusOK,
-
-			wantHeaders: map[string]string{
-				"Access-Control-Allow-Credentials": "",
-				"Access-Control-Allow-Methods":     "",
-				"Access-Control-Allow-Origin":      "",
-				"Access-Control-Allow-Headers":     "",
-				"Access-Control-Expose-Headers":    "",
-				"Access-Control-Max-Age":           "",
-			},
-		},
-		{
-			name:   "put with origin match example3 returns cors headers",
-			method: http.MethodPut,
-			url:    objectURL,
-			headers: map[string]string{
-				"Origin":              "http://www.example3.com",
-				"X-My-Special-Header": "myvalue",
-			},
-			wantStatus: http.StatusOK,
-
-			wantHeaders: map[string]string{
-				"Access-Control-Allow-Credentials": "true",
-				"Access-Control-Allow-Origin":      "http://www.example3.com",
-				"Access-Control-Allow-Headers":     "",
-				"Access-Control-Expose-Headers":    "",
-				// S3 returns the following headers, MinIO follows fetch spec and does not:
-				// "Access-Control-Max-Age":           "10",
-				// "Access-Control-Allow-Methods":     "PUT",
-			},
-		},
-		{
-			name:   "preflight matches example1 rule headers case is incorrect",
-			method: http.MethodOptions,
-			url:    objectURL,
-			headers: map[string]string{
-				"Origin":                        "http://www.example1.com",
-				"Access-Control-Request-Method": "PUT",
-				// Fetch standard guarantees that these are sent lowercase, here we test what happens when they are not.
-				"Access-Control-Request-Headers": "X-Another-Header,X-Could-Be-Anything",
-			},
-			wantStatus: http.StatusOK,
-			wantHeaders: map[string]string{
-				"Access-Control-Allow-Origin":      "http://www.example1.com",
-				"Access-Control-Allow-Methods":     "PUT",
-				"Access-Control-Allow-Headers":     "x-another-header,x-could-be-anything",
-				"Access-Control-Allow-Credentials": "true",
-				"Access-Control-Max-Age":           "3600",
-				"Content-Length":                   "0",
-				// S3 returns the following headers, MinIO follows fetch spec and does not:
-				// "Access-Control-Expose-Headers":    "x-amz-server-side-encryption,x-amz-request-id",
-			},
-		},
-		{
-			name:   "preflight matches example1 rule headers are not sorted",
-			method: http.MethodOptions,
-			url:    objectURL,
-			headers: map[string]string{
-				"Origin":                        "http://www.example1.com",
-				"Access-Control-Request-Method": "PUT",
-				// Fetch standard guarantees that these are sorted, test what happens when they are not.
-				"Access-Control-Request-Headers": "a-customer-header,b-should-be-last",
-			},
-			wantStatus: http.StatusOK,
-			wantHeaders: map[string]string{
-				"Access-Control-Allow-Origin":      "http://www.example1.com",
-				"Access-Control-Allow-Methods":     "PUT",
-				"Access-Control-Allow-Headers":     "a-customer-header,b-should-be-last",
-				"Access-Control-Allow-Credentials": "true",
-				"Access-Control-Max-Age":           "3600",
-				"Content-Length":                   "0",
-				// S3 returns the following headers, MinIO follows fetch spec and does not:
-				// "Access-Control-Expose-Headers":    "x-amz-server-side-encryption,x-amz-request-id",
-			},
-		},
-		{
-			name:   "preflight with case sensitivity in origin matches uppercase",
-			method: http.MethodOptions,
-			url:    objectURL,
-			headers: map[string]string{
-				"Origin":                        "http://UPPERCASEEXAMPLE.com",
-				"Access-Control-Request-Method": "DELETE",
-			},
-			wantStatus: http.StatusOK,
-			wantHeaders: map[string]string{
-				"Access-Control-Allow-Credentials": "true",
-				"Access-Control-Allow-Methods":     "DELETE",
-				"Access-Control-Allow-Origin":      "http://UPPERCASEEXAMPLE.com",
-				"Access-Control-Allow-Headers":     "",
-				"Access-Control-Expose-Headers":    "",
-				"Access-Control-Max-Age":           "",
-			},
-		},
-		{
-			name:   "preflight with case sensitivity in origin does not match when lowercase",
-			method: http.MethodOptions,
-			url:    objectURL,
-			headers: map[string]string{
-				"Origin":                        "http://uppercaseexample.com",
-				"Access-Control-Request-Method": "DELETE",
-			},
-			wantStatus:       http.StatusForbidden,
-			wantBodyContains: errStrAccessForbidden,
-		},
-		{
-			name:   "preflight match upper case with unknown header but no header restrictions",
-			method: http.MethodOptions,
-			url:    objectURL,
-			headers: map[string]string{
-				"Origin":                         "http://UPPERCASEEXAMPLE.com",
-				"Access-Control-Request-Method":  "DELETE",
-				"Access-Control-Request-Headers": "x-unknown-1",
-			},
-			wantStatus:       http.StatusForbidden,
-			wantBodyContains: errStrAccessForbidden,
-		},
-		{
-			name:   "preflight for delete request matches multiplemethodstest.com origin and request headers",
-			method: http.MethodOptions,
-			url:    objectURL,
-			headers: map[string]string{
-				"Origin":                         "http://multiplemethodstest.com",
-				"Access-Control-Request-Method":  "DELETE",
-				"Access-Control-Request-Headers": "x-abc-1",
-			},
-			wantStatus: http.StatusOK,
-			wantHeaders: map[string]string{
-				"Access-Control-Allow-Credentials": "true",
-				"Access-Control-Allow-Origin":      "http://multiplemethodstest.com",
-				"Access-Control-Allow-Headers":     "x-abc-1",
-				"Access-Control-Expose-Headers":    "",
-				"Access-Control-Max-Age":           "",
-				// S3 returns POST, PUT, DELETE here, MinIO does not as spec does not require it.
-				// "Access-Control-Allow-Methods":     "DELETE",
-			},
-		},
-		{
-			name:   "delete request goes ahead because cors is only for browsers and does not block on the server side",
-			method: http.MethodDelete,
-			url:    objectURL,
-			headers: map[string]string{
-				"Origin": "http://www.justrandom.com",
-			},
-			wantStatus: http.StatusNoContent,
-		},
-	}
-
-	for i, test := range testCases {
-		testName := fmt.Sprintf("%s_%d_%s", testName, i+1, strings.ReplaceAll(test.name, " ", "_"))
-
-		// Apply the CORS rules
-		if test.applyCorsRules != nil {
-			corsConfig := &cors.Config{
-				CORSRules: test.applyCorsRules,
-			}
-			err = c.SetBucketCors(ctx, bucketName, corsConfig)
-			if err != nil {
-				logError(testName, function, args, startTime, "", "SetBucketCors failed to apply", err)
-				return
-			}
-		}
-
-		// Make request
-		if test.method != "" && test.url != "" {
-			req, err := http.NewRequestWithContext(ctx, test.method, test.url, nil)
-			if err != nil {
-				logError(testName, function, args, startTime, "", "HTTP request creation failed", err)
-				return
-			}
-			req.Header.Set("User-Agent", "MinIO-go-FunctionalTest/"+appVersion)
-
-			for k, v := range test.headers {
-				req.Header.Set(k, v)
-			}
-			resp, err := httpClient.Do(req)
-			if err != nil {
-				logError(testName, function, args, startTime, "", "HTTP request failed", err)
-				return
-			}
-			defer resp.Body.Close()
-
-			// Check returned status code
-			if resp.StatusCode != test.wantStatus {
-				errStr := fmt.Sprintf(" incorrect status code in response, want: %d, got: %d", test.wantStatus, resp.StatusCode)
-				logError(testName, function, args, startTime, "", errStr, nil)
-				return
-			}
-
-			// Check returned body
-			if test.wantBodyContains != "" {
-				body, err := io.ReadAll(resp.Body)
-				if err != nil {
-					logError(testName, function, args, startTime, "", "Failed to read response body", err)
-					return
-				}
-				if !strings.Contains(string(body), test.wantBodyContains) {
-					errStr := fmt.Sprintf(" incorrect body in response, want: %s, in got: %s", test.wantBodyContains, string(body))
-					logError(testName, function, args, startTime, "", errStr, nil)
-					return
-				}
-			}
-
-			// Check returned response headers
-			for k, v := range test.wantHeaders {
-				gotVal := resp.Header.Get(k)
-				if k == "Access-Control-Expose-Headers" {
-					// MinIO returns this in canonical form, S3 does not.
-					gotVal = strings.ToLower(gotVal)
-					v = strings.ToLower(v)
-				}
-				// Remove all spaces, S3 adds spaces after CSV values in headers, MinIO does not.
-				gotVal = strings.ReplaceAll(gotVal, " ", "")
-				if gotVal != v {
-					errStr := fmt.Sprintf(" incorrect header in response, want: %s: '%s', got: '%s'", k, v, gotVal)
-					logError(testName, function, args, startTime, "", errStr, nil)
-					return
-				}
-			}
-		}
-		logSuccess(testName, function, args, startTime)
-	}
-	logSuccess(testName, function, args, startTime)
-}
-
-func testCorsSetGetDelete() {
-	ctx := context.Background()
-	startTime := time.Now()
-	testName := getFuncName()
-	function := "SetBucketCors(bucketName, cors)"
-	args := map[string]interface{}{
-		"bucketName": "",
-		"cors":       "",
-	}
-
-	c, err := NewClient(ClientConfig{})
-	if err != nil {
-		logError(testName, function, args, startTime, "", "MinIO client object creation failed", err)
-		return
-	}
-
-	// Generate a new random bucket name.
-	bucketName := randString(60, rand.NewSource(time.Now().UnixNano()), "minio-go-test-")
-	args["bucketName"] = bucketName
-
-	// Make a new bucket.
-	err = c.MakeBucket(ctx, bucketName, minio.MakeBucketOptions{Region: "us-east-1"})
-	if err != nil {
-		logError(testName, function, args, startTime, "", "MakeBucket failed", err)
-		return
-	}
-	defer cleanupBucket(bucketName, c)
-
-	// Set the CORS rules on the new bucket
-	corsRules := []cors.Rule{
-		{
-			AllowedOrigin: []string{"http://www.example1.com"},
-			AllowedMethod: []string{"PUT"},
-			AllowedHeader: []string{"*"},
-		},
-		{
-			AllowedOrigin: []string{"http://www.example2.com"},
-			AllowedMethod: []string{"POST"},
-			AllowedHeader: []string{"X-My-Special-Header"},
-		},
-		{
-			AllowedOrigin: []string{"*"},
-			AllowedMethod: []string{"GET"},
-			AllowedHeader: []string{"*"},
-		},
-	}
-	corsConfig := cors.NewConfig(corsRules)
-	err = c.SetBucketCors(ctx, bucketName, corsConfig)
-	if err != nil {
-		logError(testName, function, args, startTime, "", "SetBucketCors failed to apply", err)
-		return
-	}
-
-	// Get the rules and check they match what we set
-	gotCorsConfig, err := c.GetBucketCors(ctx, bucketName)
-	if err != nil {
-		logError(testName, function, args, startTime, "", "GetBucketCors failed", err)
-		return
-	}
-	if !reflect.DeepEqual(corsConfig, gotCorsConfig) {
-		msg := fmt.Sprintf("GetBucketCors returned unexpected rules, expected: %+v, got: %+v", corsConfig, gotCorsConfig)
-		logError(testName, function, args, startTime, "", msg, nil)
-		return
-	}
-
-	// Delete the rules
-	err = c.SetBucketCors(ctx, bucketName, nil)
-	if err != nil {
-		logError(testName, function, args, startTime, "", "SetBucketCors failed to delete", err)
-		return
-	}
-
-	// Get the rules and check they are now empty
-	gotCorsConfig, err = c.GetBucketCors(ctx, bucketName)
-	if err != nil {
-		logError(testName, function, args, startTime, "", "GetBucketCors failed", err)
-		return
-	}
-	if gotCorsConfig != nil {
-		logError(testName, function, args, startTime, "", "GetBucketCors returned unexpected rules", nil)
-		return
-	}
-
-	logSuccess(testName, function, args, startTime)
-}
-
-// Test deleting multiple objects with object retention set in Governance mode
-func testRemoveObjects() {
-	// initialize logging params
-	startTime := time.Now()
-	testName := getFuncName()
-	function := "RemoveObjects(bucketName, objectsCh, opts)"
-	args := map[string]interface{}{
-		"bucketName":   "",
-		"objectPrefix": "",
-		"recursive":    "true",
-	}
 
 	c, err := NewClient(ClientConfig{})
 	if err != nil {
@@ -14742,35 +13517,13 @@
 	args := map[string]interface{}{
 		"bucketName": "",
 	}
-<<<<<<< HEAD
-	// Seed random based on current time.
-	rand.Seed(time.Now().Unix())
-
-	// Instantiate new minio client object.
-	c, err := minio.New(os.Getenv(serverEndpoint),
-		&minio.Options{
-			Creds:     credentials.NewStaticV4(os.Getenv(accessKey), os.Getenv(secretKey), ""),
-			Transport: createHTTPTransport(),
-			Secure:    mustParseBool(os.Getenv(enableHTTPS)),
-		})
-=======
 
 	c, err := NewClient(ClientConfig{})
->>>>>>> e50f5d96
 	if err != nil {
 		logError(testName, function, args, startTime, "", "MinIO client v4 object creation failed", err)
 		return
 	}
 
-<<<<<<< HEAD
-	// Enable tracing, write to stderr.
-	// c.TraceOn(os.Stderr)
-
-	// Set user agent.
-	c.SetAppInfo("MinIO-go-FunctionalTest", appVersion)
-
-=======
->>>>>>> e50f5d96
 	// Generate a new random bucket name.
 	bucketName := randString(60, rand.NewSource(time.Now().UnixNano()), "minio-go-test-")
 	args["bucketName"] = bucketName
@@ -14806,35 +13559,13 @@
 		"bucketName": "",
 		"tags":       "",
 	}
-<<<<<<< HEAD
-	// Seed random based on current time.
-	rand.Seed(time.Now().Unix())
-
-	// Instantiate new minio client object.
-	c, err := minio.New(os.Getenv(serverEndpoint),
-		&minio.Options{
-			Creds:     credentials.NewStaticV4(os.Getenv(accessKey), os.Getenv(secretKey), ""),
-			Transport: createHTTPTransport(),
-			Secure:    mustParseBool(os.Getenv(enableHTTPS)),
-		})
-=======
 
 	c, err := NewClient(ClientConfig{})
->>>>>>> e50f5d96
 	if err != nil {
 		logError(testName, function, args, startTime, "", "MinIO client v4 object creation failed", err)
 		return
 	}
 
-<<<<<<< HEAD
-	// Enable tracing, write to stderr.
-	// c.TraceOn(os.Stderr)
-
-	// Set user agent.
-	c.SetAppInfo("MinIO-go-FunctionalTest", appVersion)
-
-=======
->>>>>>> e50f5d96
 	// Generate a new random bucket name.
 	bucketName := randString(60, rand.NewSource(time.Now().UnixNano()), "minio-go-test-")
 	args["bucketName"] = bucketName
@@ -14900,35 +13631,13 @@
 	args := map[string]interface{}{
 		"bucketName": "",
 	}
-<<<<<<< HEAD
-	// Seed random based on current time.
-	rand.Seed(time.Now().Unix())
-
-	// Instantiate new minio client object.
-	c, err := minio.New(os.Getenv(serverEndpoint),
-		&minio.Options{
-			Creds:     credentials.NewStaticV4(os.Getenv(accessKey), os.Getenv(secretKey), ""),
-			Transport: createHTTPTransport(),
-			Secure:    mustParseBool(os.Getenv(enableHTTPS)),
-		})
-=======
 
 	c, err := NewClient(ClientConfig{})
->>>>>>> e50f5d96
 	if err != nil {
 		logError(testName, function, args, startTime, "", "MinIO client v4 object creation failed", err)
 		return
 	}
 
-<<<<<<< HEAD
-	// Enable tracing, write to stderr.
-	// c.TraceOn(os.Stderr)
-
-	// Set user agent.
-	c.SetAppInfo("MinIO-go-FunctionalTest", appVersion)
-
-=======
->>>>>>> e50f5d96
 	// Generate a new random bucket name.
 	bucketName := randString(60, rand.NewSource(time.Now().UnixNano()), "minio-go-test-")
 	args["bucketName"] = bucketName
