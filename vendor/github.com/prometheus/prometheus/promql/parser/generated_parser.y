// Copyright 2019 The Prometheus Authors
// Licensed under the Apache License, Version 2.0 (the "License");
// you may not use this file except in compliance with the License.
// You may obtain a copy of the License at
//
// http://www.apache.org/licenses/LICENSE-2.0
//
// Unless required by applicable law or agreed to in writing, software
// distributed under the License is distributed on an "AS IS" BASIS,
// WITHOUT WARRANTIES OR CONDITIONS OF ANY KIND, either express or implied.
// See the License for the specific language governing permissions and
// limitations under the License.

%{
package parser

import (
        "math"
        "sort"
        "strconv"
        "time"

        "github.com/prometheus/prometheus/pkg/labels"
        "github.com/prometheus/prometheus/pkg/value"
)
%}

%union {
    node      Node
    item      Item
    matchers  []*labels.Matcher
    matcher   *labels.Matcher
    label     labels.Label
    labels    labels.Labels
    strings   []string
    series    []SequenceValue
    uint      uint64
    float     float64
    duration  time.Duration
}


%token <item>
EQL
BLANK
COLON
COMMA
COMMENT
DURATION
EOF
ERROR
IDENTIFIER
LEFT_BRACE
LEFT_BRACKET
LEFT_PAREN
METRIC_IDENTIFIER
NUMBER
RIGHT_BRACE
RIGHT_BRACKET
RIGHT_PAREN
SEMICOLON
SPACE
STRING
TIMES

// Operators.
%token	operatorsStart
%token <item>
ADD
DIV
EQLC
EQL_REGEX
GTE
GTR
LAND
LOR
LSS
LTE
LUNLESS
MOD
MUL
NEQ
NEQ_REGEX
POW
SUB
AT
ATAN2
%token	operatorsEnd

// Aggregators.
%token	aggregatorsStart
%token <item>
AVG
BOTTOMK
COUNT
COUNT_VALUES
GROUP
MAX
MIN
QUANTILE
STDDEV
STDVAR
SUM
TOPK
%token	aggregatorsEnd

// Keywords.
%token	keywordsStart
%token <item>
BOOL
BY
GROUP_LEFT
GROUP_RIGHT
IGNORING
OFFSET
ON
WITHOUT
%token keywordsEnd

// Preprocessors.
%token preprocessorStart
%token <item>
START
END
%token preprocessorEnd


// Start symbols for the generated parser.
%token	startSymbolsStart
%token
START_METRIC
START_SERIES_DESCRIPTION
START_EXPRESSION
START_METRIC_SELECTOR
%token	startSymbolsEnd


// Type definitions for grammar rules.
%type <matchers> label_match_list
%type <matcher> label_matcher

%type <item> aggregate_op grouping_label match_op maybe_label metric_identifier unary_op at_modifier_preprocessors

%type <labels> label_set label_set_list metric
%type <label> label_set_item
%type <strings> grouping_label_list grouping_labels maybe_grouping_labels
%type <series> series_item series_values
%type <uint> uint
%type <float> number series_value signed_number signed_or_unsigned_number
%type <node> step_invariant_expr aggregate_expr aggregate_modifier bin_modifier binary_expr bool_modifier expr function_call function_call_args function_call_body group_modifiers label_matchers matrix_selector number_literal offset_expr on_or_ignoring paren_expr string_literal subquery_expr unary_expr vector_selector
%type <duration> duration maybe_duration

%start start

// Operators are listed with increasing precedence.
%left LOR
%left LAND LUNLESS
%left EQLC GTE GTR LSS LTE NEQ
%left ADD SUB
%left MUL DIV MOD ATAN2
%right POW

// Offset modifiers do not have associativity.
%nonassoc OFFSET

// This ensures that it is always attempted to parse range or subquery selectors when a left
// bracket is encountered.
%right LEFT_BRACKET

%%

start           :
                START_METRIC metric
                        { yylex.(*parser).generatedParserResult = $2 }
                | START_SERIES_DESCRIPTION series_description
                | START_EXPRESSION /* empty */ EOF
                        { yylex.(*parser).addParseErrf(PositionRange{}, "no expression found in input")}
                | START_EXPRESSION expr
                        { yylex.(*parser).generatedParserResult = $2 }
                | START_METRIC_SELECTOR vector_selector
                        { yylex.(*parser).generatedParserResult = $2 }
                | start EOF
                | error /* If none of the more detailed error messages are triggered, we fall back to this. */
                        { yylex.(*parser).unexpected("","") }
                ;

expr            :
                aggregate_expr
                | binary_expr
                | function_call
                | matrix_selector
                | number_literal
                | offset_expr
                | paren_expr
                | string_literal
                | subquery_expr
                | unary_expr
                | vector_selector
                | step_invariant_expr
                ;

/*
 * Aggregations.
 */

aggregate_expr  : aggregate_op aggregate_modifier function_call_body
                        { $$ = yylex.(*parser).newAggregateExpr($1, $2, $3) }
                | aggregate_op function_call_body aggregate_modifier
                        { $$ = yylex.(*parser).newAggregateExpr($1, $3, $2) }
                | aggregate_op function_call_body
                        { $$ = yylex.(*parser).newAggregateExpr($1, &AggregateExpr{}, $2) }
                | aggregate_op error
                        {
                        yylex.(*parser).unexpected("aggregation","");
                        $$ = yylex.(*parser).newAggregateExpr($1, &AggregateExpr{}, Expressions{})
                        }
                ;

aggregate_modifier:
                BY grouping_labels
                        {
                        $$ = &AggregateExpr{
                                Grouping: $2,
                        }
                        }
                | WITHOUT grouping_labels
                        {
                        $$ = &AggregateExpr{
                                Grouping: $2,
                                Without:  true,
                        }
                        }
                ;

/*
 * Binary expressions.
 */

// Operator precedence only works if each of those is listed separately.
binary_expr     : expr ADD     bin_modifier expr { $$ = yylex.(*parser).newBinaryExpression($1, $2, $3, $4) }
                | expr ATAN2   bin_modifier expr { $$ = yylex.(*parser).newBinaryExpression($1, $2, $3, $4) }
                | expr DIV     bin_modifier expr { $$ = yylex.(*parser).newBinaryExpression($1, $2, $3, $4) }
                | expr EQLC    bin_modifier expr { $$ = yylex.(*parser).newBinaryExpression($1, $2, $3, $4) }
                | expr GTE     bin_modifier expr { $$ = yylex.(*parser).newBinaryExpression($1, $2, $3, $4) }
                | expr GTR     bin_modifier expr { $$ = yylex.(*parser).newBinaryExpression($1, $2, $3, $4) }
                | expr LAND    bin_modifier expr { $$ = yylex.(*parser).newBinaryExpression($1, $2, $3, $4) }
                | expr LOR     bin_modifier expr { $$ = yylex.(*parser).newBinaryExpression($1, $2, $3, $4) }
                | expr LSS     bin_modifier expr { $$ = yylex.(*parser).newBinaryExpression($1, $2, $3, $4) }
                | expr LTE     bin_modifier expr { $$ = yylex.(*parser).newBinaryExpression($1, $2, $3, $4) }
                | expr LUNLESS bin_modifier expr { $$ = yylex.(*parser).newBinaryExpression($1, $2, $3, $4) }
                | expr MOD     bin_modifier expr { $$ = yylex.(*parser).newBinaryExpression($1, $2, $3, $4) }
                | expr MUL     bin_modifier expr { $$ = yylex.(*parser).newBinaryExpression($1, $2, $3, $4) }
                | expr NEQ     bin_modifier expr { $$ = yylex.(*parser).newBinaryExpression($1, $2, $3, $4) }
                | expr POW     bin_modifier expr { $$ = yylex.(*parser).newBinaryExpression($1, $2, $3, $4) }
                | expr SUB     bin_modifier expr { $$ = yylex.(*parser).newBinaryExpression($1, $2, $3, $4) }
                ;

// Using left recursion for the modifier rules, helps to keep the parser stack small and
// reduces allocations
bin_modifier    : group_modifiers;

bool_modifier   : /* empty */
                        { $$ = &BinaryExpr{
                        VectorMatching: &VectorMatching{Card: CardOneToOne},
                        }
                        }
                | BOOL
                        { $$ = &BinaryExpr{
                        VectorMatching: &VectorMatching{Card: CardOneToOne},
                        ReturnBool:     true,
                        }
                        }
                ;

on_or_ignoring  : bool_modifier IGNORING grouping_labels
                        {
                        $$ = $1
                        $$.(*BinaryExpr).VectorMatching.MatchingLabels = $3
                        }
                | bool_modifier ON grouping_labels
                        {
                        $$ = $1
                        $$.(*BinaryExpr).VectorMatching.MatchingLabels = $3
                        $$.(*BinaryExpr).VectorMatching.On = true
                        }
                ;

group_modifiers: bool_modifier /* empty */
                | on_or_ignoring /* empty */
                | on_or_ignoring GROUP_LEFT maybe_grouping_labels
                        {
                        $$ = $1
                        $$.(*BinaryExpr).VectorMatching.Card = CardManyToOne
                        $$.(*BinaryExpr).VectorMatching.Include = $3
                        }
                | on_or_ignoring GROUP_RIGHT maybe_grouping_labels
                        {
                        $$ = $1
                        $$.(*BinaryExpr).VectorMatching.Card = CardOneToMany
                        $$.(*BinaryExpr).VectorMatching.Include = $3
                        }
                ;


grouping_labels : LEFT_PAREN grouping_label_list RIGHT_PAREN
                        { $$ = $2 }
                | LEFT_PAREN grouping_label_list COMMA RIGHT_PAREN
                        { $$ = $2 }
                | LEFT_PAREN RIGHT_PAREN
                        { $$ = []string{} }
                | error
                        { yylex.(*parser).unexpected("grouping opts", "\"(\""); $$ = nil }
                ;


grouping_label_list:
                grouping_label_list COMMA grouping_label
                        { $$ = append($1, $3.Val) }
                | grouping_label
                        { $$ = []string{$1.Val} }
                | grouping_label_list error
                        { yylex.(*parser).unexpected("grouping opts", "\",\" or \")\""); $$ = $1 }
                ;

grouping_label  : maybe_label
                        {
                        if !isLabel($1.Val) {
                                yylex.(*parser).unexpected("grouping opts", "label")
                        }
                        $$ = $1
                        }
                | error
                        { yylex.(*parser).unexpected("grouping opts", "label"); $$ = Item{} }
                ;

/*
 * Function calls.
 */

function_call   : IDENTIFIER function_call_body
                        {
                        fn, exist := getFunction($1.Val)
                        if !exist{
                                yylex.(*parser).addParseErrf($1.PositionRange(),"unknown function with name %q", $1.Val)
                        }
                        $$ = &Call{
                                Func: fn,
                                Args: $2.(Expressions),
                                PosRange: PositionRange{
                                        Start: $1.Pos,
                                        End:   yylex.(*parser).lastClosing,
                                },
                        }
                        }
                ;

function_call_body: LEFT_PAREN function_call_args RIGHT_PAREN
                        { $$ = $2 }
                | LEFT_PAREN RIGHT_PAREN
                        {$$ = Expressions{}}
                ;

function_call_args: function_call_args COMMA expr
                        { $$ = append($1.(Expressions), $3.(Expr)) }
                | expr
                        { $$ = Expressions{$1.(Expr)} }
                | function_call_args COMMA
                        {
                        yylex.(*parser).addParseErrf($2.PositionRange(), "trailing commas not allowed in function call args")
                        $$ = $1
                        }
                ;

/*
 * Expressions inside parentheses.
 */

paren_expr      : LEFT_PAREN expr RIGHT_PAREN
                        { $$ = &ParenExpr{Expr: $2.(Expr), PosRange: mergeRanges(&$1, &$3)} }
                ;

/*
 * Offset modifiers.
 */

offset_expr: expr OFFSET duration
                        {
                        yylex.(*parser).addOffset($1, $3)
                        $$ = $1
                        }
                | expr OFFSET SUB duration
                        {
                        yylex.(*parser).addOffset($1, -$4)
                        $$ = $1
                        }
                | expr OFFSET error
                        { yylex.(*parser).unexpected("offset", "duration"); $$ = $1 }
                ;
/*
 * @ modifiers.
 */

step_invariant_expr: expr AT signed_or_unsigned_number
                        {
                        yylex.(*parser).setTimestamp($1, $3)
                        $$ = $1
                        }
                | expr AT at_modifier_preprocessors LEFT_PAREN RIGHT_PAREN
                        {
                        yylex.(*parser).setAtModifierPreprocessor($1, $3)
                        $$ = $1
                        }
                | expr AT error
                        { yylex.(*parser).unexpected("@", "timestamp"); $$ = $1 }
                ;

at_modifier_preprocessors: START | END;

/*
 * Subquery and range selectors.
 */

matrix_selector : expr LEFT_BRACKET duration RIGHT_BRACKET
                        {
                        var errMsg string
                        vs, ok := $1.(*VectorSelector)
                        if !ok{
                                errMsg = "ranges only allowed for vector selectors"
                        } else if vs.OriginalOffset != 0{
                                errMsg = "no offset modifiers allowed before range"
                        } else if vs.Timestamp != nil {
                                errMsg = "no @ modifiers allowed before range"
                        }

                        if errMsg != ""{
                                errRange := mergeRanges(&$2, &$4)
                                yylex.(*parser).addParseErrf(errRange, errMsg)
                        }

                        $$ = &MatrixSelector{
                                VectorSelector: $1.(Expr),
                                Range: $3,
                                EndPos: yylex.(*parser).lastClosing,
                        }
                        }
                ;

subquery_expr   : expr LEFT_BRACKET duration COLON maybe_duration RIGHT_BRACKET
                        {
                        $$ = &SubqueryExpr{
                                Expr:  $1.(Expr),
                                Range: $3,
                                Step:  $5,

                                EndPos: $6.Pos + 1,
                        }
                        }
                | expr LEFT_BRACKET duration COLON duration error
                        { yylex.(*parser).unexpected("subquery selector", "\"]\""); $$ = $1 }
                | expr LEFT_BRACKET duration COLON error
                        { yylex.(*parser).unexpected("subquery selector", "duration or \"]\""); $$ = $1 }
                | expr LEFT_BRACKET duration error
                        { yylex.(*parser).unexpected("subquery or range", "\":\" or \"]\""); $$ = $1 }
                | expr LEFT_BRACKET error
                        { yylex.(*parser).unexpected("subquery selector", "duration"); $$ = $1 }
                ;

/*
 * Unary expressions.
 */

unary_expr      :
                /* gives the rule the same precedence as MUL. This aligns with mathematical conventions */
                unary_op expr %prec MUL
                        {
                        if nl, ok := $2.(*NumberLiteral); ok {
                                if $1.Typ == SUB {
                                        nl.Val *= -1
                                }
                                nl.PosRange.Start = $1.Pos
                                $$ = nl
                        } else {
                                $$ = &UnaryExpr{Op: $1.Typ, Expr: $2.(Expr), StartPos: $1.Pos}
                        }
                        }
                ;

/*
 * Vector selectors.
 */

vector_selector: metric_identifier label_matchers
                        {
                        vs := $2.(*VectorSelector)
                        vs.PosRange = mergeRanges(&$1, vs)
                        vs.Name = $1.Val
                        yylex.(*parser).assembleVectorSelector(vs)
                        $$ = vs
                        }
                | metric_identifier
                        {
                        vs := &VectorSelector{
                                Name: $1.Val,
                                LabelMatchers: []*labels.Matcher{},
                                PosRange: $1.PositionRange(),
                        }
                        yylex.(*parser).assembleVectorSelector(vs)
                        $$ = vs
                        }
                | label_matchers
                        {
                        vs := $1.(*VectorSelector)
                        yylex.(*parser).assembleVectorSelector(vs)
                        $$ = vs
                        }
                ;

label_matchers  : LEFT_BRACE label_match_list RIGHT_BRACE
                        {
                        $$ = &VectorSelector{
                                LabelMatchers: $2,
                                PosRange: mergeRanges(&$1, &$3),
                        }
                        }
                | LEFT_BRACE label_match_list COMMA RIGHT_BRACE
                        {
                        $$ = &VectorSelector{
                                LabelMatchers: $2,
                                PosRange: mergeRanges(&$1, &$4),
                        }
                        }
                | LEFT_BRACE RIGHT_BRACE
                        {
                        $$ = &VectorSelector{
                                LabelMatchers: []*labels.Matcher{},
                                PosRange: mergeRanges(&$1, &$2),
                        }
                        }
                ;

label_match_list: label_match_list COMMA label_matcher
                        {
                        if $1 != nil{
                                $$ = append($1, $3)
                        } else {
                                $$ = $1
                        }
                        }
                | label_matcher
                        { $$ = []*labels.Matcher{$1}}
                | label_match_list error
                        { yylex.(*parser).unexpected("label matching", "\",\" or \"}\""); $$ = $1 }
                ;

label_matcher   : IDENTIFIER match_op STRING
                        { $$ = yylex.(*parser).newLabelMatcher($1, $2, $3);  }
                | IDENTIFIER match_op error
                        { yylex.(*parser).unexpected("label matching", "string"); $$ = nil}
                | IDENTIFIER error
                        { yylex.(*parser).unexpected("label matching", "label matching operator"); $$ = nil }
                | error
                        { yylex.(*parser).unexpected("label matching", "identifier or \"}\""); $$ = nil}
                ;

/*
 * Metric descriptions.
 */

metric          : metric_identifier label_set
                        { $$ = append($2, labels.Label{Name: labels.MetricName, Value: $1.Val}); sort.Sort($$) }
                | label_set
                        {$$ = $1}
                ;


metric_identifier: AVG | BOTTOMK | BY | COUNT | COUNT_VALUES | GROUP | IDENTIFIER |  LAND | LOR | LUNLESS | MAX | METRIC_IDENTIFIER | MIN | OFFSET | QUANTILE | STDDEV | STDVAR | SUM | TOPK | WITHOUT | START | END;

label_set       : LEFT_BRACE label_set_list RIGHT_BRACE
                        { $$ = labels.New($2...) }
                | LEFT_BRACE label_set_list COMMA RIGHT_BRACE
                        { $$ = labels.New($2...) }
                | LEFT_BRACE RIGHT_BRACE
                        { $$ = labels.New() }
                | /* empty */
                        { $$ = labels.New() }
                ;

label_set_list  : label_set_list COMMA label_set_item
                        { $$ = append($1, $3) }
                | label_set_item
                        { $$ = []labels.Label{$1} }
                | label_set_list error
                        { yylex.(*parser).unexpected("label set", "\",\" or \"}\"", ); $$ = $1 }

                ;

label_set_item  : IDENTIFIER EQL STRING
                        { $$ = labels.Label{Name: $1.Val, Value: yylex.(*parser).unquoteString($3.Val) } }
                | IDENTIFIER EQL error
                        { yylex.(*parser).unexpected("label set", "string"); $$ = labels.Label{}}
                | IDENTIFIER error
                        { yylex.(*parser).unexpected("label set", "\"=\""); $$ = labels.Label{}}
                | error
                        { yylex.(*parser).unexpected("label set", "identifier or \"}\""); $$ = labels.Label{} }
                ;

/*
 * Series descriptions (only used by unit tests).
 */

series_description: metric series_values
                        {
                        yylex.(*parser).generatedParserResult = &seriesDescription{
                                labels: $1,
                                values: $2,
                        }
                        }
                ;

series_values   : /*empty*/
                        { $$ = []SequenceValue{} }
                | series_values SPACE series_item
                        { $$ = append($1, $3...) }
                | series_values SPACE
                        { $$ = $1 }
                | error
                        { yylex.(*parser).unexpected("series values", ""); $$ = nil }
                ;

series_item     : BLANK
                        { $$ = []SequenceValue{{Omitted: true}}}
                | BLANK TIMES uint
                        {
                        $$ = []SequenceValue{}
                        for i:=uint64(0); i < $3; i++{
                                $$ = append($$, SequenceValue{Omitted: true})
                        }
                        }
                | series_value
                        { $$ = []SequenceValue{{Value: $1}}}
                | series_value TIMES uint
                        {
                        $$ = []SequenceValue{}
                        for i:=uint64(0); i <= $3; i++{
                                $$ = append($$, SequenceValue{Value: $1})
                        }
                        }
                | series_value signed_number TIMES uint
                        {
                        $$ = []SequenceValue{}
                        for i:=uint64(0); i <= $4; i++{
                                $$ = append($$, SequenceValue{Value: $1})
                                $1 += $2
                        }
                        }
                ;

series_value    : IDENTIFIER
                        {
                        if $1.Val != "stale" {
                                yylex.(*parser).unexpected("series values", "number or \"stale\"")
                        }
                        $$ = math.Float64frombits(value.StaleNaN)
                        }
                | number
                | signed_number
                ;




/*
 * Keyword lists.
 */

aggregate_op    : AVG | BOTTOMK | COUNT | COUNT_VALUES | GROUP | MAX | MIN | QUANTILE | STDDEV | STDVAR | SUM | TOPK ;

// inside of grouping options label names can be recognized as keywords by the lexer. This is a list of keywords that could also be a label name.
<<<<<<< HEAD
maybe_label     : AVG | BOOL | BOTTOMK | BY | COUNT | COUNT_VALUES | GROUP | GROUP_LEFT | GROUP_RIGHT | IDENTIFIER | IGNORING | LAND | LOR | LUNLESS | MAX | METRIC_IDENTIFIER | MIN | OFFSET | ON | QUANTILE | STDDEV | STDVAR | SUM | TOPK | START | END;
=======
maybe_label     : AVG | BOOL | BOTTOMK | BY | COUNT | COUNT_VALUES | GROUP | GROUP_LEFT | GROUP_RIGHT | IDENTIFIER | IGNORING | LAND | LOR | LUNLESS | MAX | METRIC_IDENTIFIER | MIN | OFFSET | ON | QUANTILE | STDDEV | STDVAR | SUM | TOPK | START | END | ATAN2;
>>>>>>> fb38a063

unary_op        : ADD | SUB;

match_op        : EQL | NEQ | EQL_REGEX | NEQ_REGEX ;

/*
 * Literals.
 */

number_literal  : NUMBER
                        {
                        $$ = &NumberLiteral{
                                Val:           yylex.(*parser).number($1.Val),
                                PosRange: $1.PositionRange(),
                        }
                        }
                ;

number          : NUMBER { $$ = yylex.(*parser).number($1.Val) } ;

signed_number   : ADD number { $$ = $2 }
                | SUB number { $$ = -$2 }
                ;

signed_or_unsigned_number: number | signed_number ;

uint            : NUMBER
                        {
                        var err error
                        $$, err = strconv.ParseUint($1.Val, 10, 64)
                        if err != nil {
                                yylex.(*parser).addParseErrf($1.PositionRange(), "invalid repetition in series values: %s", err)
                        }
                        }
                ;

duration        : DURATION
                        {
                        var err error
                        $$, err = parseDuration($1.Val)
                        if err != nil {
                                yylex.(*parser).addParseErr($1.PositionRange(), err)
                        }
                        }
                ;


string_literal  : STRING
                        {
                        $$ = &StringLiteral{
                                Val: yylex.(*parser).unquoteString($1.Val),
                                PosRange: $1.PositionRange(),
                        }
                        }
                        ;

/*
 * Wrappers for optional arguments.
 */

maybe_duration  : /* empty */
                        {$$ = 0}
                | duration
                ;

maybe_grouping_labels: /* empty */ { $$ = nil }
                | grouping_labels
                ;

%%<|MERGE_RESOLUTION|>--- conflicted
+++ resolved
@@ -676,11 +676,7 @@
 aggregate_op    : AVG | BOTTOMK | COUNT | COUNT_VALUES | GROUP | MAX | MIN | QUANTILE | STDDEV | STDVAR | SUM | TOPK ;
 
 // inside of grouping options label names can be recognized as keywords by the lexer. This is a list of keywords that could also be a label name.
-<<<<<<< HEAD
-maybe_label     : AVG | BOOL | BOTTOMK | BY | COUNT | COUNT_VALUES | GROUP | GROUP_LEFT | GROUP_RIGHT | IDENTIFIER | IGNORING | LAND | LOR | LUNLESS | MAX | METRIC_IDENTIFIER | MIN | OFFSET | ON | QUANTILE | STDDEV | STDVAR | SUM | TOPK | START | END;
-=======
 maybe_label     : AVG | BOOL | BOTTOMK | BY | COUNT | COUNT_VALUES | GROUP | GROUP_LEFT | GROUP_RIGHT | IDENTIFIER | IGNORING | LAND | LOR | LUNLESS | MAX | METRIC_IDENTIFIER | MIN | OFFSET | ON | QUANTILE | STDDEV | STDVAR | SUM | TOPK | START | END | ATAN2;
->>>>>>> fb38a063
 
 unary_op        : ADD | SUB;
 
