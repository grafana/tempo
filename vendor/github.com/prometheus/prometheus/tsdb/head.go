--- conflicted
+++ resolved
@@ -176,13 +176,10 @@
 		stats = NewHeadStats()
 	}
 
-<<<<<<< HEAD
-=======
 	if !opts.EnableExemplarStorage {
 		opts.MaxExemplars.Store(0)
 	}
 
->>>>>>> fb38a063
 	h := &Head{
 		wal:    wal,
 		logger: l,
@@ -218,9 +215,6 @@
 
 func (h *Head) resetInMemoryState() error {
 	var err error
-<<<<<<< HEAD
-	em := NewExemplarMetrics(h.reg)
-=======
 	var em *ExemplarMetrics
 	if h.exemplars != nil {
 		ce, ok := h.exemplars.(*CircularExemplarStorage)
@@ -231,7 +225,6 @@
 	if em == nil {
 		em = NewExemplarMetrics(h.reg)
 	}
->>>>>>> fb38a063
 	es, err := NewCircularExemplarStorage(h.opts.MaxExemplars.Load(), em)
 	if err != nil {
 		return err
