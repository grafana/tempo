#
# Makefile fragment for installing tools
#

GO               ?= go
GOFMT            ?= gofmt
VENDOR_CMD       ?= ${GO} mod tidy
GO_MOD_OUTDATED  ?= go-mod-outdated

# Go file to track tool deps with go modules
TOOL_DIR     ?= tools
TOOL_CONFIG  ?= $(TOOL_DIR)/tools.go

TOOLS_IMAGE ?= grafana/tempo-ci-tools

GOTOOLS ?= $(shell cd $(TOOL_DIR) && go list -e -f '{{ .Imports }}' -tags tools |tr -d '[]')

<<<<<<< HEAD
TOOLS_CMD = docker run --rm -v ${PWD}:/tools $(TOOLS_IMAGE)
=======
TOOLS_CMD = docker run -t -v ${PWD}:/tools $(TOOLS_IMAGE)
>>>>>>> a8538521

.PHONY: tools-image-build
tools-image-build:
	@echo "=== [ tools-image-build]: Building tools image..."
	@docker build -t $(TOOLS_IMAGE) -f ./tools/Dockerfile .

.PHONY: tools-docker
tools-docker:
	@echo "=== [ tools-docker     ]: Running tools in docker..."
	@docker run -it -v $(shell pwd):/var/tempo $(TOOLS_IMAGE_NAME) make -C /var/tempo tools

tools-image:
	@echo "=== [ tools-image     ]: Running tools in docker..."
	@docker pull ${TOOLS_IMAGE}

tools:
	@echo "=== [ tools            ]: Installing tools required by the project..."
	@cd $(TOOL_DIR) && $(GO) install $(GOTOOLS)
	@cd $(TOOL_DIR) && $(VENDOR_CMD)

tools-outdated:
	@echo "=== [ tools-outdated   ]: Finding outdated tool deps with $(GO_MOD_OUTDATED)..."
	@cd $(TOOL_DIR) && $(GO) list -u -m -json all | $(GO_MOD_OUTDATED) -direct -update

tools-update:
	@echo "=== [ tools-update     ]: Updating tools required by the project..."
	@cd $(TOOL_DIR) && for x in $(GOTOOLS); do \
		$(GO) get -u $$x; \
	done
	@cd $(TOOL_DIR) && $(VENDOR_CMD)

.PHONY: tools tools-update tools-outdated<|MERGE_RESOLUTION|>--- conflicted
+++ resolved
@@ -15,11 +15,7 @@
 
 GOTOOLS ?= $(shell cd $(TOOL_DIR) && go list -e -f '{{ .Imports }}' -tags tools |tr -d '[]')
 
-<<<<<<< HEAD
-TOOLS_CMD = docker run --rm -v ${PWD}:/tools $(TOOLS_IMAGE)
-=======
-TOOLS_CMD = docker run -t -v ${PWD}:/tools $(TOOLS_IMAGE)
->>>>>>> a8538521
+TOOLS_CMD = docker run --rm -t -v ${PWD}:/tools $(TOOLS_IMAGE)
 
 .PHONY: tools-image-build
 tools-image-build:
