module github.com/grafana/tempo

go 1.24.1

require (
	cloud.google.com/go/storage v1.41.0
	github.com/alecthomas/kong v1.8.1
	github.com/alicebob/miniredis/v2 v2.34.0
	github.com/aws/aws-sdk-go v1.55.6
	github.com/cespare/xxhash/v2 v2.3.0
	github.com/cristalhq/hedgedhttp v0.9.1
	github.com/davecgh/go-spew v1.1.2-0.20180830191138-d8f796af33cc
	github.com/drone/envsubst v1.0.3
	github.com/dustin/go-humanize v1.0.1
	github.com/facette/natsort v0.0.0-20181210072756-2cd4dd1e2dcb
	github.com/go-kit/log v0.2.1
	github.com/go-logfmt/logfmt v0.6.0
	github.com/go-redis/redis/v8 v8.11.5
	github.com/go-test/deep v1.1.1
	github.com/gogo/protobuf v1.3.2
	github.com/gogo/status v1.1.1
	github.com/golang/protobuf v1.5.4
	github.com/golang/snappy v1.0.0
	github.com/google/go-cmp v0.7.0
	github.com/google/uuid v1.6.0
	github.com/gorilla/mux v1.8.1
	github.com/grafana/dskit v0.0.0-20250131191929-eab36484cec2
	github.com/grafana/e2e v0.1.1
	github.com/hashicorp/go-hclog v1.6.3 // indirect
	github.com/jaegertracing/jaeger v1.65.0
	github.com/jedib0t/go-pretty/v6 v6.6.7
	github.com/json-iterator/go v1.1.12
	github.com/jsternberg/zap-logfmt v1.2.0
	github.com/klauspost/compress v1.18.0
	github.com/minio/minio-go/v7 v7.0.86
	github.com/mitchellh/mapstructure v1.5.1-0.20231216201459-8508981c8b6c // indirect
	github.com/olekukonko/tablewriter v0.0.5
	github.com/open-telemetry/opentelemetry-collector-contrib/pkg/translator/jaeger v0.119.0
	github.com/opentracing-contrib/go-grpc v0.1.1
	github.com/opentracing/opentracing-go v1.2.0
	github.com/pierrec/lz4/v4 v4.1.22
	github.com/pkg/errors v0.9.1
	github.com/prometheus/client_golang v1.21.1
	github.com/prometheus/client_model v0.6.1
	github.com/prometheus/common v0.62.0
	github.com/prometheus/prometheus v0.301.0
	github.com/prometheus/statsd_exporter v0.26.1
	github.com/segmentio/fasthash v1.0.3
	github.com/sony/gobreaker v0.4.1
	github.com/spf13/viper v1.19.0
	github.com/stretchr/testify v1.10.0
	github.com/uber-go/atomic v1.4.0
	github.com/uber/jaeger-client-go v2.30.0+incompatible // indirect
	github.com/willf/bloom v2.0.3+incompatible
	go.opencensus.io v0.24.0 // indirect
	go.opentelemetry.io/collector v0.119.0 // indirect
	go.opentelemetry.io/collector/component v0.119.0
	go.opentelemetry.io/collector/confmap v1.25.0
	go.opentelemetry.io/collector/consumer v1.25.0
	go.opentelemetry.io/collector/pdata v1.25.0
	go.opentelemetry.io/collector/semconv v0.119.0 // indirect
	go.opentelemetry.io/otel v1.35.0
	go.opentelemetry.io/otel/bridge/opencensus v1.35.0
	go.opentelemetry.io/otel/bridge/opentracing v1.35.0
	go.opentelemetry.io/otel/exporters/jaeger v1.17.0
	go.opentelemetry.io/otel/metric v1.35.0
	go.opentelemetry.io/otel/sdk v1.35.0
	go.opentelemetry.io/otel/trace v1.35.0
	go.uber.org/atomic v1.11.0
	go.uber.org/goleak v1.3.0
	go.uber.org/multierr v1.11.0
	go.uber.org/zap v1.27.0
	golang.org/x/sync v0.12.0
	golang.org/x/time v0.10.0
	google.golang.org/api v0.224.0
	google.golang.org/grpc v1.71.0
	google.golang.org/protobuf v1.36.5
	gopkg.in/yaml.v2 v2.4.0
	gopkg.in/yaml.v3 v3.0.1
)

require (
	github.com/Azure/azure-sdk-for-go/sdk/azcore v1.17.0
	github.com/Azure/azure-sdk-for-go/sdk/azidentity v1.8.2
	github.com/Azure/azure-sdk-for-go/sdk/storage/azblob v1.6.0
	github.com/evanphx/json-patch v5.9.11+incompatible
	github.com/golang/groupcache v0.0.0-20241129210726-2c02b8208cf8
	github.com/googleapis/gax-go/v2 v2.14.1
	github.com/grafana/gomemcache v0.0.0-20241016125027-0a5bcc5aef40
	github.com/grpc-ecosystem/go-grpc-middleware v1.4.0
	github.com/open-telemetry/opentelemetry-collector-contrib/exporter/zipkinexporter v0.118.0
	github.com/open-telemetry/opentelemetry-collector-contrib/pkg/ottl v0.118.0
	github.com/open-telemetry/opentelemetry-collector-contrib/processor/filterprocessor v0.118.0
	github.com/open-telemetry/opentelemetry-collector-contrib/receiver/jaegerreceiver v0.118.0
	github.com/open-telemetry/opentelemetry-collector-contrib/receiver/kafkareceiver v0.119.0
	github.com/open-telemetry/opentelemetry-collector-contrib/receiver/opencensusreceiver v0.119.0
	github.com/open-telemetry/opentelemetry-collector-contrib/receiver/zipkinreceiver v0.119.0
	github.com/parquet-go/parquet-go v0.25.0
	github.com/stoewer/parquet-cli v0.0.9
	github.com/twmb/franz-go v1.18.1
	github.com/twmb/franz-go/pkg/kadm v1.15.0
	github.com/twmb/franz-go/pkg/kfake v0.0.0-20241202133023-293b7c4c56bb
	github.com/twmb/franz-go/pkg/kmsg v1.9.0
	github.com/twmb/franz-go/plugin/kotel v1.5.0
	github.com/twmb/franz-go/plugin/kprom v1.1.0
	go.opentelemetry.io/collector/client v1.25.0
	go.opentelemetry.io/collector/component/componenttest v0.119.0
	go.opentelemetry.io/collector/config/configgrpc v0.119.0
	go.opentelemetry.io/collector/config/confighttp v0.119.0
	go.opentelemetry.io/collector/config/configopaque v1.25.0
	go.opentelemetry.io/collector/config/configtls v1.25.0
	go.opentelemetry.io/collector/exporter v0.119.0
	go.opentelemetry.io/collector/exporter/exportertest v0.119.0
	go.opentelemetry.io/collector/exporter/otlpexporter v0.119.0
	go.opentelemetry.io/collector/exporter/otlphttpexporter v0.119.0
	go.opentelemetry.io/collector/otelcol v0.119.0
	go.opentelemetry.io/collector/pdata/testdata v0.119.0
	go.opentelemetry.io/collector/processor v0.119.0
	go.opentelemetry.io/collector/receiver v0.119.0
	go.opentelemetry.io/collector/receiver/otlpreceiver v0.119.0
	go.opentelemetry.io/contrib/exporters/autoexport v0.59.0
	go.opentelemetry.io/contrib/instrumentation/google.golang.org/grpc/otelgrpc v0.59.0
	go.opentelemetry.io/otel/exporters/otlp/otlptrace/otlptracegrpc v1.35.0
	go.opentelemetry.io/otel/exporters/otlp/otlptrace/otlptracehttp v1.35.0
	go.opentelemetry.io/proto/otlp v1.5.0
	golang.org/x/net v0.37.0
	google.golang.org/genproto/googleapis/rpc v0.0.0-20250227231956-55c901821b1e
)

require (
	cloud.google.com/go v0.115.0 // indirect
	cloud.google.com/go/auth v0.15.0 // indirect
	cloud.google.com/go/auth/oauth2adapt v0.2.7 // indirect
	cloud.google.com/go/compute/metadata v0.6.0 // indirect
	cloud.google.com/go/iam v1.1.11 // indirect
	github.com/Azure/azure-sdk-for-go/sdk/internal v1.10.0 // indirect
	github.com/AzureAD/microsoft-authentication-library-for-go v1.3.3 // indirect
	github.com/IBM/sarama v1.45.0 // indirect
	github.com/alecthomas/participle/v2 v2.1.1 // indirect
	github.com/alecthomas/units v0.0.0-20240927000941-0f3dac36c52b // indirect
	github.com/alicebob/gopher-json v0.0.0-20230218143504-906a9b012302 // indirect
	github.com/andybalholm/brotli v1.1.1 // indirect
	github.com/antchfx/xmlquery v1.4.3 // indirect
	github.com/antchfx/xpath v1.3.3 // indirect
	github.com/apache/thrift v0.21.0 // indirect
	github.com/armon/go-metrics v0.4.1 // indirect
	github.com/asaskevich/govalidator v0.0.0-20230301143203-a9d515a09cc2 // indirect
	github.com/aws/aws-msk-iam-sasl-signer-go v1.0.0 // indirect
	github.com/aws/aws-sdk-go-v2 v1.22.2 // indirect
	github.com/aws/aws-sdk-go-v2/config v1.24.0 // indirect
	github.com/aws/aws-sdk-go-v2/credentials v1.15.2 // indirect
	github.com/aws/aws-sdk-go-v2/feature/ec2/imds v1.14.3 // indirect
	github.com/aws/aws-sdk-go-v2/internal/configsources v1.2.2 // indirect
	github.com/aws/aws-sdk-go-v2/internal/endpoints/v2 v2.5.2 // indirect
	github.com/aws/aws-sdk-go-v2/internal/ini v1.7.0 // indirect
	github.com/aws/aws-sdk-go-v2/service/internal/presigned-url v1.10.2 // indirect
	github.com/aws/aws-sdk-go-v2/service/sso v1.17.1 // indirect
	github.com/aws/aws-sdk-go-v2/service/ssooidc v1.19.1 // indirect
	github.com/aws/aws-sdk-go-v2/service/sts v1.25.1 // indirect
	github.com/aws/smithy-go v1.16.0 // indirect
	github.com/bboreham/go-loser v0.0.0-20230920113527-fcc2c21820a3 // indirect
	github.com/beorn7/perks v1.0.1 // indirect
	github.com/cenkalti/backoff/v4 v4.3.0 // indirect
	github.com/census-instrumentation/opencensus-proto v0.4.1 // indirect
	github.com/coreos/go-semver v0.3.0 // indirect
	github.com/coreos/go-systemd/v22 v22.5.0 // indirect
	github.com/dennwc/varint v1.0.0 // indirect
	github.com/dgryski/go-rendezvous v0.0.0-20200823014737-9f7001d12a5f // indirect
	github.com/eapache/go-resiliency v1.7.0 // indirect
	github.com/eapache/go-xerial-snappy v0.0.0-20230731223053-c322873962e3 // indirect
	github.com/eapache/queue v1.1.0 // indirect
	github.com/ebitengine/purego v0.8.1 // indirect
	github.com/edsrzf/mmap-go v1.2.0 // indirect
	github.com/elastic/go-grok v0.3.1 // indirect
	github.com/elastic/lunes v0.1.0 // indirect
	github.com/expr-lang/expr v1.16.9 // indirect
	github.com/fatih/color v1.16.0 // indirect
	github.com/felixge/httpsnoop v1.0.4 // indirect
	github.com/fsnotify/fsnotify v1.8.0 // indirect
	github.com/go-ini/ini v1.67.0 // indirect
	github.com/go-logr/logr v1.4.2 // indirect
	github.com/go-logr/stdr v1.2.2 // indirect
	github.com/go-ole/go-ole v1.2.6 // indirect
	github.com/go-openapi/analysis v0.22.2 // indirect
	github.com/go-openapi/errors v0.22.0 // indirect
	github.com/go-openapi/jsonpointer v0.21.0 // indirect
	github.com/go-openapi/jsonreference v0.20.4 // indirect
	github.com/go-openapi/loads v0.21.5 // indirect
	github.com/go-openapi/spec v0.20.14 // indirect
	github.com/go-openapi/strfmt v0.23.0 // indirect
	github.com/go-openapi/swag v0.23.0 // indirect
	github.com/go-openapi/validate v0.23.0 // indirect
	github.com/go-viper/mapstructure/v2 v2.2.1 // indirect
	github.com/gobwas/glob v0.2.3 // indirect
	github.com/goccy/go-json v0.10.5 // indirect
	github.com/gogo/googleapis v1.4.1 // indirect
	github.com/golang-jwt/jwt/v5 v5.2.1 // indirect
	github.com/google/btree v1.1.2 // indirect
	github.com/google/s2a-go v0.1.9 // indirect
	github.com/googleapis/enterprise-certificate-proxy v0.3.5 // indirect
	github.com/gorilla/handlers v1.5.2 // indirect
	github.com/grafana/pyroscope-go/godeltaprof v0.1.8 // indirect
	github.com/grafana/regexp v0.0.0-20240518133315-a468a5bfb3bc // indirect
	github.com/grpc-ecosystem/go-grpc-middleware/v2 v2.2.0 // indirect
	github.com/grpc-ecosystem/grpc-gateway/v2 v2.26.1 // indirect
	github.com/hashicorp/consul/api v1.30.0 // indirect
	github.com/hashicorp/errwrap v1.1.0 // indirect
	github.com/hashicorp/go-cleanhttp v0.5.2 // indirect
	github.com/hashicorp/go-immutable-radix v1.3.1 // indirect
	github.com/hashicorp/go-msgpack v0.5.5 // indirect
	github.com/hashicorp/go-multierror v1.1.1 // indirect
	github.com/hashicorp/go-rootcerts v1.0.2 // indirect
	github.com/hashicorp/go-sockaddr v1.0.6 // indirect
	github.com/hashicorp/go-uuid v1.0.3 // indirect
	github.com/hashicorp/go-version v1.7.0 // indirect
	github.com/hashicorp/golang-lru v1.0.2 // indirect
	github.com/hashicorp/golang-lru/v2 v2.0.7 // indirect
	github.com/hashicorp/hcl v1.0.0 // indirect
	github.com/hashicorp/memberlist v0.5.0 // indirect
	github.com/hashicorp/serf v0.10.1 // indirect
	github.com/iancoleman/strcase v0.3.0 // indirect
	github.com/inconshreveable/mousetrap v1.1.0 // indirect
	github.com/jcmturner/aescts/v2 v2.0.0 // indirect
	github.com/jcmturner/dnsutils/v2 v2.0.0 // indirect
	github.com/jcmturner/gofork v1.7.6 // indirect
	github.com/jcmturner/gokrb5/v8 v8.4.4 // indirect
	github.com/jcmturner/rpc/v2 v2.0.3 // indirect
	github.com/jmespath/go-jmespath v0.4.0 // indirect
	github.com/josharian/intern v1.0.0 // indirect
	github.com/jpillora/backoff v1.0.0 // indirect
	github.com/julienschmidt/httprouter v1.3.0 // indirect
	github.com/klauspost/cpuid/v2 v2.2.9 // indirect
	github.com/knadh/koanf v1.5.0 // indirect
	github.com/knadh/koanf/v2 v2.1.2 // indirect
	github.com/kylelemons/godebug v1.1.0 // indirect
	github.com/lufia/plan9stats v0.0.0-20240909124753-873cd0166683 // indirect
	github.com/magefile/mage v1.15.0 // indirect
	github.com/magiconair/properties v1.8.7 // indirect
	github.com/mailru/easyjson v0.7.7 // indirect
	github.com/mattn/go-colorable v0.1.13 // indirect
	github.com/mattn/go-isatty v0.0.20 // indirect
	github.com/mattn/go-runewidth v0.0.16 // indirect
	github.com/mdlayher/socket v0.4.1 // indirect
	github.com/mdlayher/vsock v1.2.1 // indirect
	github.com/miekg/dns v1.1.62 // indirect
	github.com/minio/crc64nvme v1.0.0 // indirect
	github.com/minio/md5-simd v1.1.2 // indirect
	github.com/mitchellh/copystructure v1.2.0 // indirect
	github.com/mitchellh/go-homedir v1.1.0 // indirect
	github.com/mitchellh/reflectwalk v1.0.2 // indirect
	github.com/modern-go/concurrent v0.0.0-20180306012644-bacd9c7ef1dd // indirect
	github.com/modern-go/reflect2 v1.0.2 // indirect
	github.com/mostynb/go-grpc-compression v1.2.3 // indirect
	github.com/munnerz/goautoneg v0.0.0-20191010083416-a7dc8b61c822 // indirect
	github.com/mwitkow/go-conntrack v0.0.0-20190716064945-2f068394615f // indirect
	github.com/oklog/ulid v1.3.1 // indirect
	github.com/open-telemetry/opentelemetry-collector-contrib/exporter/kafkaexporter v0.119.0 // indirect
	github.com/open-telemetry/opentelemetry-collector-contrib/internal/coreinternal v0.119.0 // indirect
	github.com/open-telemetry/opentelemetry-collector-contrib/internal/filter v0.118.0 // indirect
	github.com/open-telemetry/opentelemetry-collector-contrib/internal/kafka v0.119.0 // indirect
	github.com/open-telemetry/opentelemetry-collector-contrib/internal/sharedcomponent v0.119.0 // indirect
	github.com/open-telemetry/opentelemetry-collector-contrib/pkg/batchpersignal v0.119.0 // indirect
	github.com/open-telemetry/opentelemetry-collector-contrib/pkg/core/xidutils v0.119.0 // indirect
	github.com/open-telemetry/opentelemetry-collector-contrib/pkg/kafka/topic v0.119.0 // indirect
	github.com/open-telemetry/opentelemetry-collector-contrib/pkg/pdatautil v0.119.0 // indirect
	github.com/open-telemetry/opentelemetry-collector-contrib/pkg/translator/azure v0.119.0 // indirect
	github.com/open-telemetry/opentelemetry-collector-contrib/pkg/translator/opencensus v0.119.0 // indirect
	github.com/open-telemetry/opentelemetry-collector-contrib/pkg/translator/zipkin v0.119.0 // indirect
	github.com/opentracing-contrib/go-stdlib v1.0.0 // indirect
	github.com/openzipkin/zipkin-go v0.4.3 // indirect
	github.com/pelletier/go-toml/v2 v2.2.3 // indirect
	github.com/pires/go-proxyproto v0.7.0 // indirect
	github.com/pkg/browser v0.0.0-20240102092130-5ac0b6a4141c // indirect
	github.com/pmezard/go-difflib v1.0.1-0.20181226105442-5d4384ee4fb2 // indirect
	github.com/power-devops/perfstat v0.0.0-20240221224432-82ca36839d55 // indirect
	github.com/prometheus/alertmanager v0.27.0 // indirect
	github.com/prometheus/exporter-toolkit v0.13.2 // indirect
	github.com/prometheus/procfs v0.15.1 // indirect
	github.com/prometheus/sigv4 v0.1.0 // indirect
	github.com/rcrowley/go-metrics v0.0.0-20201227073835-cf1acfcdf475 // indirect
	github.com/relvacode/iso8601 v1.6.0 // indirect
	github.com/rivo/uniseg v0.4.7 // indirect
	github.com/rs/cors v1.11.1 // indirect
	github.com/rs/xid v1.6.0 // indirect
	github.com/sagikazarmark/locafero v0.4.0 // indirect
	github.com/sagikazarmark/slog-shim v0.1.0 // indirect
	github.com/sean-/seed v0.0.0-20170313163322-e2103e2c3529 // indirect
	github.com/sercand/kuberesolver/v5 v5.1.1 // indirect
	github.com/shirou/gopsutil/v4 v4.24.12 // indirect
	github.com/soheilhy/cmux v0.1.5 // indirect
	github.com/sourcegraph/conc v0.3.0 // indirect
	github.com/spaolacci/murmur3 v1.1.0 // indirect
	github.com/spf13/afero v1.11.0 // indirect
	github.com/spf13/cast v1.6.0 // indirect
	github.com/spf13/cobra v1.8.1 // indirect
	github.com/spf13/pflag v1.0.5 // indirect
	github.com/stretchr/objx v0.5.2 // indirect
	github.com/subosito/gotenv v1.6.0 // indirect
	github.com/tklauser/go-sysconf v0.3.14 // indirect
	github.com/tklauser/numcpus v0.8.0 // indirect
	github.com/ua-parser/uap-go v0.0.0-20241012191800-bbb40edc15aa // indirect
	github.com/uber/jaeger-lib v2.4.1+incompatible // indirect
	github.com/willf/bitset v1.1.11 // indirect
	github.com/xdg-go/pbkdf2 v1.0.0 // indirect
	github.com/xdg-go/scram v1.1.2 // indirect
	github.com/xdg-go/stringprep v1.0.4 // indirect
	github.com/yuin/gopher-lua v1.1.1 // indirect
	github.com/yusufpapurcu/wmi v1.2.4 // indirect
	go.etcd.io/etcd/api/v3 v3.5.12 // indirect
	go.etcd.io/etcd/client/pkg/v3 v3.5.12 // indirect
	go.etcd.io/etcd/client/v3 v3.5.12 // indirect
	go.mongodb.org/mongo-driver v1.15.0 // indirect
	go.opentelemetry.io/auto/sdk v1.1.0 // indirect
	go.opentelemetry.io/collector/component/componentstatus v0.119.0 // indirect
	go.opentelemetry.io/collector/config/configauth v0.119.0 // indirect
	go.opentelemetry.io/collector/config/configcompression v1.25.0 // indirect
	go.opentelemetry.io/collector/config/confignet v1.25.0 // indirect
	go.opentelemetry.io/collector/config/configretry v1.25.0 // indirect
	go.opentelemetry.io/collector/config/configtelemetry v0.119.0 // indirect
	go.opentelemetry.io/collector/connector v0.119.0 // indirect
	go.opentelemetry.io/collector/connector/connectortest v0.119.0 // indirect
	go.opentelemetry.io/collector/connector/xconnector v0.119.0 // indirect
	go.opentelemetry.io/collector/consumer/consumererror v0.119.0 // indirect
	go.opentelemetry.io/collector/consumer/consumererror/xconsumererror v0.119.0 // indirect
	go.opentelemetry.io/collector/consumer/consumertest v0.119.0 // indirect
	go.opentelemetry.io/collector/consumer/xconsumer v0.119.0 // indirect
	go.opentelemetry.io/collector/exporter/exporterhelper/xexporterhelper v0.119.0 // indirect
	go.opentelemetry.io/collector/exporter/xexporter v0.119.0 // indirect
	go.opentelemetry.io/collector/extension v0.119.0 // indirect
	go.opentelemetry.io/collector/extension/auth v0.119.0 // indirect
	go.opentelemetry.io/collector/extension/extensioncapabilities v0.119.0 // indirect
	go.opentelemetry.io/collector/extension/extensiontest v0.119.0 // indirect
	go.opentelemetry.io/collector/extension/xextension v0.119.0 // indirect
	go.opentelemetry.io/collector/featuregate v1.25.0 // indirect
	go.opentelemetry.io/collector/internal/fanoutconsumer v0.119.0 // indirect
	go.opentelemetry.io/collector/internal/sharedcomponent v0.119.0 // indirect
	go.opentelemetry.io/collector/pdata/pprofile v0.119.0 // indirect
	go.opentelemetry.io/collector/pipeline v0.119.0 // indirect
	go.opentelemetry.io/collector/pipeline/xpipeline v0.119.0 // indirect
	go.opentelemetry.io/collector/processor/processortest v0.119.0 // indirect
	go.opentelemetry.io/collector/processor/xprocessor v0.119.0 // indirect
	go.opentelemetry.io/collector/receiver/receivertest v0.119.0 // indirect
	go.opentelemetry.io/collector/receiver/xreceiver v0.119.0 // indirect
	go.opentelemetry.io/collector/service v0.119.0 // indirect
	go.opentelemetry.io/contrib/bridges/otelzap v0.9.0 // indirect
	go.opentelemetry.io/contrib/bridges/prometheus v0.59.0 // indirect
	go.opentelemetry.io/contrib/config v0.14.0 // indirect
	go.opentelemetry.io/contrib/instrumentation/net/http/httptrace/otelhttptrace v0.58.0 // indirect
	go.opentelemetry.io/contrib/instrumentation/net/http/otelhttp v0.59.0 // indirect
	go.opentelemetry.io/contrib/propagators/b3 v1.34.0 // indirect
	go.opentelemetry.io/otel/exporters/otlp/otlplog/otlploggrpc v0.10.0 // indirect
	go.opentelemetry.io/otel/exporters/otlp/otlplog/otlploghttp v0.10.0 // indirect
	go.opentelemetry.io/otel/exporters/otlp/otlpmetric/otlpmetricgrpc v1.34.0 // indirect
	go.opentelemetry.io/otel/exporters/otlp/otlpmetric/otlpmetrichttp v1.34.0 // indirect
	go.opentelemetry.io/otel/exporters/otlp/otlptrace v1.35.0 // indirect
	go.opentelemetry.io/otel/exporters/prometheus v0.56.0 // indirect
	go.opentelemetry.io/otel/exporters/stdout/stdoutlog v0.10.0 // indirect
	go.opentelemetry.io/otel/exporters/stdout/stdoutmetric v1.34.0 // indirect
	go.opentelemetry.io/otel/exporters/stdout/stdouttrace v1.34.0 // indirect
	go.opentelemetry.io/otel/log v0.10.0 // indirect
	go.opentelemetry.io/otel/sdk/log v0.10.0 // indirect
	go.opentelemetry.io/otel/sdk/metric v1.35.0 // indirect
	golang.org/x/crypto v0.36.0 // indirect
	golang.org/x/exp v0.0.0-20241108190413-2d47ceb2692f // indirect
	golang.org/x/mod v0.22.0 // indirect
	golang.org/x/oauth2 v0.27.0 // indirect
<<<<<<< HEAD
	golang.org/x/sys v0.30.0 // indirect
	golang.org/x/text v0.22.0 // indirect
	golang.org/x/tools v0.28.0 // indirect
=======
	golang.org/x/sys v0.31.0 // indirect
	golang.org/x/text v0.23.0 // indirect
	golang.org/x/tools v0.27.0 // indirect
>>>>>>> 265188db
	gonum.org/v1/gonum v0.15.1 // indirect
	google.golang.org/genproto v0.0.0-20240708141625-4ad9e859172b // indirect
	google.golang.org/genproto/googleapis/api v0.0.0-20250218202821-56aae31c358a // indirect
	gopkg.in/ini.v1 v1.67.0 // indirect
	k8s.io/apimachinery v0.31.3 // indirect
	k8s.io/client-go v0.31.3 // indirect
	k8s.io/klog/v2 v2.130.1 // indirect
	k8s.io/utils v0.0.0-20240711033017-18e509b52bc8 // indirect
)

replace (
	github.com/bradfitz/gomemcache => github.com/themihai/gomemcache v0.0.0-20180902122335-24332e2d58ab
	k8s.io/api => k8s.io/api v0.25.0
	k8s.io/client-go => k8s.io/client-go v0.25.0
)

// Replace memberlist with our fork which includes some fixes that haven't been
// merged upstream yet:
// - https://github.com/hashicorp/memberlist/pull/260
// - https://github.com/grafana/memberlist/pull/3
replace github.com/hashicorp/memberlist => github.com/grafana/memberlist v0.3.1-0.20220708130638-bd88e10a3d91<|MERGE_RESOLUTION|>--- conflicted
+++ resolved
@@ -364,15 +364,9 @@
 	golang.org/x/exp v0.0.0-20241108190413-2d47ceb2692f // indirect
 	golang.org/x/mod v0.22.0 // indirect
 	golang.org/x/oauth2 v0.27.0 // indirect
-<<<<<<< HEAD
-	golang.org/x/sys v0.30.0 // indirect
-	golang.org/x/text v0.22.0 // indirect
-	golang.org/x/tools v0.28.0 // indirect
-=======
 	golang.org/x/sys v0.31.0 // indirect
 	golang.org/x/text v0.23.0 // indirect
-	golang.org/x/tools v0.27.0 // indirect
->>>>>>> 265188db
+	golang.org/x/tools v0.28.0 // indirect
 	gonum.org/v1/gonum v0.15.1 // indirect
 	google.golang.org/genproto v0.0.0-20240708141625-4ad9e859172b // indirect
 	google.golang.org/genproto/googleapis/api v0.0.0-20250218202821-56aae31c358a // indirect
