--- conflicted
+++ resolved
@@ -124,16 +124,10 @@
 	blockLists    map[string][]*backend.BlockMeta
 	blockListsMtx sync.Mutex
 
-<<<<<<< HEAD
-	compactorCfg        *CompactorConfig
-	compactedBlockLists map[string][]*backend.CompactedBlockMeta
-	compactorSharder    CompactorSharder
-=======
 	compactorCfg          *CompactorConfig
-	compactedBlockLists   map[string][]*encoding.CompactedBlockMeta
+	compactedBlockLists   map[string][]*backend.CompactedBlockMeta
 	compactorSharder      CompactorSharder
 	compactorTenantOffset uint
->>>>>>> 64bf20e8
 }
 
 func New(cfg *Config, logger log.Logger) (Reader, Writer, Compactor, error) {
