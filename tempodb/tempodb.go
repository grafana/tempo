--- conflicted
+++ resolved
@@ -75,12 +75,8 @@
 }
 
 type Reader interface {
-<<<<<<< HEAD
-	Find(ctx context.Context, tenantID string, id common.ID, blockStart string, blockEnd string) ([][]byte, []string, error)
+	Find(ctx context.Context, tenantID string, id common.ID, blockStart string, blockEnd string) ([][]byte, []string, []error, error)
 	BlockMetas(tenantID string) []*backend.BlockMeta
-=======
-	Find(ctx context.Context, tenantID string, id common.ID, blockStart string, blockEnd string) ([][]byte, []string, []error, error)
->>>>>>> e7a3731e
 	EnablePolling(sharder blocklist.JobSharder)
 
 	Shutdown()
@@ -281,15 +277,11 @@
 	return rw.wal
 }
 
-<<<<<<< HEAD
 func (rw *readerWriter) BlockMetas(tenantID string) []*backend.BlockMeta {
 	return rw.blocklist.Metas(tenantID)
 }
 
-func (rw *readerWriter) Find(ctx context.Context, tenantID string, id common.ID, blockStart string, blockEnd string) ([][]byte, []string, error) {
-=======
 func (rw *readerWriter) Find(ctx context.Context, tenantID string, id common.ID, blockStart string, blockEnd string) ([][]byte, []string, []error, error) {
->>>>>>> e7a3731e
 	// tracing instrumentation
 	logger := log_util.WithContext(ctx, log_util.Logger)
 	span, ctx := opentracing.StartSpanFromContext(ctx, "store.Find")
