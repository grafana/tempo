package tempodb

import (
	"bytes"
	"context"
	"encoding/hex"
	"fmt"
	"sort"
	"sync"
	"time"

	"github.com/go-kit/kit/log"
	"github.com/go-kit/kit/log/level"
	"github.com/google/uuid"
	"github.com/prometheus/client_golang/prometheus"
	"github.com/prometheus/client_golang/prometheus/promauto"

	"github.com/cortexproject/cortex/pkg/util"
	"github.com/opentracing/opentracing-go"
	ot_log "github.com/opentracing/opentracing-go/log"

	"github.com/grafana/tempo/pkg/boundedwaitgroup"
	"github.com/grafana/tempo/tempodb/backend"
	"github.com/grafana/tempo/tempodb/backend/azure"
	"github.com/grafana/tempo/tempodb/backend/cache"
	"github.com/grafana/tempo/tempodb/backend/cache/memcached"
	"github.com/grafana/tempo/tempodb/backend/cache/redis"
	"github.com/grafana/tempo/tempodb/backend/gcs"
	"github.com/grafana/tempo/tempodb/backend/local"
	"github.com/grafana/tempo/tempodb/backend/s3"
	"github.com/grafana/tempo/tempodb/encoding"
	"github.com/grafana/tempo/tempodb/encoding/common"
	"github.com/grafana/tempo/tempodb/pool"
	"github.com/grafana/tempo/tempodb/wal"
)

const (
	BlockIDMin = "00000000-0000-0000-0000-000000000000"
	BlockIDMax = "FFFFFFFF-FFFF-FFFF-FFFF-FFFFFFFFFFFF"
)

var (
	metricBlocklistErrors = promauto.NewCounterVec(prometheus.CounterOpts{
		Namespace: "tempodb",
		Name:      "blocklist_poll_errors_total",
		Help:      "Total number of times an error occurred while polling the blocklist.",
	}, []string{"tenant"})
	metricBlocklistPollDuration = promauto.NewHistogram(prometheus.HistogramOpts{
		Namespace: "tempodb",
		Name:      "blocklist_poll_duration_seconds",
		Help:      "Records the amount of time to poll and update the blocklist.",
		Buckets:   prometheus.ExponentialBuckets(.25, 2, 6),
	})
	metricBlocklistLength = promauto.NewGaugeVec(prometheus.GaugeOpts{
		Namespace: "tempodb",
		Name:      "blocklist_length",
		Help:      "Total number of blocks per tenant.",
	}, []string{"tenant"})
	metricRetentionDuration = promauto.NewHistogram(prometheus.HistogramOpts{
		Namespace: "tempodb",
		Name:      "retention_duration_seconds",
		Help:      "Records the amount of time to perform retention tasks.",
		Buckets:   prometheus.ExponentialBuckets(.25, 2, 6),
	})
	metricRetentionErrors = promauto.NewCounter(prometheus.CounterOpts{
		Namespace: "tempodb",
		Name:      "retention_errors_total",
		Help:      "Total number of times an error occurred while performing retention tasks.",
	})
	metricMarkedForDeletion = promauto.NewCounter(prometheus.CounterOpts{
		Namespace: "tempodb",
		Name:      "retention_marked_for_deletion_total",
		Help:      "Total number of blocks marked for deletion.",
	})
	metricDeleted = promauto.NewCounter(prometheus.CounterOpts{
		Namespace: "tempodb",
		Name:      "retention_deleted_total",
		Help:      "Total number of blocks deleted.",
	})
)

type Writer interface {
	WriteBlock(ctx context.Context, block WriteableBlock) error
	CompleteBlock(block *wal.AppendBlock, combiner common.ObjectCombiner) (*encoding.CompleteBlock, error)
	WAL() *wal.WAL
}

type Reader interface {
<<<<<<< HEAD
	Find(ctx context.Context, tenantID string, id common.ID, blockStart string, blockEnd string) ([]byte, error)
=======
	Find(ctx context.Context, tenantID string, id common.ID, blockStart string, blockEnd string) ([][]byte, common.FindMetrics, error)
>>>>>>> 662d1844
	Shutdown()
}

type Compactor interface {
	EnableCompaction(cfg *CompactorConfig, sharder CompactorSharder)
}

type CompactorSharder interface {
	Combine(objA []byte, objB []byte) []byte
	Owns(hash string) bool
}

type WriteableBlock interface {
	Write(ctx context.Context, w backend.Writer) error
}

type readerWriter struct {
	r backend.Reader
	w backend.Writer
	c backend.Compactor

	wal  *wal.WAL
	pool *pool.Pool

	logger        log.Logger
	cfg           *Config
	blockLists    map[string][]*backend.BlockMeta
	blockListsMtx sync.Mutex

	compactorCfg          *CompactorConfig
	compactedBlockLists   map[string][]*backend.CompactedBlockMeta
	compactorSharder      CompactorSharder
	compactorTenantOffset uint
}

// New creates a new tempodb
func New(cfg *Config, logger log.Logger) (Reader, Writer, Compactor, error) {
	var r backend.Reader
	var w backend.Writer
	var c backend.Compactor

	err := validateConfig(cfg)
	if err != nil {
		return nil, nil, nil, fmt.Errorf("invalid config while creating tempodb: %w", err)
	}

	switch cfg.Backend {
	case "local":
		r, w, c, err = local.New(cfg.Local)
	case "gcs":
		r, w, c, err = gcs.New(cfg.GCS)
	case "s3":
		r, w, c, err = s3.New(cfg.S3)
	case "azure":
		r, w, c, err = azure.New(cfg.Azure)
	default:
		err = fmt.Errorf("unknown backend %s", cfg.Backend)
	}

	if err != nil {
		return nil, nil, nil, err
	}

	var cacheBackend cache.Client

	switch cfg.Cache {
	case "redis":
		cacheBackend = redis.NewClient(cfg.Redis, logger)
	case "memcached":
		cacheBackend = memcached.NewClient(cfg.Memcached, logger)
	}

	if cacheBackend != nil {
		r, w, err = cache.NewCache(r, w, cacheBackend)
		if err != nil {
			return nil, nil, nil, err
		}
	}

	if cfg.BlocklistPollConcurrency == 0 {
		cfg.BlocklistPollConcurrency = DefaultBlocklistPollConcurrency
	}

	rw := &readerWriter{
		c:                   c,
		compactedBlockLists: make(map[string][]*backend.CompactedBlockMeta),
		r:                   r,
		w:                   w,
		cfg:                 cfg,
		logger:              logger,
		pool:                pool.NewPool(cfg.Pool),
		blockLists:          make(map[string][]*backend.BlockMeta),
	}

	rw.wal, err = wal.New(rw.cfg.WAL)
	if err != nil {
		return nil, nil, nil, err
	}

	go rw.maintenanceLoop()

	return rw, rw, rw, nil
}

func (rw *readerWriter) WriteBlock(ctx context.Context, c WriteableBlock) error {
	return c.Write(ctx, rw.w)
}

func (rw *readerWriter) CompleteBlock(block *wal.AppendBlock, combiner common.ObjectCombiner) (*encoding.CompleteBlock, error) {
	return block.Complete(rw.cfg.Block, rw.wal, combiner)
}

func (rw *readerWriter) WAL() *wal.WAL {
	return rw.wal
}

<<<<<<< HEAD
func (rw *readerWriter) Find(ctx context.Context, tenantID string, id common.ID, blockStart string, blockEnd string) ([]byte, error) {
=======
func (rw *readerWriter) Find(ctx context.Context, tenantID string, id common.ID, blockStart string, blockEnd string) ([][]byte, common.FindMetrics, error) {
	metrics := common.NewFindMetrics()

>>>>>>> 662d1844
	// tracing instrumentation
	logger := util.WithContext(ctx, util.Logger)
	span, ctx := opentracing.StartSpanFromContext(ctx, "store.Find")
	defer span.Finish()

	blockStartUUID, err := uuid.Parse(blockStart)
	if err != nil {
		return nil, err
	}
	blockStartBytes, err := blockStartUUID.MarshalBinary()
	if err != nil {
		return nil, err
	}
	blockEndUUID, err := uuid.Parse(blockEnd)
	if err != nil {
		return nil, err
	}
	blockEndBytes, err := blockEndUUID.MarshalBinary()
	if err != nil {
		return nil, err
	}

	rw.blockListsMtx.Lock()
	blocklist, found := rw.blockLists[tenantID]
	copiedBlocklist := make([]interface{}, 0, len(blocklist))

	for _, b := range blocklist {
		// if in range copy
		if bytes.Compare(id, b.MinID) != -1 && bytes.Compare(id, b.MaxID) != 1 {
			blockIDBytes, _ := b.BlockID.MarshalBinary()
			// check block is in shard boundaries
			// blockStartBytes <= blockIDBytes <= blockEndBytes
			if (bytes.Compare(blockIDBytes, blockStartBytes) >= 0) && (bytes.Compare(blockIDBytes, blockEndBytes) <= 0) {
				copiedBlocklist = append(copiedBlocklist, b)
			}
		}
	}
	rw.blockListsMtx.Unlock()

	// deliberately placed outside the blocklist mtx unlock
	if !found {
		return nil, nil
	}

	partialTraces, err := rw.pool.RunJobs(ctx, copiedBlocklist, func(ctx context.Context, payload interface{}) ([]byte, error) {
		meta := payload.(*backend.BlockMeta)
		block, err := encoding.NewBackendBlock(meta, rw.r)
		if err != nil {
			return nil, err
		}

<<<<<<< HEAD
		foundObject, err := block.Find(derivedCtx, id)
=======
		foundObject, err := block.Find(ctx, rw.r, id, &metrics)
>>>>>>> 662d1844
		if err != nil {
			return nil, err
		}

		level.Info(logger).Log("msg", "searching for trace in block", "findTraceID", hex.EncodeToString(id), "block", meta.BlockID, "found", foundObject != nil)
		span.LogFields(
			ot_log.String("msg", "searching for trace in block"),
			ot_log.String("blockID", meta.BlockID.String()),
			ot_log.Bool("found", foundObject != nil),
			ot_log.Int("bytes", len(foundObject)))

		return foundObject, nil
	})

<<<<<<< HEAD
	return foundBytes, err
=======
	return partialTraces, metrics, err
>>>>>>> 662d1844
}

func (rw *readerWriter) Shutdown() {
	// todo: stop blocklist poll
	rw.pool.Shutdown()
	rw.r.Shutdown()
}

func (rw *readerWriter) EnableCompaction(cfg *CompactorConfig, c CompactorSharder) {
	// Set default if needed. This is mainly for tests.
	if cfg.RetentionConcurrency == 0 {
		cfg.RetentionConcurrency = DefaultRetentionConcurrency
	}

	rw.compactorCfg = cfg
	rw.compactorSharder = c

	if rw.cfg.BlocklistPoll == 0 {
		level.Info(rw.logger).Log("msg", "maintenance cycle unset.  compaction and retention disabled.")
		return
	}

	if cfg != nil {
		level.Info(rw.logger).Log("msg", "compaction and retention enabled.")
		go rw.compactionLoop()
		go rw.retentionLoop()
	}
}

func (rw *readerWriter) maintenanceLoop() {
	if rw.cfg.BlocklistPoll == 0 {
		level.Info(rw.logger).Log("msg", "maintenance cycle unset.  blocklist polling disabled.")
		return
	}

	rw.pollBlocklist()

	ticker := time.NewTicker(rw.cfg.BlocklistPoll)
	for range ticker.C {
		rw.pollBlocklist()
	}
}

func (rw *readerWriter) pollBlocklist() {
	start := time.Now()
	defer func() { metricBlocklistPollDuration.Observe(time.Since(start).Seconds()) }()

	ctx := context.Background()
	tenants, err := rw.r.Tenants(ctx)
	if err != nil {
		metricBlocklistErrors.WithLabelValues("").Inc()
		level.Error(rw.logger).Log("msg", "error retrieving tenants while polling blocklist", "err", err)
	}

	rw.cleanMissingTenants(tenants)

	for _, tenantID := range tenants {

		newBlockList, newCompactedBlockList := rw.pollTenant(ctx, tenantID)

		metricBlocklistLength.WithLabelValues(tenantID).Set(float64(len(newBlockList)))

		rw.blockListsMtx.Lock()
		rw.blockLists[tenantID] = newBlockList
		rw.compactedBlockLists[tenantID] = newCompactedBlockList
		rw.blockListsMtx.Unlock()
	}
}

func (rw *readerWriter) pollTenant(ctx context.Context, tenantID string) ([]*backend.BlockMeta, []*backend.CompactedBlockMeta) {
	blockIDs, err := rw.r.Blocks(ctx, tenantID)
	if err != nil {
		metricBlocklistErrors.WithLabelValues(tenantID).Inc()
		level.Error(rw.logger).Log("msg", "error polling blocklist", "tenantID", tenantID, "err", err)
		return []*backend.BlockMeta{}, []*backend.CompactedBlockMeta{}
	}

	bg := boundedwaitgroup.New(rw.cfg.BlocklistPollConcurrency)
	chMeta := make(chan *backend.BlockMeta, len(blockIDs))
	chCompactedMeta := make(chan *backend.CompactedBlockMeta, len(blockIDs))

	for _, blockID := range blockIDs {
		bg.Add(1)
		go func(b uuid.UUID) {
			defer bg.Done()
			m, cm := rw.pollBlock(ctx, tenantID, b)
			if m != nil {
				chMeta <- m
			} else if cm != nil {
				chCompactedMeta <- cm
			}
		}(blockID)
	}

	bg.Wait()
	close(chMeta)
	close(chCompactedMeta)

	newBlockList := make([]*backend.BlockMeta, 0, len(blockIDs))
	for m := range chMeta {
		newBlockList = append(newBlockList, m)
	}
	sort.Slice(newBlockList, func(i, j int) bool {
		return newBlockList[i].StartTime.Before(newBlockList[j].StartTime)
	})

	newCompactedBlocklist := make([]*backend.CompactedBlockMeta, 0, len(blockIDs))
	for cm := range chCompactedMeta {
		newCompactedBlocklist = append(newCompactedBlocklist, cm)
	}
	sort.Slice(newCompactedBlocklist, func(i, j int) bool {
		return newCompactedBlocklist[i].StartTime.Before(newCompactedBlocklist[j].StartTime)
	})

	return newBlockList, newCompactedBlocklist
}

func (rw *readerWriter) pollBlock(ctx context.Context, tenantID string, blockID uuid.UUID) (*backend.BlockMeta, *backend.CompactedBlockMeta) {
	var compactedBlockMeta *backend.CompactedBlockMeta
	blockMeta, err := rw.r.BlockMeta(ctx, blockID, tenantID)
	// if the normal meta doesn't exist maybe it's compacted.
	if err == backend.ErrMetaDoesNotExist {
		blockMeta = nil
		compactedBlockMeta, err = rw.c.CompactedBlockMeta(blockID, tenantID)
	}

	// blocks in intermediate states may not have a compacted or normal block meta.
	//   this is not necessarily an error, just bail out
	if err == backend.ErrMetaDoesNotExist {
		return nil, nil
	}

	if err != nil {
		metricBlocklistErrors.WithLabelValues(tenantID).Inc()
		level.Error(rw.logger).Log("msg", "failed to retrieve block meta", "tenantID", tenantID, "blockID", blockID, "err", err)
		return nil, nil
	}

	return blockMeta, compactedBlockMeta
}

func (rw *readerWriter) blocklistTenants() []interface{} {
	rw.blockListsMtx.Lock()
	defer rw.blockListsMtx.Unlock()

	tenants := make([]interface{}, 0, len(rw.blockLists))
	for tenant := range rw.blockLists {
		tenants = append(tenants, tenant)
	}

	return tenants
}

func (rw *readerWriter) blocklist(tenantID string) []*backend.BlockMeta {
	rw.blockListsMtx.Lock()
	defer rw.blockListsMtx.Unlock()

	if tenantID == "" {
		return nil
	}

	copiedBlocklist := make([]*backend.BlockMeta, 0, len(rw.blockLists[tenantID]))
	copiedBlocklist = append(copiedBlocklist, rw.blockLists[tenantID]...)
	return copiedBlocklist
}

// todo:  make separate compacted list mutex?
func (rw *readerWriter) compactedBlocklist(tenantID string) []*backend.CompactedBlockMeta {
	rw.blockListsMtx.Lock()
	defer rw.blockListsMtx.Unlock()

	if tenantID == "" {
		return nil
	}

	copiedBlocklist := make([]*backend.CompactedBlockMeta, 0, len(rw.compactedBlockLists[tenantID]))
	copiedBlocklist = append(copiedBlocklist, rw.compactedBlockLists[tenantID]...)

	return copiedBlocklist
}

func (rw *readerWriter) cleanMissingTenants(tenants []string) {
	tenantSet := make(map[string]struct{})
	for _, tenantID := range tenants {
		tenantSet[tenantID] = struct{}{}
	}

	for tenantID := range rw.blockLists {
		if _, present := tenantSet[tenantID]; !present {
			rw.blockListsMtx.Lock()
			delete(rw.blockLists, tenantID)
			rw.blockListsMtx.Unlock()
			level.Info(rw.logger).Log("msg", "deleted in-memory blocklists", "tenantID", tenantID)
		}
	}

	for tenantID := range rw.compactedBlockLists {
		if _, present := tenantSet[tenantID]; !present {
			rw.blockListsMtx.Lock()
			delete(rw.compactedBlockLists, tenantID)
			rw.blockListsMtx.Unlock()
			level.Info(rw.logger).Log("msg", "deleted in-memory compacted blocklists", "tenantID", tenantID)
		}
	}
}

// updateBlocklist Add and remove regular or compacted blocks from the in-memory blocklist.
// Changes are temporary and will be overwritten on the next poll.
func (rw *readerWriter) updateBlocklist(tenantID string, add []*backend.BlockMeta, remove []*backend.BlockMeta, compactedAdd []*backend.CompactedBlockMeta) {
	if tenantID == "" {
		return
	}

	rw.blockListsMtx.Lock()
	defer rw.blockListsMtx.Unlock()

	// ******** Regular blocks ********
	blocklist := rw.blockLists[tenantID]

	matchedRemovals := make(map[uuid.UUID]struct{})
	for _, b := range blocklist {
		for _, rem := range remove {
			if b.BlockID == rem.BlockID {
				matchedRemovals[rem.BlockID] = struct{}{}
			}
		}
	}

	newblocklist := make([]*backend.BlockMeta, 0, len(blocklist)-len(matchedRemovals)+len(add))
	for _, b := range blocklist {
		if _, ok := matchedRemovals[b.BlockID]; !ok {
			newblocklist = append(newblocklist, b)
		}
	}
	newblocklist = append(newblocklist, add...)
	rw.blockLists[tenantID] = newblocklist

	// ******** Compacted blocks ********
	rw.compactedBlockLists[tenantID] = append(rw.compactedBlockLists[tenantID], compactedAdd...)
}<|MERGE_RESOLUTION|>--- conflicted
+++ resolved
@@ -86,11 +86,7 @@
 }
 
 type Reader interface {
-<<<<<<< HEAD
-	Find(ctx context.Context, tenantID string, id common.ID, blockStart string, blockEnd string) ([]byte, error)
-=======
-	Find(ctx context.Context, tenantID string, id common.ID, blockStart string, blockEnd string) ([][]byte, common.FindMetrics, error)
->>>>>>> 662d1844
+	Find(ctx context.Context, tenantID string, id common.ID, blockStart string, blockEnd string) ([][]byte, error)
 	Shutdown()
 }
 
@@ -207,13 +203,7 @@
 	return rw.wal
 }
 
-<<<<<<< HEAD
-func (rw *readerWriter) Find(ctx context.Context, tenantID string, id common.ID, blockStart string, blockEnd string) ([]byte, error) {
-=======
-func (rw *readerWriter) Find(ctx context.Context, tenantID string, id common.ID, blockStart string, blockEnd string) ([][]byte, common.FindMetrics, error) {
-	metrics := common.NewFindMetrics()
-
->>>>>>> 662d1844
+func (rw *readerWriter) Find(ctx context.Context, tenantID string, id common.ID, blockStart string, blockEnd string) ([][]byte, error) {
 	// tracing instrumentation
 	logger := util.WithContext(ctx, util.Logger)
 	span, ctx := opentracing.StartSpanFromContext(ctx, "store.Find")
@@ -265,11 +255,7 @@
 			return nil, err
 		}
 
-<<<<<<< HEAD
-		foundObject, err := block.Find(derivedCtx, id)
-=======
-		foundObject, err := block.Find(ctx, rw.r, id, &metrics)
->>>>>>> 662d1844
+		foundObject, err := block.Find(ctx, id)
 		if err != nil {
 			return nil, err
 		}
@@ -284,11 +270,7 @@
 		return foundObject, nil
 	})
 
-<<<<<<< HEAD
-	return foundBytes, err
-=======
-	return partialTraces, metrics, err
->>>>>>> 662d1844
+	return partialTraces, err
 }
 
 func (rw *readerWriter) Shutdown() {
