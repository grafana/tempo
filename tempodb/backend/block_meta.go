--- conflicted
+++ resolved
@@ -14,22 +14,6 @@
 }
 
 type BlockMeta struct {
-<<<<<<< HEAD
-	Version         string    `json:"format"`
-	BlockID         uuid.UUID `json:"blockID"`
-	MinID           []byte    `json:"minID"`
-	MaxID           []byte    `json:"maxID"`
-	TenantID        string    `json:"tenantID"`
-	StartTime       time.Time `json:"startTime"`
-	EndTime         time.Time `json:"endTime"`
-	TotalObjects    int       `json:"totalObjects"`
-	Size            uint64    `json:"size"`
-	CompactionLevel uint8     `json:"compactionLevel"`
-	Encoding        Encoding  `json:"encoding"`
-	IndexPageSize   uint32    `json:"indexPageSize"`
-	TotalRecords    uint32    `json:"totalRecords"`
-	BloomShardCount uint8     `json:"bloomShardCount"`
-=======
 	Version         string    `json:"format"`          // Version indicates the block format version. This includes specifics of how the indexes and data is stored
 	BlockID         uuid.UUID `json:"blockID"`         // Unique block id
 	MinID           []byte    `json:"minID"`           // Minimum object id stored in this block
@@ -44,7 +28,7 @@
 	IndexPageSize   uint32    `json:"indexPageSize"`   // Size of each index page in bytes
 	TotalRecords    uint32    `json:"totalRecords"`    // Total Records stored in the index file
 	DataEncoding    string    `json:"dataEncoding"`    // DataEncoding is a string provided externally, but tracked by tempodb that indicates the way the bytes are encoded
->>>>>>> 5b62411c
+	BloomShardCount uint8     `json:"bloomShardCount"` //
 }
 
 func NewBlockMeta(tenantID string, blockID uuid.UUID, version string, encoding Encoding, dataEncoding string) *BlockMeta {
