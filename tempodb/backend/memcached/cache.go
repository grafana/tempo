package memcached

import (
	"context"
	"time"

	"github.com/cortexproject/cortex/pkg/chunk/cache"
	"github.com/go-kit/kit/log"
	"github.com/grafana/tempo/tempodb/backend"
	"github.com/grafana/tempo/tempodb/encoding"
	"github.com/prometheus/client_golang/prometheus"

	"github.com/google/uuid"
)

const (
	typeBloom = "bloom"
	typeIndex = "index"
)

type Config struct {
	ClientConfig cache.MemcachedClientConfig `yaml:",inline"`

	TTL time.Duration `yaml:"ttl"`
}

type readerWriter struct {
	nextReader backend.Reader
	nextWriter backend.Writer
	client     *cache.Memcached
	logger     log.Logger
}

func New(nextReader backend.Reader, nextWriter backend.Writer, cfg *Config, logger log.Logger) (backend.Reader, backend.Writer, error) {
	if cfg.ClientConfig.MaxIdleConns == 0 {
		cfg.ClientConfig.MaxIdleConns = 16
	}
	if cfg.ClientConfig.Timeout == 0 {
		cfg.ClientConfig.Timeout = 100 * time.Millisecond
	}
	if cfg.ClientConfig.UpdateInterval == 0 {
		cfg.ClientConfig.UpdateInterval = time.Minute
	}

	client := cache.NewMemcachedClient(cfg.ClientConfig, "tempo", prometheus.DefaultRegisterer, logger)
	memcachedCfg := cache.MemcachedConfig{
		Expiration:  cfg.TTL,
		BatchSize:   0, // we are currently only requesting one key at a time, which is bad.  we could restructure Find() to batch request all blooms at once
		Parallelism: 0,
	}

	rw := &readerWriter{
		client:     cache.NewMemcached(memcachedCfg, client, "tempo", prometheus.DefaultRegisterer, logger),
		nextReader: nextReader,
		nextWriter: nextWriter,
		logger:     logger,
	}

	return rw, rw, nil
}

// Reader
func (r *readerWriter) Tenants(ctx context.Context) ([]string, error) {
	return r.nextReader.Tenants(ctx)
}

func (r *readerWriter) Blocks(ctx context.Context, tenantID string) ([]uuid.UUID, error) {
	return r.nextReader.Blocks(ctx, tenantID)
}

func (r *readerWriter) BlockMeta(ctx context.Context, blockID uuid.UUID, tenantID string) (*encoding.BlockMeta, error) {
	return r.nextReader.BlockMeta(ctx, blockID, tenantID)
}

func (r *readerWriter) Bloom(ctx context.Context, blockID uuid.UUID, tenantID string) ([]byte, error) {
	key := key(blockID, tenantID, typeBloom)
	val := r.get(key)
	if val != nil {
		return val, nil
	}

<<<<<<< HEAD
	val, err := r.nextReader.Bloom(ctx, blockID, tenantID)
	if err != nil {
=======
	val, err := r.nextReader.Bloom(blockID, tenantID)
	if err == nil {
>>>>>>> 7cfb74d5
		r.set(context.Background(), key, val)
	}

	return val, err
}

func (r *readerWriter) Index(ctx context.Context, blockID uuid.UUID, tenantID string) ([]byte, error) {
	key := key(blockID, tenantID, typeIndex)
	val := r.get(key)
	if val != nil {
		return val, nil
	}

<<<<<<< HEAD
	val, err := r.nextReader.Index(ctx, blockID, tenantID)
	if err != nil {
=======
	val, err := r.nextReader.Index(blockID, tenantID)
	if err == nil {
>>>>>>> 7cfb74d5
		r.set(context.Background(), key, val)
	}

	return val, err
}

func (r *readerWriter) Object(ctx context.Context, blockID uuid.UUID, tenantID string, start uint64, buffer []byte) error {
	return r.nextReader.Object(ctx, blockID, tenantID, start, buffer)
}

func (r *readerWriter) Shutdown() {
	r.nextReader.Shutdown()
	r.client.Stop()
}

// Writer
func (r *readerWriter) Write(ctx context.Context, meta *encoding.BlockMeta, bBloom []byte, bIndex []byte, objectFilePath string) error {
	r.set(ctx, key(meta.BlockID, meta.TenantID, typeBloom), bBloom)
	r.set(ctx, key(meta.BlockID, meta.TenantID, typeIndex), bIndex)

	return r.nextWriter.Write(ctx, meta, bBloom, bIndex, objectFilePath)
}

func (r *readerWriter) WriteBlockMeta(ctx context.Context, tracker backend.AppendTracker, meta *encoding.BlockMeta, bBloom []byte, bIndex []byte) error {
	r.set(ctx, key(meta.BlockID, meta.TenantID, typeBloom), bBloom)
	r.set(ctx, key(meta.BlockID, meta.TenantID, typeIndex), bIndex)

	return r.nextWriter.WriteBlockMeta(ctx, tracker, meta, bBloom, bIndex)
}

func (r *readerWriter) AppendObject(ctx context.Context, tracker backend.AppendTracker, meta *encoding.BlockMeta, bObject []byte) (backend.AppendTracker, error) {
	return r.nextWriter.AppendObject(ctx, tracker, meta, bObject)
}

func (r *readerWriter) get(key string) []byte {
	found, vals, _ := r.client.Fetch(context.Background(), []string{key})
	if len(found) > 0 {
		return vals[0]
	}
	return nil
}

func (r *readerWriter) set(ctx context.Context, key string, val []byte) {
	r.client.Store(ctx, []string{key}, [][]byte{val})
}

func key(blockID uuid.UUID, tenantID string, t string) string {
	return blockID.String() + ":" + tenantID + ":" + t
}<|MERGE_RESOLUTION|>--- conflicted
+++ resolved
@@ -79,13 +79,8 @@
 		return val, nil
 	}
 
-<<<<<<< HEAD
 	val, err := r.nextReader.Bloom(ctx, blockID, tenantID)
-	if err != nil {
-=======
-	val, err := r.nextReader.Bloom(blockID, tenantID)
 	if err == nil {
->>>>>>> 7cfb74d5
 		r.set(context.Background(), key, val)
 	}
 
@@ -99,13 +94,8 @@
 		return val, nil
 	}
 
-<<<<<<< HEAD
 	val, err := r.nextReader.Index(ctx, blockID, tenantID)
-	if err != nil {
-=======
-	val, err := r.nextReader.Index(blockID, tenantID)
 	if err == nil {
->>>>>>> 7cfb74d5
 		r.set(context.Background(), key, val)
 	}
 
