package wal

import (
	"fmt"
	"os"
	"path/filepath"
	"time"

	"github.com/go-kit/log"
	"github.com/go-kit/log/level"
	"github.com/google/uuid"

	"github.com/grafana/tempo/tempodb/backend"
	"github.com/grafana/tempo/tempodb/backend/local"
	"github.com/grafana/tempo/tempodb/encoding"
	"github.com/grafana/tempo/tempodb/encoding/common"
	v2 "github.com/grafana/tempo/tempodb/encoding/v2"
)

const (
	completedDir = "completed"
	blocksDir    = "blocks"
)

type WAL struct {
	c *Config
	l *local.Backend
}

type Config struct {
	Filepath          string `yaml:"path"`
	CompletedFilepath string
	BlocksFilepath    string
	Encoding          backend.Encoding `yaml:"encoding"`
	SearchEncoding    backend.Encoding `yaml:"search_encoding"`
	IngestionSlack    time.Duration    `yaml:"ingestion_time_range_slack"`
}

func New(c *Config) (*WAL, error) {
	if c.Filepath == "" {
		return nil, fmt.Errorf("please provide a path for the WAL")
	}

	// make folder
	err := os.MkdirAll(c.Filepath, os.ModePerm)
	if err != nil {
		return nil, err
	}

	// The /completed/ folder is now obsolete and no new data is written,
	// but it needs to be cleared out one last time for any files left
	// from a previous version.
	if c.CompletedFilepath == "" {
		completedFilepath := filepath.Join(c.Filepath, completedDir)
		err = os.RemoveAll(completedFilepath)
		if err != nil {
			return nil, err
		}

		c.CompletedFilepath = completedFilepath
	}

	// Setup local backend in /blocks/
	p := filepath.Join(c.Filepath, blocksDir)
	err = os.MkdirAll(p, os.ModePerm)
	if err != nil {
		return nil, err
	}
	c.BlocksFilepath = p

	l, err := local.NewBackend(&local.Config{
		Path: p,
	})
	if err != nil {
		return nil, err
	}

	return &WAL{
		c: c,
		l: l,
	}, nil
}

// RescanBlocks returns a slice of append blocks from the wal folder
func (w *WAL) RescanBlocks(additionalStartSlack time.Duration, log log.Logger) ([]common.WALBlock, error) {
	files, err := os.ReadDir(w.c.Filepath)
	if err != nil {
		return nil, err
	}

	// todo: rescan blocks will need to detect if this is a vParquet or v2 wal file and choose the appropriate encoding
	v, err := encoding.FromVersion(v2.VersionString)
	if err != nil {
		return nil, fmt.Errorf("from version v2 failed %w", err)
	}

	blocks := make([]common.WALBlock, 0, len(files))
	for _, f := range files {
		if f.IsDir() {
			continue
		}

		start := time.Now()
		fileInfo, err := f.Info()
		if err != nil {
			return nil, err
		}

		level.Info(log).Log("msg", "beginning replay", "file", f.Name(), "size", fileInfo.Size())
		b, warning, err := v.OpenWALBlock(f.Name(), w.c.Filepath, w.c.IngestionSlack, additionalStartSlack)

		remove := false
		if err != nil {
			// wal replay failed, clear and warn
			level.Warn(log).Log("msg", "failed to replay block. removing.", "file", f.Name(), "err", err)
			remove = true
		}

		if b != nil && b.Length() == 0 {
			level.Warn(log).Log("msg", "empty wal file. ignoring.", "file", f.Name(), "err", err)
			remove = true
		}

		if warning != nil {
			level.Warn(log).Log("msg", "received warning while replaying block. partial replay likely.", "file", f.Name(), "warning", warning, "length", b.DataLength())
		}

		if remove {
			err = os.Remove(filepath.Join(w.c.Filepath, f.Name()))
			if err != nil {
				return nil, err
			}
			continue
		}

		level.Info(log).Log("msg", "replay complete", "file", f.Name(), "duration", time.Since(start))

		blocks = append(blocks, b)
	}

	return blocks, nil
}

func (w *WAL) NewBlock(id uuid.UUID, tenantID string, dataEncoding string) (common.WALBlock, error) {
	// todo: take version string and use here
	v, err := encoding.FromVersion(v2.VersionString)
	if err != nil {
		return nil, fmt.Errorf("from version v2 failed %w", err)
	}
	return v.CreateWALBlock(id, tenantID, w.c.Filepath, w.c.Encoding, dataEncoding, w.c.IngestionSlack)
}

func (w *WAL) NewFile(blockid uuid.UUID, tenantid string, dir string) (*os.File, backend.Encoding, error) {
	// search WAL pinned to v2 for now
	walFileVersion := "v2"

	p := filepath.Join(w.c.Filepath, dir)
	err := os.MkdirAll(p, os.ModePerm)
	if err != nil {
		return nil, backend.EncNone, err
	}

	// blockID, tenantID, version, encoding (compression), dataEncoding
	filename := fmt.Sprintf("%v+%v+%v+%v+%v", blockid, tenantid, walFileVersion, w.c.SearchEncoding, "")
	file, err := os.OpenFile(filepath.Join(p, filename), os.O_CREATE|os.O_RDWR, 0644)
	if err != nil {
		return nil, backend.EncNone, err
	}

	return file, w.c.SearchEncoding, nil
}

<<<<<<< HEAD
// ParseFilename returns (blockID, tenant, version, encoding, dataEncoding, error).
// Example: "00000000-0000-0000-0000-000000000000+1+v2+snappy+v1"
// Example with old separator: "00000000-0000-0000-0000-000000000000:1:v2:snappy:v1"
func ParseFilename(filename string) (uuid.UUID, string, string, backend.Encoding, string, error) {
	var splits []string
	if strings.Contains(filename, "+") {
		splits = strings.Split(filename, "+")
	} else {
		// backward-compatibility with the old separator
		splits = strings.Split(filename, ":")
	}

	if len(splits) != 4 && len(splits) != 5 {
		return uuid.UUID{}, "", "", backend.EncNone, "", fmt.Errorf("unable to parse %s. unexpected number of segments", filename)
	}

	// first segment is blockID
	id, err := uuid.Parse(splits[0])
	if err != nil {
		return uuid.UUID{}, "", "", backend.EncNone, "", fmt.Errorf("unable to parse %s. error parsing uuid: %w", filename, err)
	}

	// second segment is tenant
	tenant := splits[1]
	if len(tenant) == 0 {
		return uuid.UUID{}, "", "", backend.EncNone, "", fmt.Errorf("unable to parse %s. missing fields", filename)
	}

	// third segment is version
	version := splits[2]
	_, err = versioned_encoding.FromVersion(version)
	if err != nil {
		return uuid.UUID{}, "", "", backend.EncNone, "", fmt.Errorf("unable to parse %s. error parsing version: %w", filename, err)
	}

	// fourth is encoding
	encodingString := splits[3]
	encoding, err := backend.ParseEncoding(encodingString)
	if err != nil {
		return uuid.UUID{}, "", "", backend.EncNone, "", fmt.Errorf("unable to parse %s. error parsing encoding: %w", filename, err)
	}

	// fifth is dataEncoding
	dataEncoding := ""
	if len(splits) == 5 {
		dataEncoding = splits[4]
	}

	return id, tenant, version, encoding, dataEncoding, nil
}

=======
>>>>>>> 2a98a210
func (w *WAL) GetFilepath() string {
	return w.c.Filepath
}

func (w *WAL) ClearFolder(dir string) error {
	p := filepath.Join(w.c.Filepath, dir)
	return os.RemoveAll(p)
}

func (w *WAL) LocalBackend() *local.Backend {
	return w.l
}<|MERGE_RESOLUTION|>--- conflicted
+++ resolved
@@ -170,7 +170,6 @@
 	return file, w.c.SearchEncoding, nil
 }
 
-<<<<<<< HEAD
 // ParseFilename returns (blockID, tenant, version, encoding, dataEncoding, error).
 // Example: "00000000-0000-0000-0000-000000000000+1+v2+snappy+v1"
 // Example with old separator: "00000000-0000-0000-0000-000000000000:1:v2:snappy:v1"
@@ -222,8 +221,6 @@
 	return id, tenant, version, encoding, dataEncoding, nil
 }
 
-=======
->>>>>>> 2a98a210
 func (w *WAL) GetFilepath() string {
 	return w.c.Filepath
 }
