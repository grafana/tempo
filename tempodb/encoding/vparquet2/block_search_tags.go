--- conflicted
+++ resolved
@@ -43,8 +43,7 @@
 	LabelRootSpanName:    columnPathRootSpanName,
 }
 
-<<<<<<< HEAD
-func (b *backendBlock) SearchTags(ctx context.Context, scope traceql.AttributeScope, cb common.TagCallback, opts common.SearchOptions) error {
+func (b *backendBlock) SearchTags(ctx context.Context, scope traceql.AttributeScope, cb common.TagsCallback, opts common.SearchOptions) error {
 	derivedCtx, span := tracer.Start(ctx, "parquet.backendBlock.SearchTags",
 		trace.WithAttributes(
 			attribute.String("blockID", b.meta.BlockID.String()),
@@ -52,16 +51,6 @@
 			attribute.Int64("blockSize", int64(b.meta.Size)),
 		))
 	defer span.End()
-=======
-func (b *backendBlock) SearchTags(ctx context.Context, scope traceql.AttributeScope, cb common.TagsCallback, opts common.SearchOptions) error {
-	span, derivedCtx := opentracing.StartSpanFromContext(ctx, "parquet.backendBlock.SearchTags",
-		opentracing.Tags{
-			"blockID":   b.meta.BlockID,
-			"tenantID":  b.meta.TenantID,
-			"blockSize": b.meta.Size,
-		})
-	defer span.Finish()
->>>>>>> bdd7fcea
 
 	pf, rr, err := b.openForSearch(derivedCtx, opts)
 	if err != nil {
@@ -207,8 +196,7 @@
 	return b.SearchTagValuesV2(ctx, att, cb2, opts)
 }
 
-<<<<<<< HEAD
-func (b *backendBlock) SearchTagValuesV2(ctx context.Context, tag traceql.Attribute, cb common.TagCallbackV2, opts common.SearchOptions) error {
+func (b *backendBlock) SearchTagValuesV2(ctx context.Context, tag traceql.Attribute, cb common.TagValuesCallbackV2, opts common.SearchOptions) error {
 	derivedCtx, span := tracer.Start(ctx, "parquet.backendBlock.SearchTagValuesV2",
 		trace.WithAttributes(
 			attribute.String("blockID", b.meta.BlockID.String()),
@@ -216,16 +204,6 @@
 			attribute.Int64("blockSize", int64(b.meta.Size)),
 		))
 	defer span.End()
-=======
-func (b *backendBlock) SearchTagValuesV2(ctx context.Context, tag traceql.Attribute, cb common.TagValuesCallbackV2, opts common.SearchOptions) error {
-	span, derivedCtx := opentracing.StartSpanFromContext(ctx, "parquet.backendBlock.SearchTagValuesV2",
-		opentracing.Tags{
-			"blockID":   b.meta.BlockID,
-			"tenantID":  b.meta.TenantID,
-			"blockSize": b.meta.Size,
-		})
-	defer span.Finish()
->>>>>>> bdd7fcea
 
 	pf, rr, err := b.openForSearch(derivedCtx, opts)
 	if err != nil {
