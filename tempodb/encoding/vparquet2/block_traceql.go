package vparquet2

import (
	"context"
	"fmt"
	"io"
	"math"
	"reflect"
	"sort"
	"strings"
	"sync"
	"time"

	"github.com/pkg/errors"
	"github.com/segmentio/parquet-go"

	"github.com/grafana/tempo/pkg/parquetquery"
	pq "github.com/grafana/tempo/pkg/parquetquery"
	v1 "github.com/grafana/tempo/pkg/tempopb/trace/v1"
	"github.com/grafana/tempo/pkg/traceql"
	"github.com/grafana/tempo/pkg/util"
	"github.com/grafana/tempo/tempodb/encoding/common"
)

// span implements traceql.Span
type span struct {
	attributes         map[traceql.Attribute]traceql.Static
	id                 []byte
	startTimeUnixNanos uint64
	durationNanos      uint64

	// metadata used to track the span in the parquet file
	rowNum         parquetquery.RowNumber
	cbSpansetFinal bool
	cbSpanset      *traceql.Spanset
}

func (s *span) Attributes() map[traceql.Attribute]traceql.Static {
	return s.attributes
}
func (s *span) ID() []byte {
	return s.id
}
func (s *span) StartTimeUnixNanos() uint64 {
	return s.startTimeUnixNanos
}
func (s *span) DurationNanos() uint64 {
	return s.durationNanos
}

// attributesMatched counts all attributes in the map as well as metadata fields like start/end/id
func (s *span) attributesMatched() int {
	count := 0
	for _, v := range s.attributes {
		if v.Type != traceql.TypeNil {
			count++
		}
	}
	if s.startTimeUnixNanos != 0 {
		count++
	}
	// don't count duration nanos b/c it is added to the attributes as well as the span struct
	// if s.durationNanos != 0 {
	// 	count++
	// }
	if len(s.id) > 0 {
		count++
	}

	return count
}

// todo: this sync pool currently massively reduces allocations by pooling spans for certain queries.
// it currently catches spans discarded:
// - in the span collector
// - in the batch collector
// - while converting to spanmeta
// to be fully effective it needs to catch spans thrown away in the query engine. perhaps filter spans
// can return a slice of dropped and kept spansets?
var spanPool = sync.Pool{
	New: func() interface{} {
		return &span{
			attributes: make(map[traceql.Attribute]traceql.Static),
		}
	},
}

func putSpan(s *span) {
	s.id = nil
	s.startTimeUnixNanos = 0
	s.durationNanos = 0
	s.rowNum = parquetquery.EmptyRowNumber()
	s.cbSpansetFinal = false
	s.cbSpanset = nil

	// clear attributes
	for k := range s.attributes {
		delete(s.attributes, k)
	}

	spanPool.Put(s)
}

func getSpan() *span {
	return spanPool.Get().(*span)
}

var spansetPool = sync.Pool{
	New: func() interface{} {
		return &traceql.Spanset{}
	},
}

func getSpanset() *traceql.Spanset {
	return spansetPool.Get().(*traceql.Spanset)
}

// putSpanset back into the pool.  Does not repool the spans.
func putSpanset(ss *traceql.Spanset) {
	ss.Attributes = ss.Attributes[:0]
	ss.DurationNanos = 0
	ss.RootServiceName = ""
	ss.RootSpanName = ""
	ss.Scalar = traceql.Static{}
	ss.StartTimeUnixNanos = 0
	ss.TraceID = nil
	ss.Spans = ss.Spans[:0]

	spansetPool.Put(ss)
}

// Helper function to create an iterator, that abstracts away
// context like file and rowgroups.
type makeIterFn func(columnName string, predicate parquetquery.Predicate, selectAs string) parquetquery.Iterator

const (
	columnPathTraceID                  = "TraceID"
	columnPathStartTimeUnixNano        = "StartTimeUnixNano"
	columnPathEndTimeUnixNano          = "EndTimeUnixNano"
	columnPathDurationNanos            = "DurationNano"
	columnPathRootSpanName             = "RootSpanName"
	columnPathRootServiceName          = "RootServiceName"
	columnPathResourceAttrKey          = "rs.list.element.Resource.Attrs.list.element.Key"
	columnPathResourceAttrString       = "rs.list.element.Resource.Attrs.list.element.Value"
	columnPathResourceAttrInt          = "rs.list.element.Resource.Attrs.list.element.ValueInt"
	columnPathResourceAttrDouble       = "rs.list.element.Resource.Attrs.list.element.ValueDouble"
	columnPathResourceAttrBool         = "rs.list.element.Resource.Attrs.list.element.ValueBool"
	columnPathResourceServiceName      = "rs.list.element.Resource.ServiceName"
	columnPathResourceCluster          = "rs.list.element.Resource.Cluster"
	columnPathResourceNamespace        = "rs.list.element.Resource.Namespace"
	columnPathResourcePod              = "rs.list.element.Resource.Pod"
	columnPathResourceContainer        = "rs.list.element.Resource.Container"
	columnPathResourceK8sClusterName   = "rs.list.element.Resource.K8sClusterName"
	columnPathResourceK8sNamespaceName = "rs.list.element.Resource.K8sNamespaceName"
	columnPathResourceK8sPodName       = "rs.list.element.Resource.K8sPodName"
	columnPathResourceK8sContainerName = "rs.list.element.Resource.K8sContainerName"

	columnPathSpanID             = "rs.list.element.ss.list.element.Spans.list.element.SpanID"
	columnPathSpanName           = "rs.list.element.ss.list.element.Spans.list.element.Name"
	columnPathSpanStartTime      = "rs.list.element.ss.list.element.Spans.list.element.StartTimeUnixNano"
	columnPathSpanDuration       = "rs.list.element.ss.list.element.Spans.list.element.DurationNano"
	columnPathSpanKind           = "rs.list.element.ss.list.element.Spans.list.element.Kind"
	columnPathSpanStatusCode     = "rs.list.element.ss.list.element.Spans.list.element.StatusCode"
	columnPathSpanAttrKey        = "rs.list.element.ss.list.element.Spans.list.element.Attrs.list.element.Key"
	columnPathSpanAttrString     = "rs.list.element.ss.list.element.Spans.list.element.Attrs.list.element.Value"
	columnPathSpanAttrInt        = "rs.list.element.ss.list.element.Spans.list.element.Attrs.list.element.ValueInt"
	columnPathSpanAttrDouble     = "rs.list.element.ss.list.element.Spans.list.element.Attrs.list.element.ValueDouble"
	columnPathSpanAttrBool       = "rs.list.element.ss.list.element.Spans.list.element.Attrs.list.element.ValueBool"
	columnPathSpanHTTPStatusCode = "rs.list.element.ss.list.element.Spans.list.element.HttpStatusCode"
	columnPathSpanHTTPMethod     = "rs.list.element.ss.list.element.Spans.list.element.HttpMethod"
	columnPathSpanHTTPURL        = "rs.list.element.ss.list.element.Spans.list.element.HttpUrl"

	otherEntrySpansetKey = "spanset"
	otherEntrySpanKey    = "span"

	// a fake intrinsic scope at the trace lvl
	intrinsicScopeTrace = -1
	intrinsicScopeSpan  = -2
)

// todo: scope is the only field used here. either remove the other fields or use them.
var intrinsicColumnLookups = map[traceql.Intrinsic]struct {
	scope      traceql.AttributeScope
	typ        traceql.StaticType
	columnPath string
}{
	traceql.IntrinsicName:          {intrinsicScopeSpan, traceql.TypeString, columnPathSpanName},
	traceql.IntrinsicStatus:        {intrinsicScopeSpan, traceql.TypeStatus, columnPathSpanStatusCode},
	traceql.IntrinsicDuration:      {intrinsicScopeSpan, traceql.TypeDuration, columnPathDurationNanos},
	traceql.IntrinsicKind:          {intrinsicScopeSpan, traceql.TypeKind, columnPathSpanKind},
	traceql.IntrinsicSpanID:        {intrinsicScopeSpan, traceql.TypeString, columnPathSpanID},
	traceql.IntrinsicSpanStartTime: {intrinsicScopeSpan, traceql.TypeString, columnPathSpanStartTime},

	traceql.IntrinsicTraceRootService: {intrinsicScopeTrace, traceql.TypeString, columnPathRootServiceName},
	traceql.IntrinsicTraceRootSpan:    {intrinsicScopeTrace, traceql.TypeString, columnPathRootSpanName},
	traceql.IntrinsicTraceDuration:    {intrinsicScopeTrace, traceql.TypeString, columnPathDurationNanos},
	traceql.IntrinsicTraceID:          {intrinsicScopeTrace, traceql.TypeDuration, columnPathTraceID},
	traceql.IntrinsicTraceStartTime:   {intrinsicScopeTrace, traceql.TypeDuration, columnPathStartTimeUnixNano},
}

// Lookup table of all well-known attributes with dedicated columns
var wellKnownColumnLookups = map[string]struct {
	columnPath string                 // path.to.column
	level      traceql.AttributeScope // span or resource level
	typ        traceql.StaticType     // Data type
}{
	// Resource-level columns
	LabelServiceName:      {columnPathResourceServiceName, traceql.AttributeScopeResource, traceql.TypeString},
	LabelCluster:          {columnPathResourceCluster, traceql.AttributeScopeResource, traceql.TypeString},
	LabelNamespace:        {columnPathResourceNamespace, traceql.AttributeScopeResource, traceql.TypeString},
	LabelPod:              {columnPathResourcePod, traceql.AttributeScopeResource, traceql.TypeString},
	LabelContainer:        {columnPathResourceContainer, traceql.AttributeScopeResource, traceql.TypeString},
	LabelK8sClusterName:   {columnPathResourceK8sClusterName, traceql.AttributeScopeResource, traceql.TypeString},
	LabelK8sNamespaceName: {columnPathResourceK8sNamespaceName, traceql.AttributeScopeResource, traceql.TypeString},
	LabelK8sPodName:       {columnPathResourceK8sPodName, traceql.AttributeScopeResource, traceql.TypeString},
	LabelK8sContainerName: {columnPathResourceK8sContainerName, traceql.AttributeScopeResource, traceql.TypeString},

	// Span-level columns
	LabelHTTPStatusCode: {columnPathSpanHTTPStatusCode, traceql.AttributeScopeSpan, traceql.TypeInt},
	LabelHTTPMethod:     {columnPathSpanHTTPMethod, traceql.AttributeScopeSpan, traceql.TypeString},
	LabelHTTPUrl:        {columnPathSpanHTTPURL, traceql.AttributeScopeSpan, traceql.TypeString},
}

// Fetch spansets from the block for the given TraceQL FetchSpansRequest. The request is checked for
// internal consistencies:  operand count matches the operation, all operands in each condition are identical
// types, and the operand type is compatible with the operation.
func (b *backendBlock) Fetch(ctx context.Context, req traceql.FetchSpansRequest, opts common.SearchOptions) (traceql.FetchSpansResponse, error) {

	err := checkConditions(req.Conditions)
	if err != nil {
		return traceql.FetchSpansResponse{}, errors.Wrap(err, "conditions invalid")
	}

	pf, rr, err := b.openForSearch(ctx, opts)
	if err != nil {
		return traceql.FetchSpansResponse{}, err
	}

	iter, err := fetch(ctx, req, pf, opts)
	if err != nil {
		return traceql.FetchSpansResponse{}, errors.Wrap(err, "creating fetch iter")
	}

	return traceql.FetchSpansResponse{
		Results: iter,
		Bytes:   func() uint64 { return rr.BytesRead() },
	}, nil
}

func checkConditions(conditions []traceql.Condition) error {
	for _, cond := range conditions {
		opCount := len(cond.Operands)

		switch cond.Op {

		case traceql.OpNone:
			if opCount != 0 {
				return fmt.Errorf("operanion none must have 0 arguments. condition: %+v", cond)
			}

		case traceql.OpEqual, traceql.OpNotEqual,
			traceql.OpGreater, traceql.OpGreaterEqual,
			traceql.OpLess, traceql.OpLessEqual,
			traceql.OpRegex, traceql.OpNotRegex:
			if opCount != 1 {
				return fmt.Errorf("operation %v must have exactly 1 argument. condition: %+v", cond.Op, cond)
			}

		default:
			return fmt.Errorf("unknown operation. condition: %+v", cond)
		}

		// Verify all operands are of the same type
		if opCount == 0 {
			continue
		}

		for i := 1; i < opCount; i++ {
			if reflect.TypeOf(cond.Operands[0]) != reflect.TypeOf(cond.Operands[i]) {
				return fmt.Errorf("operands must be of the same type. condition: %+v", cond)
			}
		}
	}

	return nil
}

func operandType(operands traceql.Operands) traceql.StaticType {
	if len(operands) > 0 {
		return operands[0].Type
	}
	return traceql.TypeNil
}

// spansetIterator turns the parquet iterator into the final
// traceql iterator.  Every row it receives is one spanset.
var _ pq.Iterator = (*bridgeIterator)(nil)

// bridgeIterator creates a bridge between one iterator pass and the next
type bridgeIterator struct {
	iter parquetquery.Iterator
	cb   traceql.SecondPassFn

	nextSpans []*span
}

func newBridgeIterator(iter parquetquery.Iterator, cb traceql.SecondPassFn) *bridgeIterator {
	return &bridgeIterator{
		iter: iter,
		cb:   cb,
	}
}

func (i *bridgeIterator) String() string {
	return fmt.Sprintf("bridgeIterator: \n\t%s", util.TabOut(i.iter))
}

func (i *bridgeIterator) Next() (*pq.IteratorResult, error) {
	// drain current buffer
	if len(i.nextSpans) > 0 {
		ret := i.nextSpans[0]
		i.nextSpans = i.nextSpans[1:]
		return spanToIteratorResult(ret), nil
	}

	for {
		res, err := i.iter.Next()
		if err != nil {
			return nil, err
		}
		if res == nil {
			return nil, nil
		}

		// The spanset is in the OtherEntries
		iface := res.OtherValueFromKey(otherEntrySpansetKey)
		if iface == nil {
			return nil, fmt.Errorf("engine assumption broken: spanset not found in other entries in bridge")
		}
		spanset, ok := iface.(*traceql.Spanset)
		if !ok {
			return nil, fmt.Errorf("engine assumption broken: spanset is not of type *traceql.Spanset in bridge")
		}

		filteredSpansets, err := i.cb(spanset)
		if err == io.EOF {
			return nil, nil
		}
		if err != nil {
			return nil, err
		}
		// if the filter removed all spansets then let's release all back to the pool
		// no reason to try anything more nuanced than this. it will handle nearly all cases
		if len(filteredSpansets) == 0 {
			for _, s := range spanset.Spans {
				putSpan(s.(*span))
			}
			putSpanset(spanset)
		}

		// flatten spans into i.currentSpans
		for _, ss := range filteredSpansets {
			for idx, s := range ss.Spans {
				span := s.(*span)

				// mark whether this is the last span in the spanset
				span.cbSpansetFinal = idx == len(ss.Spans)-1
				span.cbSpanset = ss
				i.nextSpans = append(i.nextSpans, span)
			}
		}

		sort.Slice(i.nextSpans, func(j, k int) bool {
			return parquetquery.CompareRowNumbers(DefinitionLevelResourceSpans, i.nextSpans[j].rowNum, i.nextSpans[k].rowNum) == -1
		})

		// found something!
		if len(i.nextSpans) > 0 {
			ret := i.nextSpans[0]
			i.nextSpans = i.nextSpans[1:]
			return spanToIteratorResult(ret), nil
		}
	}
}

func spanToIteratorResult(s *span) *pq.IteratorResult {
	res := &pq.IteratorResult{RowNumber: s.rowNum}
	res.AppendOtherValue(otherEntrySpanKey, s)

	return res
}

func (i *bridgeIterator) SeekTo(to pq.RowNumber, definitionLevel int) (*pq.IteratorResult, error) {
	var at *pq.IteratorResult

	for at, _ = i.Next(); i != nil && at != nil && pq.CompareRowNumbers(definitionLevel, at.RowNumber, to) < 0; {
		at, _ = i.Next()
	}

	return at, nil
}

func (i *bridgeIterator) Close() {
	i.iter.Close()
}

// confirm rebatchIterator implements pq.Iterator
var _ pq.Iterator = (*rebatchIterator)(nil)

// rebatchIterator either passes spansets through directly OR rebatches them based on metadata
// in OtherEntries
type rebatchIterator struct {
	iter parquetquery.Iterator

	nextSpans []*span
}

func newRebatchIterator(iter parquetquery.Iterator) *rebatchIterator {
	return &rebatchIterator{
		iter: iter,
	}
}

func (i *rebatchIterator) String() string {
	return fmt.Sprintf("rebatchIterator: \n\t%s", util.TabOut(i.iter))
}

// Next has to handle two different style results. First is an initial set of spans
// that does not have a callback spanset. These can be passed directly through.
// Second is a set of spans that have spansets imposed by the callback (i.e. for grouping)
// these must be regrouped into the callback spansets
func (i *rebatchIterator) Next() (*pq.IteratorResult, error) {
	for {
		// see if we have a queue
		res := i.resultFromNextSpans()
		if res != nil {
			return res, nil
		}

		// check the iterator for anything
		res, err := i.iter.Next()
		if err != nil {
			return nil, err
		}
		if res == nil {
			return nil, nil
		}

		// get the spanset and see if we should pass it through or buffer for rebatching
		iface := res.OtherValueFromKey(otherEntrySpansetKey)
		if iface == nil {
			return nil, fmt.Errorf("engine assumption broken: spanset not found in other entries in rebatch")
		}
		ss, ok := iface.(*traceql.Spanset)
		if !ok {
			return nil, fmt.Errorf("engine assumption broken: spanset is not of type *traceql.Spanset in rebatch")
		}

		// if this has no call back spanset just pass it on
		if len(ss.Spans) > 0 && ss.Spans[0].(*span).cbSpanset == nil {
			return res, nil
		}

		// dump all spans into our buffer
		for _, s := range ss.Spans {
			sp := s.(*span)
			if !sp.cbSpansetFinal {
				continue
			}

			// copy trace level data from the current iteration spanset into the rebatch spanset. only do this if
			// we don't have current data
			if sp.cbSpanset.DurationNanos == 0 {
				sp.cbSpanset.DurationNanos = ss.DurationNanos
			}
			if len(sp.cbSpanset.TraceID) == 0 {
				sp.cbSpanset.TraceID = ss.TraceID
			}
			if len(sp.cbSpanset.RootSpanName) == 0 {
				sp.cbSpanset.RootSpanName = ss.RootSpanName
			}
			if len(sp.cbSpanset.RootServiceName) == 0 {
				sp.cbSpanset.RootServiceName = ss.RootServiceName
			}
			if sp.cbSpanset.StartTimeUnixNanos == 0 {
				sp.cbSpanset.StartTimeUnixNanos = ss.StartTimeUnixNanos
			}

			i.nextSpans = append(i.nextSpans, sp)
		}

		res = i.resultFromNextSpans()
		if res != nil {
			return res, nil
		}
		// if we don't find anything in that spanset, start over
	}
}

func (i *rebatchIterator) resultFromNextSpans() *pq.IteratorResult {
	for len(i.nextSpans) > 0 {
		ret := i.nextSpans[0]
		i.nextSpans = i.nextSpans[1:]

		if ret.cbSpansetFinal && ret.cbSpanset != nil {
			res := &pq.IteratorResult{}
			res.AppendOtherValue(otherEntrySpansetKey, ret.cbSpanset)
			return res
		}
	}

	return nil
}

func (i *rebatchIterator) SeekTo(to pq.RowNumber, definitionLevel int) (*pq.IteratorResult, error) {
	return i.iter.SeekTo(to, definitionLevel)
}

func (i *rebatchIterator) Close() {
	i.iter.Close()
}

// spansetIterator turns the parquet iterator into the final
// traceql iterator.  Every row it receives is one spanset.
type spansetIterator struct {
	iter parquetquery.Iterator
}

var _ traceql.SpansetIterator = (*spansetIterator)(nil)

func newSpansetIterator(iter parquetquery.Iterator) *spansetIterator {
	return &spansetIterator{
		iter: iter,
	}
}

func (i *spansetIterator) Next(ctx context.Context) (*traceql.Spanset, error) {
	res, err := i.iter.Next()
	if err != nil {
		return nil, err
	}
	if res == nil {
		return nil, nil
	}

	// The spanset is in the OtherEntries
	iface := res.OtherValueFromKey(otherEntrySpansetKey)
	if iface == nil {
		return nil, fmt.Errorf("engine assumption broken: spanset not found in other entries in spansetIterator")
	}
	ss, ok := iface.(*traceql.Spanset)
	if !ok {
		return nil, fmt.Errorf("engine assumption broken: spanset is not of type *traceql.Spanset in spansetIterator")
	}

	return ss, nil
}

func (i *spansetIterator) Close() {
	i.iter.Close()
}

// mergeSpansetIterator iterates through a slice of spansetIterators exhausting them
// in order
type mergeSpansetIterator struct {
	iters []traceql.SpansetIterator
}

var _ traceql.SpansetIterator = (*mergeSpansetIterator)(nil)

func (i *mergeSpansetIterator) Next(ctx context.Context) (*traceql.Spanset, error) {
	for len(i.iters) > 0 {
		spanset, err := i.iters[0].Next(ctx)
		if err != nil {
			return nil, err
		}
		if spanset == nil {
			// This iter is exhausted, pop it
			i.iters[0].Close()
			i.iters = i.iters[1:]
			continue
		}
		return spanset, nil
	}

	return nil, nil
}

func (i *mergeSpansetIterator) Close() {
	// Close any outstanding iters
	for _, iter := range i.iters {
		iter.Close()
	}
}

// fetch is the core logic for executing the given conditions against the parquet columns. The algorithm
// can be summarized as a hiearchy of iterators where we iterate related columns together and collect the results
// at each level into attributes, spans, and spansets.  Each condition (.foo=bar) is pushed down to the one or more
// matching columns using parquetquery.Predicates.  Results are collected The final return is an iterator where each result is 1 Spanset for each trace.
//
// Diagram:
//
//  Span attribute iterator: key    -----------------------------
//                           ...    --------------------------  |
//  Span attribute iterator: valueN ----------------------|  |  |
//                                                        |  |  |
//                                                        V  V  V
//                                                     -------------
//                                                     | attribute |
//                                                     | collector |
//                                                     -------------
//                                                            |
//                                                            | List of attributes
//                                                            |
//                                                            |
//  Span column iterator 1    ---------------------------     |
//                      ...   ------------------------  |     |
//  Span column iterator N    ---------------------  |  |     |
//    (ex: name, status)                          |  |  |     |
//                                                V  V  V     V
//                                            ------------------
//                                            | span collector |
//                                            ------------------
//                                                            |
//                                                            | List of Spans
//  Resource attribute                                        |
//   iterators:                                               |
//     key     -----------------------------------------      |
//     ...     --------------------------------------  |      |
//     valueN  -----------------------------------  |  |      |
//                                               |  |  |      |
//                                               V  V  V      |
//                                            -------------   |
//                                            | attribute |   |
//                                            | collector |   |
//                                            -------------   |
//                                                      |     |
//                                                      |     |
//                                                      |     |
//                                                      |     |
// Resource column iterator 1  --------------------     |     |
//                      ...    -----------------  |     |     |
// Resource column iterator N  --------------  |  |     |     |
//    (ex: service.name)                    |  |  |     |     |
//                                          V  V  V     V     V
//                                         ----------------------
//                                         |   batch collector  |
//                                         ----------------------
//                                                            |
//                                                            | List of Spansets
// Trace column iterator 1  --------------------------        |
//                      ... -----------------------  |        |
// Trace column iterator N  --------------------  |  |        |
//    (ex: trace ID)                           |  |  |        |
//                                             V  V  V        V
//                                           -------------------
//                                           | trace collector |
//                                           -------------------
//                                                            |
//                                                            | Final Spanset
//                                                            |
//                                                            V

func fetch(ctx context.Context, req traceql.FetchSpansRequest, pf *parquet.File, opts common.SearchOptions) (*spansetIterator, error) {
	iter, err := createAllIterator(ctx, nil, req.Conditions, req.AllConditions, req.StartTimeUnixNanos, req.EndTimeUnixNanos, pf, opts)
	if err != nil {
		return nil, fmt.Errorf("error creating iterator: %w", err)
	}

	if req.SecondPass != nil {
		iter = newBridgeIterator(newRebatchIterator(iter), req.SecondPass)

		iter, err = createAllIterator(ctx, iter, req.SecondPassConditions, false, 0, 0, pf, opts)
		if err != nil {
			return nil, fmt.Errorf("error creating second pass iterator: %w", err)
		}
	}

	return newSpansetIterator(newRebatchIterator(iter)), nil
}

func createAllIterator(ctx context.Context, primaryIter parquetquery.Iterator, conds []traceql.Condition, allConditions bool, start uint64, end uint64, pf *parquet.File, opts common.SearchOptions) (parquetquery.Iterator, error) {
	// Categorize conditions into span-level or resource-level
	var (
		mingledConditions  bool
		spanConditions     []traceql.Condition
		resourceConditions []traceql.Condition
		traceConditions    []traceql.Condition
	)
	for _, cond := range conds {
		// If no-scoped intrinsic then assign default scope
		scope := cond.Attribute.Scope
		if cond.Attribute.Scope == traceql.AttributeScopeNone {
			if lookup, ok := intrinsicColumnLookups[cond.Attribute.Intrinsic]; ok {
				scope = lookup.scope
			}
		}

		switch scope {

		case traceql.AttributeScopeNone:
			mingledConditions = true
			spanConditions = append(spanConditions, cond)
			resourceConditions = append(resourceConditions, cond)
			continue

		case traceql.AttributeScopeSpan, intrinsicScopeSpan:
			spanConditions = append(spanConditions, cond)
			continue

		case traceql.AttributeScopeResource:
			resourceConditions = append(resourceConditions, cond)
			continue

		case intrinsicScopeTrace:
			traceConditions = append(traceConditions, cond)
			continue

		default:
			return nil, fmt.Errorf("unsupported traceql scope: %s", cond.Attribute)
		}
	}

	rgs := rowGroupsFromFile(pf, opts)
	makeIter := makeIterFunc(ctx, rgs, pf)

	// Global state
	// Span-filtering behavior changes depending on the resource-filtering in effect,
	// and vice-versa.  For example consider the query { span.a=1 }.  If no spans have a=1
	// then it generate the empty spanset.
	// However once we add a resource condition: { span.a=1 || resource.b=2 }, now the span
	// filtering must return all spans, even if no spans have a=1, because they might be
	// matched upstream to a resource.
	// TODO - After introducing AllConditions it seems like some of this logic overlaps.
	//        Determine if it can be generalized or simplified.
	var (
		// If there are only span conditions, then don't return a span upstream
		// unless it matches at least 1 span-level condition.
		spanRequireAtLeastOneMatch = len(spanConditions) > 0 && len(resourceConditions) == 0 && len(traceConditions) == 0

		// If there are only resource conditions, then don't return a resource upstream
		// unless it matches at least 1 resource-level condition.
		batchRequireAtLeastOneMatch = len(spanConditions) == 0 && len(resourceConditions) > 0 && len(traceConditions) == 0

		// Don't return the final spanset upstream unless it matched at least 1 condition
		// anywhere, except in the case of the empty query: {}
		batchRequireAtLeastOneMatchOverall = len(conds) > 0 && len(traceConditions) == 0 && len(traceConditions) == 0
	)

	// Optimization for queries like {resource.x... && span.y ...}
	// Requires no mingled scopes like .foo=x, which could be satisfied
	// one either resource or span.
	allConditions = allConditions && !mingledConditions

	spanIter, err := createSpanIterator(makeIter, primaryIter, spanConditions, spanRequireAtLeastOneMatch, allConditions)
	if err != nil {
		return nil, errors.Wrap(err, "creating span iterator")
	}

	resourceIter, err := createResourceIterator(makeIter, spanIter, resourceConditions, batchRequireAtLeastOneMatch, batchRequireAtLeastOneMatchOverall, allConditions)
	if err != nil {
		return nil, errors.Wrap(err, "creating resource iterator")
	}

	return createTraceIterator(makeIter, resourceIter, traceConditions, start, end, allConditions)
}

// createSpanIterator iterates through all span-level columns, groups them into rows representing
// one span each.  Spans are returned that match any of the given conditions.
func createSpanIterator(makeIter makeIterFn, primaryIter parquetquery.Iterator, conditions []traceql.Condition, requireAtLeastOneMatch, allConditions bool) (parquetquery.Iterator, error) {

	var (
		columnSelectAs    = map[string]string{}
		columnPredicates  = map[string][]parquetquery.Predicate{}
		iters             []parquetquery.Iterator
		genericConditions []traceql.Condition
	)

	addPredicate := func(columnPath string, p parquetquery.Predicate) {
		columnPredicates[columnPath] = append(columnPredicates[columnPath], p)
	}

	for _, cond := range conditions {
		// Intrinsic?
		switch cond.Attribute.Intrinsic {
		case traceql.IntrinsicSpanID:
			pred, err := createStringPredicate(cond.Op, cond.Operands)
			if err != nil {
				return nil, err
			}
			addPredicate(columnPathSpanID, pred)
			columnSelectAs[columnPathSpanID] = columnPathSpanID
			continue

		case traceql.IntrinsicSpanStartTime:
			pred, err := createIntPredicate(cond.Op, cond.Operands)
			if err != nil {
				return nil, err
			}
			addPredicate(columnPathSpanStartTime, pred)
			columnSelectAs[columnPathSpanStartTime] = columnPathSpanStartTime
			continue

		case traceql.IntrinsicName:
			pred, err := createStringPredicate(cond.Op, cond.Operands)
			if err != nil {
				return nil, err
			}
			addPredicate(columnPathSpanName, pred)
			columnSelectAs[columnPathSpanName] = columnPathSpanName
			continue

		case traceql.IntrinsicKind:
			pred, err := createIntPredicate(cond.Op, cond.Operands)
			if err != nil {
				return nil, err
			}
			addPredicate(columnPathSpanKind, pred)
			columnSelectAs[columnPathSpanKind] = columnPathSpanKind
			continue

		case traceql.IntrinsicDuration:
			pred, err := createIntPredicate(cond.Op, cond.Operands)
			if err != nil {
				return nil, err
			}
			addPredicate(columnPathSpanDuration, pred)
			columnSelectAs[columnPathSpanDuration] = columnPathSpanDuration
			continue

		case traceql.IntrinsicStatus:
			pred, err := createIntPredicate(cond.Op, cond.Operands)
			if err != nil {
				return nil, err
			}
			addPredicate(columnPathSpanStatusCode, pred)
			columnSelectAs[columnPathSpanStatusCode] = columnPathSpanStatusCode
			continue
		}

		// Well-known attribute?
		if entry, ok := wellKnownColumnLookups[cond.Attribute.Name]; ok && entry.level != traceql.AttributeScopeResource {
			if cond.Op == traceql.OpNone {
				addPredicate(entry.columnPath, nil) // No filtering
				columnSelectAs[entry.columnPath] = cond.Attribute.Name
				continue
			}

			// Compatible type?
			if entry.typ == operandType(cond.Operands) {
				pred, err := createPredicate(cond.Op, cond.Operands)
				if err != nil {
					return nil, errors.Wrap(err, "creating predicate")
				}
				addPredicate(entry.columnPath, pred)
				columnSelectAs[entry.columnPath] = cond.Attribute.Name
				continue
			}
		}

		// Else: generic attribute lookup
		genericConditions = append(genericConditions, cond)
	}

	attrIter, err := createAttributeIterator(makeIter, genericConditions, DefinitionLevelResourceSpansILSSpanAttrs,
		columnPathSpanAttrKey, columnPathSpanAttrString, columnPathSpanAttrInt, columnPathSpanAttrDouble, columnPathSpanAttrBool, allConditions)
	if err != nil {
		return nil, errors.Wrap(err, "creating span attribute iterator")
	}
	if attrIter != nil {
		iters = append(iters, attrIter)
	}

	for columnPath, predicates := range columnPredicates {
		iters = append(iters, makeIter(columnPath, parquetquery.NewOrPredicate(predicates...), columnSelectAs[columnPath]))
	}

	var required []parquetquery.Iterator
	if primaryIter != nil {
		required = []parquetquery.Iterator{primaryIter}
	}

	minCount := 0
	if requireAtLeastOneMatch {
		minCount = 1
	}
	if allConditions {
		// The final number of expected attributes.
		distinct := map[string]struct{}{}
		for _, cond := range conditions {
			distinct[cond.Attribute.Name] = struct{}{}
		}
		minCount = len(distinct)
	}
	spanCol := &spanCollector{
		minAttributes: minCount,
	}

	// This is an optimization for when all of the span conditions must be met.
	// We simply move all iterators into the required list.
	if allConditions {
		required = append(required, iters...)
		iters = nil
	}

	// This is an optimization for cases when allConditions is false, and
	// only span conditions are present, and we require at least one of them to match.
	// Wrap up the individual conditions with a union and move it into the required list.
	// This skips over static columns like ID that are omnipresent. This is also only
	// possible when there isn't a duration filter because it's computed from start/end.
	if requireAtLeastOneMatch && len(iters) > 0 {
		required = append(required, parquetquery.NewUnionIterator(DefinitionLevelResourceSpansILSSpan, iters, nil))
		iters = nil
	}

	// if there are no direct conditions imposed on the span/span attributes level we are purposefully going to request the "Kind" column
	//  b/c it is extremely cheap to retrieve. retrieving matching spans in this case will allow aggregates such as "count" to be computed
	//  how do we know to pull duration for things like | avg(duration) > 1s? look at avg(span.http.status_code) it pushes a column request down here
	//  the entire engine is built around spans. we have to return at least one entry for every span to the layers above for things to work
	// TODO: note that if the query is { kind = client } the fetch layer will actually create two iterators over the kind column. this is evidence
	//  this spaniterator code could be tightened up
	// Also note that this breaks optimizations related to requireAtLeastOneMatch and requireAtLeastOneMatchOverall b/c it will add a kind attribute
	//  to the span attributes map in spanCollector
	if len(required) == 0 {
		required = []parquetquery.Iterator{makeIter(columnPathSpanKind, nil, "")}
	}

	// Left join here means the span id/start/end iterators + 1 are required,
	// and all other conditions are optional. Whatever matches is returned.
	return parquetquery.NewLeftJoinIterator(DefinitionLevelResourceSpansILSSpan, required, iters, spanCol), nil
}

// createResourceIterator iterates through all resourcespans-level (batch-level) columns, groups them into rows representing
// one batch each. It builds on top of the span iterator, and turns the groups of spans and resource-level values into
// spansets.  Spansets are returned that match any of the given conditions.
func createResourceIterator(makeIter makeIterFn, spanIterator parquetquery.Iterator, conditions []traceql.Condition, requireAtLeastOneMatch, requireAtLeastOneMatchOverall, allConditions bool) (parquetquery.Iterator, error) {

	var (
		columnSelectAs    = map[string]string{}
		columnPredicates  = map[string][]parquetquery.Predicate{}
		iters             = []parquetquery.Iterator{}
		genericConditions []traceql.Condition
	)

	addPredicate := func(columnPath string, p parquetquery.Predicate) {
		columnPredicates[columnPath] = append(columnPredicates[columnPath], p)
	}

	for _, cond := range conditions {

		// Well-known selector?
		if entry, ok := wellKnownColumnLookups[cond.Attribute.Name]; ok && entry.level != traceql.AttributeScopeSpan {
			if cond.Op == traceql.OpNone {
				addPredicate(entry.columnPath, nil) // No filtering
				columnSelectAs[entry.columnPath] = cond.Attribute.Name
				continue
			}

			// Compatible type?
			if entry.typ == operandType(cond.Operands) {
				pred, err := createPredicate(cond.Op, cond.Operands)
				if err != nil {
					return nil, errors.Wrap(err, "creating predicate")
				}
				iters = append(iters, makeIter(entry.columnPath, pred, cond.Attribute.Name))
				continue
			}
		}

		// Else: generic attribute lookup
		genericConditions = append(genericConditions, cond)
	}

	for columnPath, predicates := range columnPredicates {
		iters = append(iters, makeIter(columnPath, parquetquery.NewOrPredicate(predicates...), columnSelectAs[columnPath]))
	}

	attrIter, err := createAttributeIterator(makeIter, genericConditions, DefinitionLevelResourceAttrs,
		columnPathResourceAttrKey, columnPathResourceAttrString, columnPathResourceAttrInt, columnPathResourceAttrDouble, columnPathResourceAttrBool, allConditions)
	if err != nil {
		return nil, errors.Wrap(err, "creating span attribute iterator")
	}
	if attrIter != nil {
		iters = append(iters, attrIter)
	}

	minCount := 0
	if requireAtLeastOneMatch {
		minCount = 1
	}
	if allConditions {
		// The final number of expected attributes
		distinct := map[string]struct{}{}
		for _, cond := range conditions {
			distinct[cond.Attribute.Name] = struct{}{}
		}
		minCount = len(distinct)
	}
	batchCol := &batchCollector{
		requireAtLeastOneMatchOverall: requireAtLeastOneMatchOverall,
		minAttributes:                 minCount,
	}

	var required []parquetquery.Iterator

	// This is an optimization for when all of the resource conditions must be met.
	// We simply move all iterators into the required list.
	if allConditions {
		required = append(required, iters...)
		iters = nil
	}

	// This is an optimization for cases when only resource conditions are
	// present and we require at least one of them to match.  Wrap
	// up the individual conditions with a union and move it into the
	// required list.
	if requireAtLeastOneMatch && len(iters) > 0 {
		required = append(required, parquetquery.NewUnionIterator(DefinitionLevelResourceSpans, iters, nil))
		iters = nil
	}

	// Put span iterator last so it is only read when
	// the resource conditions are met.
	required = append(required, spanIterator)

	// Left join here means the span iterator + 1 are required,
	// and all other resource conditions are optional. Whatever matches
	// is returned.
	return parquetquery.NewLeftJoinIterator(DefinitionLevelResourceSpans,
		required, iters, batchCol), nil
}

func createTraceIterator(makeIter makeIterFn, resourceIter parquetquery.Iterator, conds []traceql.Condition, start, end uint64, allConditions bool) (parquetquery.Iterator, error) {
	traceIters := make([]parquetquery.Iterator, 0, 3)

	var err error

	// add conditional iterators first. this way if someone searches for { traceDuration > 1s && span.foo = "bar"} the query will
	// be sped up by searching for traceDuration first. note that we can only set the predicates if all conditions is true.
	// otherwise we just pass the info up to the engine to make a choice
	for _, cond := range conds {
		switch cond.Attribute.Intrinsic {
		case traceql.IntrinsicTraceID:
			traceIters = append(traceIters, makeIter(columnPathTraceID, nil, columnPathTraceID))
		case traceql.IntrinsicTraceDuration:
			var pred pq.Predicate
			if allConditions {
				pred, err = createIntPredicate(cond.Op, cond.Operands)
				if err != nil {
					return nil, err
				}
			}
			traceIters = append(traceIters, makeIter(columnPathDurationNanos, pred, columnPathDurationNanos))
		case traceql.IntrinsicTraceStartTime:
			if start == 0 && end == 0 {
				traceIters = append(traceIters, makeIter(columnPathStartTimeUnixNano, nil, columnPathStartTimeUnixNano))
			}
		case traceql.IntrinsicTraceRootSpan:
			var pred pq.Predicate
			if allConditions {
				pred, err = createStringPredicate(cond.Op, cond.Operands)
				if err != nil {
					return nil, err
				}
			}
			traceIters = append(traceIters, makeIter(columnPathRootSpanName, pred, columnPathRootSpanName))
		case traceql.IntrinsicTraceRootService:
			var pred pq.Predicate
			if allConditions {
				pred, err = createStringPredicate(cond.Op, cond.Operands)
				if err != nil {
					return nil, err
				}
			}
			traceIters = append(traceIters, makeIter(columnPathRootServiceName, pred, columnPathRootServiceName))
		}
	}

	// order is interesting here. would it be more efficient to grab the span/resource conditions first
	// or the time range filtering first?
	traceIters = append(traceIters, resourceIter)

	// evaluate time range
	// Time range filtering?
	if start > 0 && end > 0 {
		// Here's how we detect the span overlaps the time window:
		// Span start <= req.End
		// Span end >= req.Start
		var startFilter, endFilter parquetquery.Predicate
		startFilter = parquetquery.NewIntBetweenPredicate(0, int64(end))
		endFilter = parquetquery.NewIntBetweenPredicate(int64(start), math.MaxInt64)

		traceIters = append(traceIters, makeIter(columnPathStartTimeUnixNano, startFilter, columnPathStartTimeUnixNano))
		traceIters = append(traceIters, makeIter(columnPathEndTimeUnixNano, endFilter, columnPathEndTimeUnixNano))
	}

	// Final trace iterator
	// Join iterator means it requires matching resources to have been found
	// TraceCollor adds trace-level data to the spansets
	return parquetquery.NewJoinIterator(DefinitionLevelTrace, traceIters, &traceCollector{}), nil
}

func createPredicate(op traceql.Operator, operands traceql.Operands) (parquetquery.Predicate, error) {
	if op == traceql.OpNone {
		return nil, nil
	}

	switch operands[0].Type {
	case traceql.TypeString:
		return createStringPredicate(op, operands)
	case traceql.TypeInt:
		return createIntPredicate(op, operands)
	case traceql.TypeFloat:
		return createFloatPredicate(op, operands)
	case traceql.TypeBoolean:
		return createBoolPredicate(op, operands)
	default:
		return nil, fmt.Errorf("cannot create predicate for operand: %v", operands[0])
	}
}

func createStringPredicate(op traceql.Operator, operands traceql.Operands) (parquetquery.Predicate, error) {

	if op == traceql.OpNone {
		return nil, nil
	}

	for _, op := range operands {
		if op.Type != traceql.TypeString {
			return nil, fmt.Errorf("operand is not string: %+v", op)
		}
	}

	s := operands[0].S

	switch op {
	case traceql.OpNotEqual:
		return parquetquery.NewGenericPredicate(
			func(v string) bool {
				return v != s
			},
			func(min, max string) bool {
				return min != s || max != s
			},
			func(v parquet.Value) string {
				return v.String()
			},
		), nil

	case traceql.OpRegex:
		return parquetquery.NewRegexInPredicate([]string{s})
	case traceql.OpNotRegex:
		return parquetquery.NewRegexNotInPredicate([]string{s})

	case traceql.OpEqual:
		return parquetquery.NewStringInPredicate([]string{s}), nil

	case traceql.OpGreater:
		return parquetquery.NewGenericPredicate(
			func(v string) bool {
				return strings.Compare(v, s) > 0
			},
			func(min, max string) bool {
				return strings.Compare(max, s) > 0
			},
			func(v parquet.Value) string {
				return v.String()
			},
		), nil
	case traceql.OpGreaterEqual:
		return parquetquery.NewGenericPredicate(
			func(v string) bool {
				return strings.Compare(v, s) >= 0
			},
			func(min, max string) bool {
				return strings.Compare(max, s) >= 0
			},
			func(v parquet.Value) string {
				return v.String()
			},
		), nil
	case traceql.OpLess:
		return parquetquery.NewGenericPredicate(
			func(v string) bool {
				return strings.Compare(v, s) < 0
			},
			func(min, max string) bool {
				return strings.Compare(min, s) < 0
			},
			func(v parquet.Value) string {
				return v.String()
			},
		), nil
	case traceql.OpLessEqual:
		return parquetquery.NewGenericPredicate(
			func(v string) bool {
				return strings.Compare(v, s) <= 0
			},
			func(min, max string) bool {
				return strings.Compare(min, s) <= 0
			},
			func(v parquet.Value) string {
				return v.String()
			},
		), nil

	default:
		return nil, fmt.Errorf("operand not supported for strings: %+v", op)
	}

}

func createIntPredicate(op traceql.Operator, operands traceql.Operands) (parquetquery.Predicate, error) {
	if op == traceql.OpNone {
		return nil, nil
	}

	var i int64
	switch operands[0].Type {
	case traceql.TypeInt:
		i = int64(operands[0].N)
	case traceql.TypeDuration:
		i = operands[0].D.Nanoseconds()
	case traceql.TypeStatus:
		i = int64(StatusCodeMapping[operands[0].Status.String()])
	case traceql.TypeKind:
		i = int64(KindMapping[operands[0].Kind.String()])
	default:
		return nil, fmt.Errorf("operand is not int, duration, status or kind: %+v", operands[0])
	}

	var fn func(v int64) bool
	var rangeFn func(min, max int64) bool

	switch op {
	case traceql.OpEqual:
		fn = func(v int64) bool { return v == i }
		rangeFn = func(min, max int64) bool { return min <= i && i <= max }
	case traceql.OpNotEqual:
		fn = func(v int64) bool { return v != i }
		rangeFn = func(min, max int64) bool { return min != i || max != i }
	case traceql.OpGreater:
		fn = func(v int64) bool { return v > i }
		rangeFn = func(min, max int64) bool { return max > i }
	case traceql.OpGreaterEqual:
		fn = func(v int64) bool { return v >= i }
		rangeFn = func(min, max int64) bool { return max >= i }
	case traceql.OpLess:
		fn = func(v int64) bool { return v < i }
		rangeFn = func(min, max int64) bool { return min < i }
	case traceql.OpLessEqual:
		fn = func(v int64) bool { return v <= i }
		rangeFn = func(min, max int64) bool { return min <= i }
	default:
		return nil, fmt.Errorf("operand not supported for integers: %+v", op)
	}

	return parquetquery.NewIntPredicate(fn, rangeFn), nil
}

func createFloatPredicate(op traceql.Operator, operands traceql.Operands) (parquetquery.Predicate, error) {
	if op == traceql.OpNone {
		return nil, nil
	}

	// Ensure operand is float
	if operands[0].Type != traceql.TypeFloat {
		return nil, fmt.Errorf("operand is not float: %+v", operands[0])
	}

	i := operands[0].F

	var fn func(v float64) bool
	var rangeFn func(min, max float64) bool

	switch op {
	case traceql.OpEqual:
		fn = func(v float64) bool { return v == i }
		rangeFn = func(min, max float64) bool { return min <= i && i <= max }
	case traceql.OpNotEqual:
		fn = func(v float64) bool { return v != i }
		rangeFn = func(min, max float64) bool { return min != i || max != i }
	case traceql.OpGreater:
		fn = func(v float64) bool { return v > i }
		rangeFn = func(min, max float64) bool { return max > i }
	case traceql.OpGreaterEqual:
		fn = func(v float64) bool { return v >= i }
		rangeFn = func(min, max float64) bool { return max >= i }
	case traceql.OpLess:
		fn = func(v float64) bool { return v < i }
		rangeFn = func(min, max float64) bool { return min < i }
	case traceql.OpLessEqual:
		fn = func(v float64) bool { return v <= i }
		rangeFn = func(min, max float64) bool { return min <= i }
	default:
		return nil, fmt.Errorf("operand not supported for floats: %+v", op)
	}

	return parquetquery.NewFloatPredicate(fn, rangeFn), nil
}

func createBoolPredicate(op traceql.Operator, operands traceql.Operands) (parquetquery.Predicate, error) {
	if op == traceql.OpNone {
		return nil, nil
	}

	// Ensure operand is bool
	if operands[0].Type != traceql.TypeBoolean {
		return nil, fmt.Errorf("operand is not bool: %+v", operands[0])
	}

	switch op {
	case traceql.OpEqual:
		return parquetquery.NewBoolPredicate(operands[0].B), nil

	case traceql.OpNotEqual:
		return parquetquery.NewBoolPredicate(!operands[0].B), nil

	default:
		return nil, fmt.Errorf("operand not supported for booleans: %+v", op)
	}
}

func createAttributeIterator(makeIter makeIterFn, conditions []traceql.Condition,
	definitionLevel int,
	keyPath, strPath, intPath, floatPath, boolPath string,
	allConditions bool,
) (parquetquery.Iterator, error) {
	var (
		attrKeys        = []string{}
		attrStringPreds = []parquetquery.Predicate{}
		attrIntPreds    = []parquetquery.Predicate{}
		attrFltPreds    = []parquetquery.Predicate{}
		boolPreds       = []parquetquery.Predicate{}
	)
	for _, cond := range conditions {

		attrKeys = append(attrKeys, cond.Attribute.Name)

		if cond.Op == traceql.OpNone {
			// This means we have to scan all values, we don't know what type
			// to expect
			attrStringPreds = append(attrStringPreds, nil)
			attrIntPreds = append(attrIntPreds, nil)
			attrFltPreds = append(attrFltPreds, nil)
			boolPreds = append(boolPreds, nil)
			continue
		}

		switch cond.Operands[0].Type {

		case traceql.TypeString:
			pred, err := createStringPredicate(cond.Op, cond.Operands)
			if err != nil {
				return nil, errors.Wrap(err, "creating attribute predicate")
			}
			attrStringPreds = append(attrStringPreds, pred)

		case traceql.TypeInt:
			pred, err := createIntPredicate(cond.Op, cond.Operands)
			if err != nil {
				return nil, errors.Wrap(err, "creating attribute predicate")
			}
			attrIntPreds = append(attrIntPreds, pred)

		case traceql.TypeFloat:
			pred, err := createFloatPredicate(cond.Op, cond.Operands)
			if err != nil {
				return nil, errors.Wrap(err, "creating attribute predicate")
			}
			attrFltPreds = append(attrFltPreds, pred)

		case traceql.TypeBoolean:
			pred, err := createBoolPredicate(cond.Op, cond.Operands)
			if err != nil {
				return nil, errors.Wrap(err, "creating attribute predicate")
			}
			boolPreds = append(boolPreds, pred)
		}
	}

	var valueIters []parquetquery.Iterator
	if len(attrStringPreds) > 0 {
		valueIters = append(valueIters, makeIter(strPath, parquetquery.NewOrPredicate(attrStringPreds...), "string"))
	}
	if len(attrIntPreds) > 0 {
		valueIters = append(valueIters, makeIter(intPath, parquetquery.NewOrPredicate(attrIntPreds...), "int"))
	}
	if len(attrFltPreds) > 0 {
		valueIters = append(valueIters, makeIter(floatPath, parquetquery.NewOrPredicate(attrFltPreds...), "float"))
	}
	if len(boolPreds) > 0 {
		valueIters = append(valueIters, makeIter(boolPath, parquetquery.NewOrPredicate(boolPreds...), "bool"))
	}

	if len(valueIters) > 0 {
		// LeftJoin means only look at rows where the key is what we want.
		// Bring in any of the typed values as needed.

		// if all conditions must be true we can use a simple join iterator to test the values one column at a time.
		// len(valueIters) must be 1 to handle queries like `{ span.foo = "x" && span.bar > 1}`
		if allConditions && len(valueIters) == 1 {
			iters := append([]parquetquery.Iterator{makeIter(keyPath, parquetquery.NewStringInPredicate(attrKeys), "key")}, valueIters...)
			return parquetquery.NewJoinIterator(definitionLevel,
				iters,
				&attributeCollector{}), nil
		}

		return parquetquery.NewLeftJoinIterator(definitionLevel,
			[]parquetquery.Iterator{makeIter(keyPath, parquetquery.NewStringInPredicate(attrKeys), "key")},
			valueIters,
			&attributeCollector{}), nil
	}

	return nil, nil
}

// This turns groups of span values into Span objects
type spanCollector struct {
	minAttributes int
}

var _ parquetquery.GroupPredicate = (*spanCollector)(nil)

func (c *spanCollector) String() string {
	return fmt.Sprintf("spanCollector(%d)", c.minAttributes)
}

func (c *spanCollector) KeepGroup(res *parquetquery.IteratorResult) bool {
	var sp *span
	// look for existing span first. this occurs on the second pass
	for _, e := range res.OtherEntries {
		if e.Key == otherEntrySpanKey {
			sp = e.Value.(*span)
			break
		}
	}

	// if not found create a new one
	if sp == nil {
		sp = getSpan()
		sp.rowNum = res.RowNumber
	}

	for _, e := range res.OtherEntries {
		if e.Key == otherEntrySpanKey {
			continue
		}
		sp.attributes[newSpanAttr(e.Key)] = e.Value.(traceql.Static)
	}

	var durationNanos uint64

	// Merge all individual columns into the span
	for _, kv := range res.Entries {
		switch kv.Key {
		case columnPathSpanID:
			sp.id = kv.Value.ByteArray()
		case columnPathSpanStartTime:
			sp.startTimeUnixNanos = kv.Value.Uint64()
		case columnPathSpanDuration:
			durationNanos = kv.Value.Uint64()
			sp.durationNanos = durationNanos
			sp.attributes[traceql.NewIntrinsic(traceql.IntrinsicDuration)] = traceql.NewStaticDuration(time.Duration(durationNanos))
		case columnPathSpanName:
			sp.attributes[traceql.NewIntrinsic(traceql.IntrinsicName)] = traceql.NewStaticString(kv.Value.String())
		case columnPathSpanStatusCode:
			// Map OTLP status code back to TraceQL enum.
			// For other values, use the raw integer.
			var status traceql.Status
			switch kv.Value.Uint64() {
			case uint64(v1.Status_STATUS_CODE_UNSET):
				status = traceql.StatusUnset
			case uint64(v1.Status_STATUS_CODE_OK):
				status = traceql.StatusOk
			case uint64(v1.Status_STATUS_CODE_ERROR):
				status = traceql.StatusError
			default:
				status = traceql.Status(kv.Value.Uint64())
			}
			sp.attributes[traceql.NewIntrinsic(traceql.IntrinsicStatus)] = traceql.NewStaticStatus(status)
		case columnPathSpanKind:
			var kind traceql.Kind
			switch kv.Value.Uint64() {
			case uint64(v1.Span_SPAN_KIND_UNSPECIFIED):
				kind = traceql.KindUnspecified
			case uint64(v1.Span_SPAN_KIND_INTERNAL):
				kind = traceql.KindInternal
			case uint64(v1.Span_SPAN_KIND_SERVER):
				kind = traceql.KindServer
			case uint64(v1.Span_SPAN_KIND_CLIENT):
				kind = traceql.KindClient
			case uint64(v1.Span_SPAN_KIND_PRODUCER):
				kind = traceql.KindProducer
			case uint64(v1.Span_SPAN_KIND_CONSUMER):
				kind = traceql.KindConsumer
			default:
				kind = traceql.Kind(kv.Value.Uint64())
			}
			sp.attributes[traceql.NewIntrinsic(traceql.IntrinsicKind)] = traceql.NewStaticKind(kind)
		default:
			// TODO - This exists for span-level dedicated columns like http.status_code
			// Are nils possible here?
			switch kv.Value.Kind() {
			case parquet.Boolean:
				sp.attributes[newSpanAttr(kv.Key)] = traceql.NewStaticBool(kv.Value.Boolean())
			case parquet.Int32, parquet.Int64:
				sp.attributes[newSpanAttr(kv.Key)] = traceql.NewStaticInt(int(kv.Value.Int64()))
			case parquet.Float:
				sp.attributes[newSpanAttr(kv.Key)] = traceql.NewStaticFloat(kv.Value.Double())
			case parquet.ByteArray:
				sp.attributes[newSpanAttr(kv.Key)] = traceql.NewStaticString(kv.Value.String())
			}
		}
	}

	if c.minAttributes > 0 {
		count := sp.attributesMatched()
		if count < c.minAttributes {
			putSpan(sp)
			return false
		}
	}

	res.Entries = res.Entries[:0]
	res.OtherEntries = res.OtherEntries[:0]
	res.AppendOtherValue(otherEntrySpanKey, sp)

	return true
}

// batchCollector receives rows of matching resource-level
// This turns groups of batch values and Spans into SpanSets
type batchCollector struct {
	requireAtLeastOneMatchOverall bool
	minAttributes                 int

	// shared static spans used in KeepGroup. done for memory savings, but won't
	// work if the batchCollector is accessed concurrently
	buffer []*span
}

var _ parquetquery.GroupPredicate = (*batchCollector)(nil)

func (c *batchCollector) String() string {
	return fmt.Sprintf("batchCollector{%v, %d}", c.requireAtLeastOneMatchOverall, c.minAttributes)
}

func (c *batchCollector) KeepGroup(res *parquetquery.IteratorResult) bool {
	// TODO - This wraps everything up in a spanset per batch.
	// We probably don't need to do this, since the traceCollector
	// flattens it into 1 spanset per trace.  All we really need
	// todo is merge the resource-level attributes onto the spans
	// and filter out spans that didn't match anything.
	c.buffer = c.buffer[:0]

	resAttrs := make(map[traceql.Attribute]traceql.Static)
	for _, kv := range res.OtherEntries {
		if span, ok := kv.Value.(*span); ok {
			c.buffer = append(c.buffer, span)
			continue
		}

		// Attributes show up here
		resAttrs[newResAttr(kv.Key)] = kv.Value.(traceql.Static)
	}

	// Throw out batches without any spans
	if len(c.buffer) == 0 {
		return false
	}

	// Gather Attributes from dedicated resource-level columns
	for _, e := range res.Entries {
		switch e.Value.Kind() {
		case parquet.Int64:
			resAttrs[newResAttr(e.Key)] = traceql.NewStaticInt(int(e.Value.Int64()))
		case parquet.ByteArray:
			resAttrs[newResAttr(e.Key)] = traceql.NewStaticString(e.Value.String())
		}
	}

	if c.minAttributes > 0 {
		if len(resAttrs) < c.minAttributes {
			return false
		}
	}

	// Copy resource-level attributes to the individual spans now
	for k, v := range resAttrs {
		for _, span := range c.buffer {
			if _, alreadyExists := span.attributes[k]; !alreadyExists {
				span.attributes[k] = v
			}
		}
	}

	// Remove unmatched attributes
	for _, span := range c.buffer {
		for k, v := range span.attributes {
			if v.Type == traceql.TypeNil {
				delete(span.attributes, k)
			}
		}
	}

	sp := getSpanset()

	// Copy over only spans that met minimum criteria
	if c.requireAtLeastOneMatchOverall {
		for _, span := range c.buffer {
			if span.attributesMatched() > 0 {
				sp.Spans = append(sp.Spans, span)
				continue
			}
			putSpan(span)
		}
	} else {
		for _, span := range c.buffer {
			sp.Spans = append(sp.Spans, span)
		}
	}

	// Throw out batches without any spans
	if len(sp.Spans) == 0 {
		putSpanset(sp)
		return false
	}

	res.Entries = res.Entries[:0]
	res.OtherEntries = res.OtherEntries[:0]
	res.AppendOtherValue(otherEntrySpansetKey, sp)

	return true
}

// traceCollector receives rows from the resource-level matches.
// It adds trace-level attributes into the spansets before
// they are returned
type traceCollector struct {
	// traceAttrs is a map reused by KeepGroup to reduce allocations
	traceAttrs map[traceql.Attribute]traceql.Static
}

var _ parquetquery.GroupPredicate = (*traceCollector)(nil)

func (c *traceCollector) String() string {
	return "traceCollector{}"
}

func (c *traceCollector) KeepGroup(res *parquetquery.IteratorResult) bool {
<<<<<<< HEAD
	finalSpanset := getSpanset()
=======
	finalSpanset := &traceql.Spanset{}
	// init the map and clear out if necessary
	if c.traceAttrs == nil {
		c.traceAttrs = make(map[traceql.Attribute]traceql.Static)
	}
	for k := range c.traceAttrs {
		delete(c.traceAttrs, k)
	}
>>>>>>> 05aad36f

	for _, e := range res.Entries {
		switch e.Key {
		case columnPathTraceID:
			finalSpanset.TraceID = e.Value.ByteArray()
		case columnPathStartTimeUnixNano:
			finalSpanset.StartTimeUnixNanos = e.Value.Uint64()
		case columnPathDurationNanos:
			finalSpanset.DurationNanos = e.Value.Uint64()
			c.traceAttrs[traceql.NewIntrinsic(traceql.IntrinsicTraceDuration)] = traceql.NewStaticDuration(time.Duration(finalSpanset.DurationNanos))
		case columnPathRootSpanName:
			finalSpanset.RootSpanName = e.Value.String()
			c.traceAttrs[traceql.NewIntrinsic(traceql.IntrinsicTraceRootSpan)] = traceql.NewStaticString(finalSpanset.RootSpanName)
		case columnPathRootServiceName:
			finalSpanset.RootServiceName = e.Value.String()
			c.traceAttrs[traceql.NewIntrinsic(traceql.IntrinsicTraceRootService)] = traceql.NewStaticString(finalSpanset.RootServiceName)
		}
	}

	// Pre-allocate the final number of spans
	numSpans := 0
	for _, e := range res.OtherEntries {
		if spanset, ok := e.Value.(*traceql.Spanset); ok {
			numSpans += len(spanset.Spans)
		}
	}
	if cap(finalSpanset.Spans) < numSpans {
		finalSpanset.Spans = make([]traceql.Span, 0, numSpans)
	}

	for _, e := range res.OtherEntries {
		if spanset, ok := e.Value.(*traceql.Spanset); ok {
			finalSpanset.Spans = append(finalSpanset.Spans, spanset.Spans...)
<<<<<<< HEAD
			putSpanset(spanset)
=======

			// loop over all spans and add the trace-level attributes
			for k, v := range c.traceAttrs {
				for _, sp := range spanset.Spans {
					s := sp.(*span)
					if _, alreadyExists := s.attributes[k]; !alreadyExists {
						s.attributes[k] = v
					}
				}
			}
>>>>>>> 05aad36f
		}
	}

	res.Entries = res.Entries[:0]
	res.OtherEntries = res.OtherEntries[:0]
	res.AppendOtherValue(otherEntrySpansetKey, finalSpanset)

	return true
}

// attributeCollector receives rows from the individual key/string/int/etc
// columns and joins them together into map[key]value entries with the
// right type.
type attributeCollector struct {
}

var _ parquetquery.GroupPredicate = (*attributeCollector)(nil)

func (c *attributeCollector) String() string {
	return "attributeCollector{}"
}

func (c *attributeCollector) KeepGroup(res *parquetquery.IteratorResult) bool {

	var key string
	var val traceql.Static

	for _, e := range res.Entries {
		// Ignore nulls, this leaves val as the remaining found value,
		// or nil if the key was found but no matching values
		if e.Value.Kind() < 0 {
			continue
		}

		switch e.Key {
		case "key":
			key = e.Value.String()
		case "string":
			val = traceql.NewStaticString(e.Value.String())
		case "int":
			val = traceql.NewStaticInt(int(e.Value.Int64()))
		case "float":
			val = traceql.NewStaticFloat(e.Value.Double())
		case "bool":
			val = traceql.NewStaticBool(e.Value.Boolean())
		}
	}

	res.Entries = res.Entries[:0]
	res.OtherEntries = res.OtherEntries[:0]
	res.AppendOtherValue(key, val)

	return true
}

func newSpanAttr(name string) traceql.Attribute {
	return traceql.NewScopedAttribute(traceql.AttributeScopeSpan, false, name)
}

func newResAttr(name string) traceql.Attribute {
	return traceql.NewScopedAttribute(traceql.AttributeScopeResource, false, name)
}<|MERGE_RESOLUTION|>--- conflicted
+++ resolved
@@ -1649,10 +1649,7 @@
 }
 
 func (c *traceCollector) KeepGroup(res *parquetquery.IteratorResult) bool {
-<<<<<<< HEAD
 	finalSpanset := getSpanset()
-=======
-	finalSpanset := &traceql.Spanset{}
 	// init the map and clear out if necessary
 	if c.traceAttrs == nil {
 		c.traceAttrs = make(map[traceql.Attribute]traceql.Static)
@@ -1660,7 +1657,6 @@
 	for k := range c.traceAttrs {
 		delete(c.traceAttrs, k)
 	}
->>>>>>> 05aad36f
 
 	for _, e := range res.Entries {
 		switch e.Key {
@@ -1694,9 +1690,6 @@
 	for _, e := range res.OtherEntries {
 		if spanset, ok := e.Value.(*traceql.Spanset); ok {
 			finalSpanset.Spans = append(finalSpanset.Spans, spanset.Spans...)
-<<<<<<< HEAD
-			putSpanset(spanset)
-=======
 
 			// loop over all spans and add the trace-level attributes
 			for k, v := range c.traceAttrs {
@@ -1707,7 +1700,7 @@
 					}
 				}
 			}
->>>>>>> 05aad36f
+			putSpanset(spanset)
 		}
 	}
 
