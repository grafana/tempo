--- conflicted
+++ resolved
@@ -28,13 +28,8 @@
 	return pf, r, nil
 }
 
-<<<<<<< HEAD
 func (b *BackendBlock) rawIter(ctx context.Context, pool *rowPool) (*rawIterator, error) {
 	pf, r, err := b.Open(ctx)
-=======
-func (b *backendBlock) rawIter(ctx context.Context, pool *rowPool) (*rawIterator, error) {
-	pf, r, err := b.open(ctx)
->>>>>>> 19683706
 	if err != nil {
 		return nil, err
 	}
