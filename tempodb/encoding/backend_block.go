package encoding

import (
	"bytes"
	"context"
	"fmt"

	"github.com/opentracing/opentracing-go"
	willf_bloom "github.com/willf/bloom"

	"github.com/grafana/tempo/tempodb/backend"
	"github.com/grafana/tempo/tempodb/encoding/common"
)

// BackendBlock represents a block already in the backend.
type BackendBlock struct {
	encoding versionedEncoding

	meta   *backend.BlockMeta
	reader backend.Reader
}

// NewBackendBlock returns a BackendBlock for the given backend.BlockMeta
//  It is version aware.
func NewBackendBlock(meta *backend.BlockMeta, r backend.Reader) (*BackendBlock, error) {
	var encoding versionedEncoding

	switch meta.Version {
	case "v0":
		encoding = v0Encoding{}
	case "v1":
		encoding = v1Encoding{}
	case "v2":
		encoding = v2Encoding{}
	default:
		return nil, fmt.Errorf("%s is not a valid block version", meta.Version)
	}

	return &BackendBlock{
		encoding: encoding,
		meta:     meta,
		reader:   r,
	}, nil
}

// Find searches a block for the ID and returns an object if found.
func (b *BackendBlock) Find(ctx context.Context, id common.ID) ([]byte, error) {
	var err error
	span, ctx := opentracing.StartSpanFromContext(ctx, "BackendBlock.Find")
	defer func() {
		if err != nil {
			span.SetTag("error", true)
		}
		span.Finish()
	}()

	span.SetTag("block", b.meta.BlockID.String())

	shardKey := common.ShardKeyForTraceID(id)
	blockID := b.meta.BlockID
	tenantID := b.meta.TenantID

	bloomBytes, err := b.reader.Read(ctx, bloomName(shardKey), blockID, tenantID)
	if err != nil {
		return nil, fmt.Errorf("error retrieving bloom (%s, %s): %w", b.meta.TenantID, b.meta.BlockID, err)
	}

	filter := &willf_bloom.BloomFilter{}
	_, err = filter.ReadFrom(bytes.NewReader(bloomBytes))
	if err != nil {
		return nil, fmt.Errorf("error parsing bloom (%s, %s): %w", b.meta.TenantID, b.meta.BlockID, err)
	}

	if !filter.Test(id) {
		return nil, nil
	}

	indexReaderAt := backend.NewContextReader(b.meta, nameIndex, b.reader)
	indexReader, err := b.encoding.newIndexReader(indexReaderAt, int(b.meta.IndexPageSize), int(b.meta.TotalRecords))
	if err != nil {
		return nil, fmt.Errorf("error building index reader (%s, %s): %w", b.meta.TenantID, b.meta.BlockID, err)
	}

	ra := backend.NewContextReader(b.meta, nameObjects, b.reader)
	dataReader, err := b.encoding.newDataReader(ra, b.meta.Encoding)
	if err != nil {
		return nil, fmt.Errorf("error building page reader (%s, %s): %w", b.meta.TenantID, b.meta.BlockID, err)
	}
	defer dataReader.Close()

	// passing nil for objectCombiner here.  this is fine b/c a backend block should never have dupes
	finder := NewPagedFinder(indexReader, dataReader, nil, b.encoding.newObjectReaderWriter())
	objectBytes, err := finder.Find(ctx, id)

	if err != nil {
		return nil, fmt.Errorf("error using pageFinder (%s, %s): %w", b.meta.TenantID, b.meta.BlockID, err)
	}

	return objectBytes, nil
}

// Iterator returns an Iterator that iterates over the objects in the block from the backend
func (b *BackendBlock) Iterator(chunkSizeBytes uint32) (Iterator, error) {
	// read index
	ra := backend.NewContextReader(b.meta, nameObjects, b.reader)
	dataReader, err := b.encoding.newDataReader(ra, b.meta.Encoding)
	if err != nil {
		return nil, fmt.Errorf("failed to create dataReader (%s, %s): %w", b.meta.TenantID, b.meta.BlockID, err)
	}

	reader, err := b.NewIndexReader()
	if err != nil {
		return nil, err
	}

	return newPagedIterator(chunkSizeBytes, reader, dataReader), nil
}

func (b *BackendBlock) NewIndexReader() (common.IndexReader, error) {
	indexReaderAt := backend.NewContextReader(b.meta, nameIndex, b.reader)
	reader, err := b.encoding.newIndexReader(indexReaderAt, int(b.meta.IndexPageSize), int(b.meta.TotalRecords))
	if err != nil {
		return nil, fmt.Errorf("failed to create index reader (%s, %s): %w", b.meta.TenantID, b.meta.BlockID, err)
	}
<<<<<<< HEAD

	return newPagedIterator(chunkSizeBytes, reader, dataReader, b.encoding.newObjectReaderWriter()), nil
=======
	return reader, nil
>>>>>>> 98813352
}<|MERGE_RESOLUTION|>--- conflicted
+++ resolved
@@ -113,7 +113,7 @@
 		return nil, err
 	}
 
-	return newPagedIterator(chunkSizeBytes, reader, dataReader), nil
+	return newPagedIterator(chunkSizeBytes, reader, dataReader, b.encoding.newObjectReaderWriter()), nil
 }
 
 func (b *BackendBlock) NewIndexReader() (common.IndexReader, error) {
@@ -122,10 +122,6 @@
 	if err != nil {
 		return nil, fmt.Errorf("failed to create index reader (%s, %s): %w", b.meta.TenantID, b.meta.BlockID, err)
 	}
-<<<<<<< HEAD
 
-	return newPagedIterator(chunkSizeBytes, reader, dataReader, b.encoding.newObjectReaderWriter()), nil
-=======
 	return reader, nil
->>>>>>> 98813352
 }