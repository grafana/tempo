--- conflicted
+++ resolved
@@ -843,13 +843,8 @@
 
 	traceql.IntrinsicTraceRootService: {intrinsicScopeTrace, traceql.TypeString, columnPathRootServiceName},
 	traceql.IntrinsicTraceRootSpan:    {intrinsicScopeTrace, traceql.TypeString, columnPathRootSpanName},
-<<<<<<< HEAD
 	traceql.IntrinsicTraceDuration:    {intrinsicScopeTrace, traceql.TypeDuration, columnPathDurationNanos},
-	traceql.IntrinsicTraceID:          {intrinsicScopeTrace, traceql.TypeDuration, columnPathTraceID},
-=======
-	traceql.IntrinsicTraceDuration:    {intrinsicScopeTrace, traceql.TypeString, columnPathDurationNanos},
 	traceql.IntrinsicTraceID:          {intrinsicScopeTrace, traceql.TypeString, columnPathTraceID},
->>>>>>> f1ef25af
 	traceql.IntrinsicTraceStartTime:   {intrinsicScopeTrace, traceql.TypeDuration, columnPathStartTimeUnixNano},
 
 	// Not used in vparquet2, the following entries are only used to assign the default scope
@@ -1440,20 +1435,12 @@
 	// one either resource or span.
 	allConditions = allConditions && !mingledConditions
 
-<<<<<<< HEAD
-	spanIter, err := createSpanIterator(makeIter, primaryIter, spanConditions, spanRequireAtLeastOneMatch, allConditions, dc, selectAll)
-=======
-	spanIter, err := createSpanIterator(makeIter, primaryIter, spanConditions, allConditions, dc)
->>>>>>> f1ef25af
+	spanIter, err := createSpanIterator(makeIter, primaryIter, spanConditions, allConditions, dc, selectAll)
 	if err != nil {
 		return nil, fmt.Errorf("creating span iterator: %w", err)
 	}
 
-<<<<<<< HEAD
-	resourceIter, err := createResourceIterator(makeIter, spanIter, resourceConditions, batchRequireAtLeastOneMatch, batchRequireAtLeastOneMatchOverall, allConditions, dc, selectAll)
-=======
-	resourceIter, err := createResourceIterator(makeIter, spanIter, resourceConditions, batchRequireAtLeastOneMatchOverall, allConditions, dc)
->>>>>>> f1ef25af
+	resourceIter, err := createResourceIterator(makeIter, spanIter, resourceConditions, batchRequireAtLeastOneMatchOverall, allConditions, dc, selectAll)
 	if err != nil {
 		return nil, fmt.Errorf("creating resource iterator: %w", err)
 	}
@@ -1463,11 +1450,7 @@
 
 // createSpanIterator iterates through all span-level columns, groups them into rows representing
 // one span each.  Spans are returned that match any of the given conditions.
-<<<<<<< HEAD
-func createSpanIterator(makeIter makeIterFn, primaryIter parquetquery.Iterator, conditions []traceql.Condition, requireAtLeastOneMatch, allConditions bool, dedicatedColumns backend.DedicatedColumns, selectAll bool) (parquetquery.Iterator, error) {
-=======
-func createSpanIterator(makeIter makeIterFn, primaryIter parquetquery.Iterator, conditions []traceql.Condition, allConditions bool, dedicatedColumns backend.DedicatedColumns) (parquetquery.Iterator, error) {
->>>>>>> f1ef25af
+func createSpanIterator(makeIter makeIterFn, primaryIter parquetquery.Iterator, conditions []traceql.Condition, allConditions bool, dedicatedColumns backend.DedicatedColumns, selectAll bool) (parquetquery.Iterator, error) {
 	var (
 		columnSelectAs          = map[string]string{}
 		columnPredicates        = map[string][]parquetquery.Predicate{}
@@ -1756,11 +1739,7 @@
 // createResourceIterator iterates through all resourcespans-level (batch-level) columns, groups them into rows representing
 // one batch each. It builds on top of the span iterator, and turns the groups of spans and resource-level values into
 // spansets. Spansets are returned that match any of the given conditions.
-<<<<<<< HEAD
-func createResourceIterator(makeIter makeIterFn, spanIterator parquetquery.Iterator, conditions []traceql.Condition, requireAtLeastOneMatch, requireAtLeastOneMatchOverall, allConditions bool, dedicatedColumns backend.DedicatedColumns, selectAll bool) (parquetquery.Iterator, error) {
-=======
-func createResourceIterator(makeIter makeIterFn, spanIterator parquetquery.Iterator, conditions []traceql.Condition, requireAtLeastOneMatchOverall, allConditions bool, dedicatedColumns backend.DedicatedColumns) (parquetquery.Iterator, error) {
->>>>>>> f1ef25af
+func createResourceIterator(makeIter makeIterFn, spanIterator parquetquery.Iterator, conditions []traceql.Condition, requireAtLeastOneMatchOverall, allConditions bool, dedicatedColumns backend.DedicatedColumns, selectAll bool) (parquetquery.Iterator, error) {
 	var (
 		columnSelectAs    = map[string]string{}
 		columnPredicates  = map[string][]parquetquery.Predicate{}
