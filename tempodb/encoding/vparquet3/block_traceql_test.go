package vparquet3

import (
	"bytes"
	"context"
	"fmt"
	"math"
	"math/rand"
	"os"
	"path"
	"strconv"
	"testing"
	"time"

	"github.com/google/uuid"
	"github.com/stretchr/testify/require"

	"github.com/grafana/tempo/pkg/tempopb"
	v1_common "github.com/grafana/tempo/pkg/tempopb/common/v1"
	v1 "github.com/grafana/tempo/pkg/tempopb/trace/v1"
	"github.com/grafana/tempo/pkg/traceql"
	"github.com/grafana/tempo/pkg/traceqlmetrics"
	"github.com/grafana/tempo/pkg/util/test"
	"github.com/grafana/tempo/pkg/util/traceidboundary"
	"github.com/grafana/tempo/tempodb/backend"
	"github.com/grafana/tempo/tempodb/backend/local"
	"github.com/grafana/tempo/tempodb/encoding/common"
)

func TestOne(t *testing.T) {
	wantTr := fullyPopulatedTestTrace(nil)
	b := makeBackendBlockWithTraces(t, []*Trace{wantTr})
	ctx := context.Background()
	q := `{ resource.region != nil && resource.service.name = "bar" }`
	req := traceql.MustExtractFetchSpansRequestWithMetadata(q)

	req.StartTimeUnixNanos = uint64(1000 * time.Second)
	req.EndTimeUnixNanos = uint64(1001 * time.Second)

	resp, err := b.Fetch(ctx, req, common.DefaultSearchOptions())
	require.NoError(t, err, "search request:", req)

	spanSet, err := resp.Results.Next(ctx)
	require.NoError(t, err, "search request:", req)

	fmt.Println(q)
	fmt.Println("-----------")
	fmt.Println(resp.Results.(*spansetIterator).iter)
	fmt.Println("-----------")
	fmt.Println(spanSet)
}

func TestBackendBlockSearchTraceQL(t *testing.T) {
	numTraces := 250
	traces := make([]*Trace, 0, numTraces)
	wantTraceIdx := rand.Intn(numTraces)
	wantTraceID := test.ValidTraceID(nil)

	for i := 0; i < numTraces; i++ {
		if i == wantTraceIdx {
			traces = append(traces, fullyPopulatedTestTrace(wantTraceID))
			continue
		}

		id := test.ValidTraceID(nil)
		tr, _ := traceToParquet(&backend.BlockMeta{}, id, test.MakeTrace(1, id), nil)
		traces = append(traces, tr)
	}

	b := makeBackendBlockWithTraces(t, traces)
	ctx := context.Background()

	searchesThatMatch := []struct {
		name string
		req  traceql.FetchSpansRequest
	}{
		{"empty request", traceql.FetchSpansRequest{}},
		{
			"Time range inside trace",
			traceql.FetchSpansRequest{
				StartTimeUnixNanos: uint64(1100 * time.Second),
				EndTimeUnixNanos:   uint64(1200 * time.Second),
			},
		},
		{
			"Time range overlap start",
			traceql.FetchSpansRequest{
				StartTimeUnixNanos: uint64(900 * time.Second),
				EndTimeUnixNanos:   uint64(1100 * time.Second),
			},
		},
		{
			"Time range overlap end",
			traceql.FetchSpansRequest{
				StartTimeUnixNanos: uint64(1900 * time.Second),
				EndTimeUnixNanos:   uint64(2100 * time.Second),
			},
		},
		// Intrinsics
		{"Intrinsic: name", traceql.MustExtractFetchSpansRequestWithMetadata(`{` + LabelName + ` = "hello"}`)},
		{"Intrinsic: duration = 100s", traceql.MustExtractFetchSpansRequestWithMetadata(`{` + LabelDuration + ` = 100s}`)},
		{"Intrinsic: duration > 99s", traceql.MustExtractFetchSpansRequestWithMetadata(`{` + LabelDuration + ` > 99s}`)},
		{"Intrinsic: duration >= 100s", traceql.MustExtractFetchSpansRequestWithMetadata(`{` + LabelDuration + ` >= 100s}`)},
		{"Intrinsic: duration < 101s", traceql.MustExtractFetchSpansRequestWithMetadata(`{` + LabelDuration + ` < 101s}`)},
		{"Intrinsic: duration <= 100s", traceql.MustExtractFetchSpansRequestWithMetadata(`{` + LabelDuration + ` <= 100s}`)},
		{"Intrinsic: status = error", traceql.MustExtractFetchSpansRequestWithMetadata(`{` + LabelStatus + ` = error}`)},
		{"Intrinsic: status = 2", traceql.MustExtractFetchSpansRequestWithMetadata(`{` + LabelStatus + ` = 2}`)},
		{"Intrinsic: statusMessage = STATUS_CODE_ERROR", traceql.MustExtractFetchSpansRequestWithMetadata(`{` + "statusMessage" + ` = "STATUS_CODE_ERROR"}`)},
		{"Intrinsic: kind = client", traceql.MustExtractFetchSpansRequestWithMetadata(`{` + LabelKind + ` = client }`)},
		// Resource well-known attributes
		{".service.name", traceql.MustExtractFetchSpansRequestWithMetadata(`{.` + LabelServiceName + ` = "spanservicename"}`)}, // Overridden at span},
		{".cluster", traceql.MustExtractFetchSpansRequestWithMetadata(`{.` + LabelCluster + ` = "cluster"}`)},
		{".namespace", traceql.MustExtractFetchSpansRequestWithMetadata(`{.` + LabelNamespace + ` = "namespace"}`)},
		{".pod", traceql.MustExtractFetchSpansRequestWithMetadata(`{.` + LabelPod + ` = "pod"}`)},
		{".container", traceql.MustExtractFetchSpansRequestWithMetadata(`{.` + LabelContainer + ` = "container"}`)},
		{".k8s.namespace.name", traceql.MustExtractFetchSpansRequestWithMetadata(`{.` + LabelK8sNamespaceName + ` = "k8snamespace"}`)},
		{".k8s.cluster.name", traceql.MustExtractFetchSpansRequestWithMetadata(`{.` + LabelK8sClusterName + ` = "k8scluster"}`)},
		{".k8s.pod.name", traceql.MustExtractFetchSpansRequestWithMetadata(`{.` + LabelK8sPodName + ` = "k8spod"}`)},
		{".k8s.container.name", traceql.MustExtractFetchSpansRequestWithMetadata(`{.` + LabelK8sContainerName + ` = "k8scontainer"}`)},
		{"resource.service.name", traceql.MustExtractFetchSpansRequestWithMetadata(`{resource.` + LabelServiceName + ` = "myservice"}`)},
		{"resource.cluster", traceql.MustExtractFetchSpansRequestWithMetadata(`{resource.` + LabelCluster + ` = "cluster"}`)},
		{"resource.namespace", traceql.MustExtractFetchSpansRequestWithMetadata(`{resource.` + LabelNamespace + ` = "namespace"}`)},
		{"resource.pod", traceql.MustExtractFetchSpansRequestWithMetadata(`{resource.` + LabelPod + ` = "pod"}`)},
		{"resource.container", traceql.MustExtractFetchSpansRequestWithMetadata(`{resource.` + LabelContainer + ` = "container"}`)},
		{"resource.k8s.namespace.name", traceql.MustExtractFetchSpansRequestWithMetadata(`{resource.` + LabelK8sNamespaceName + ` = "k8snamespace"}`)},
		{"resource.k8s.cluster.name", traceql.MustExtractFetchSpansRequestWithMetadata(`{resource.` + LabelK8sClusterName + ` = "k8scluster"}`)},
		{"resource.k8s.pod.name", traceql.MustExtractFetchSpansRequestWithMetadata(`{resource.` + LabelK8sPodName + ` = "k8spod"}`)},
		{"resource.k8s.container.name", traceql.MustExtractFetchSpansRequestWithMetadata(`{resource.` + LabelK8sContainerName + ` = "k8scontainer"}`)},
		// Resource dedicated attributes
		{"resource.dedicated.resource.3", traceql.MustExtractFetchSpansRequestWithMetadata(`{resource.dedicated.resource.3 = "dedicated-resource-attr-value-3"}`)},
		{"resource.dedicated.resource.5", traceql.MustExtractFetchSpansRequestWithMetadata(`{resource.dedicated.resource.5 = "dedicated-resource-attr-value-5"}`)},
		// Comparing strings
		{"resource.service.name > myservice", traceql.MustExtractFetchSpansRequestWithMetadata(`{resource.` + LabelServiceName + ` > "myservic"}`)},
		{"resource.service.name >= myservice", traceql.MustExtractFetchSpansRequestWithMetadata(`{resource.` + LabelServiceName + ` >= "myservic"}`)},
		{"resource.service.name < myservice1", traceql.MustExtractFetchSpansRequestWithMetadata(`{resource.` + LabelServiceName + ` < "myservice1"}`)},
		{"resource.service.name <= myservice1", traceql.MustExtractFetchSpansRequestWithMetadata(`{resource.` + LabelServiceName + ` <= "myservice1"}`)},
		// Span well-known attributes
		{".http.status_code", traceql.MustExtractFetchSpansRequestWithMetadata(`{.` + LabelHTTPStatusCode + ` = 500}`)},
		{".http.method", traceql.MustExtractFetchSpansRequestWithMetadata(`{.` + LabelHTTPMethod + ` = "get"}`)},
		{".http.url", traceql.MustExtractFetchSpansRequestWithMetadata(`{.` + LabelHTTPUrl + ` = "url/hello/world"}`)},
		{"span.http.status_code", traceql.MustExtractFetchSpansRequestWithMetadata(`{span.` + LabelHTTPStatusCode + ` = 500}`)},
		{"span.http.method", traceql.MustExtractFetchSpansRequestWithMetadata(`{span.` + LabelHTTPMethod + ` = "get"}`)},
		{"span.http.url", traceql.MustExtractFetchSpansRequestWithMetadata(`{span.` + LabelHTTPUrl + ` = "url/hello/world"}`)},
		// Span dedicated attributes
		{"span.dedicated.span.2", traceql.MustExtractFetchSpansRequestWithMetadata(`{span.dedicated.span.2 = "dedicated-span-attr-value-2"}`)},
		{"span.dedicated.span.4", traceql.MustExtractFetchSpansRequestWithMetadata(`{span.dedicated.span.4 = "dedicated-span-attr-value-4"}`)},
		// Basic data types and operations
		{".float = 456.78", traceql.MustExtractFetchSpansRequestWithMetadata(`{.float = 456.78}`)},             // Float ==
		{".float != 456.79", traceql.MustExtractFetchSpansRequestWithMetadata(`{.float != 456.79}`)},           // Float !=
		{".float > 456.7", traceql.MustExtractFetchSpansRequestWithMetadata(`{.float > 456.7}`)},               // Float >
		{".float >= 456.78", traceql.MustExtractFetchSpansRequestWithMetadata(`{.float >= 456.78}`)},           // Float >=
		{".float < 456.781", traceql.MustExtractFetchSpansRequestWithMetadata(`{.float < 456.781}`)},           // Float <
		{".bool = false", traceql.MustExtractFetchSpansRequestWithMetadata(`{.bool = false}`)},                 // Bool ==
		{".bool != true", traceql.MustExtractFetchSpansRequestWithMetadata(`{.bool != true}`)},                 // Bool !=
		{".bar = 123", traceql.MustExtractFetchSpansRequestWithMetadata(`{.bar = 123}`)},                       // Int ==
		{".bar != 124", traceql.MustExtractFetchSpansRequestWithMetadata(`{.bar != 124}`)},                     // Int !=
		{".bar > 122", traceql.MustExtractFetchSpansRequestWithMetadata(`{.bar > 122}`)},                       // Int >
		{".bar >= 123", traceql.MustExtractFetchSpansRequestWithMetadata(`{.bar >= 123}`)},                     // Int >=
		{".bar < 124", traceql.MustExtractFetchSpansRequestWithMetadata(`{.bar < 124}`)},                       // Int <
		{".bar <= 123", traceql.MustExtractFetchSpansRequestWithMetadata(`{.bar <= 123}`)},                     // Int <=
		{".foo = \"def\"", traceql.MustExtractFetchSpansRequestWithMetadata(`{.foo = "def"}`)},                 // String ==
		{".foo != \"deg\"", traceql.MustExtractFetchSpansRequestWithMetadata(`{.foo != "deg"}`)},               // String !=
		{".foo =~ \"d.*\"", traceql.MustExtractFetchSpansRequestWithMetadata(`{.foo =~ "d.*"}`)},               // String Regex
		{".foo !~ \"x.*\"", traceql.MustExtractFetchSpansRequestWithMetadata(`{.foo !~ "x.*"}`)},               // String Not Regex
		{"resource.foo = \"abc\"", traceql.MustExtractFetchSpansRequestWithMetadata(`{resource.foo = "abc"}`)}, // Resource-level only
		{"span.foo = \"def\"", traceql.MustExtractFetchSpansRequestWithMetadata(`{span.foo = "def"}`)},         // Span-level only
		{".foo", traceql.MustExtractFetchSpansRequestWithMetadata(`{.foo}`)},                                   // Projection only
		{"Matches either condition", makeReq(
			parse(t, `{.foo = "baz"}`),
			parse(t, `{.`+LabelHTTPStatusCode+` > 100}`),
		)},
		{"Same as above but reversed order", makeReq(
			parse(t, `{.`+LabelHTTPStatusCode+` > 100}`),
			parse(t, `{.foo = "baz"}`),
		)},
		{"Same attribute with mixed types", makeReq(
			parse(t, `{.foo > 100}`),
			parse(t, `{.foo = "def"}`),
		)},
		{"Multiple conditions on same well-known attribute, matches either", makeReq(
			//
			parse(t, `{.`+LabelHTTPStatusCode+` = 500}`),
			parse(t, `{.`+LabelHTTPStatusCode+` > 500}`),
		)},
		{
			"Mix of duration with other conditions", makeReq(
				//
				parse(t, `{`+LabelName+` = "hello"}`),   // Match
				parse(t, `{`+LabelDuration+` < 100s }`), // No match
			),
		},
		// Edge cases
		{"Almost conflicts with intrinsic but still works", traceql.MustExtractFetchSpansRequestWithMetadata(`{.name = "Bob"}`)},
		{"service.name doesn't match type of dedicated column", traceql.MustExtractFetchSpansRequestWithMetadata(`{resource.` + LabelServiceName + ` = 123}`)},
		{"service.name present on span", traceql.MustExtractFetchSpansRequestWithMetadata(`{.` + LabelServiceName + ` = "spanservicename"}`)},
		{"http.status_code doesn't match type of dedicated column", traceql.MustExtractFetchSpansRequestWithMetadata(`{.` + LabelHTTPStatusCode + ` = "500ouch"}`)},
		{`.foo = "def"`, traceql.MustExtractFetchSpansRequestWithMetadata(`{.foo = "def"}`)},
		{
			name: "Range at unscoped",
			req: traceql.FetchSpansRequest{
				AllConditions: true,
				Conditions: []traceql.Condition{
					parse(t, `{.`+LabelHTTPStatusCode+` >= 500}`),
					parse(t, `{.`+LabelHTTPStatusCode+` <= 600}`),
				},
			},
		},
		{
			name: "Range at span scope",
			req: traceql.FetchSpansRequest{
				AllConditions: true,
				Conditions: []traceql.Condition{
					parse(t, `{span.`+LabelHTTPStatusCode+` >= 500}`),
					parse(t, `{span.`+LabelHTTPStatusCode+` <= 600}`),
				},
			},
		},
		{
			name: "Range at resource scope",
			req: traceql.FetchSpansRequest{
				AllConditions: true,
				Conditions: []traceql.Condition{
					parse(t, `{resource.`+LabelServiceName+` >= 122}`),
					parse(t, `{resource.`+LabelServiceName+` <= 124}`),
				},
			},
		},
	}

	for _, tc := range searchesThatMatch {
		t.Run(tc.name, func(t *testing.T) {
			req := tc.req
			if req.SecondPass == nil {
				req.SecondPass = func(s *traceql.Spanset) ([]*traceql.Spanset, error) { return []*traceql.Spanset{s}, nil }
				req.SecondPassConditions = traceql.SearchMetaConditions()
			}

			resp, err := b.Fetch(ctx, req, common.DefaultSearchOptions())
			require.NoError(t, err, "search request:%v", req)

			found := false
			for {
				spanSet, err := resp.Results.Next(ctx)
				require.NoError(t, err, "search request:%v", req)
				if spanSet == nil {
					break
				}
				found = bytes.Equal(spanSet.TraceID, wantTraceID)
				if found {
					break
				}
			}
			require.True(t, found, "search request:%v", req)
		})
	}

	searchesThatDontMatch := []struct {
		name string
		req  traceql.FetchSpansRequest
	}{
		// TODO - Should the below query return data or not?  It does match the resource
		// makeReq(parse(t, `{.foo = "abc"}`)),                           // This should not return results because the span has overridden this attribute to "def".
		{"Regex IN", traceql.MustExtractFetchSpansRequestWithMetadata(`{.foo =~ "xyz.*"}`)},
		{"String Not Regex", traceql.MustExtractFetchSpansRequestWithMetadata(`{.foo !~ ".*"}`)},
		{"Bool not match", traceql.MustExtractFetchSpansRequestWithMetadata(`{span.bool = true && name = "hello"}`)}, // name = "hello" only matches the first span
		{"Intrinsic: duration", traceql.MustExtractFetchSpansRequestWithMetadata(`{` + LabelDuration + ` >  1000s}`)},
		{"Intrinsic: status", traceql.MustExtractFetchSpansRequestWithMetadata(`{` + LabelStatus + ` = unset}`)},
		{"Intrinsic: statusMessage", traceql.MustExtractFetchSpansRequestWithMetadata(`{` + "statusMessage" + ` = "abc"}`)},
		{"Intrinsic: name", traceql.MustExtractFetchSpansRequestWithMetadata(`{` + LabelName + ` = "nothello"}`)},
		{"Intrinsic: kind", traceql.MustExtractFetchSpansRequestWithMetadata(`{` + LabelKind + ` = producer }`)},
		{"Well-known attribute: service.name not match", traceql.MustExtractFetchSpansRequestWithMetadata(`{.` + LabelServiceName + ` = "notmyservice"}`)},
		{"Well-known attribute: http.status_code not match", traceql.MustExtractFetchSpansRequestWithMetadata(`{.` + LabelHTTPStatusCode + ` = 200}`)},
		{"Well-known attribute: http.status_code not match", traceql.MustExtractFetchSpansRequestWithMetadata(`{.` + LabelHTTPStatusCode + ` > 600}`)},
		{"Matches neither condition", traceql.MustExtractFetchSpansRequestWithMetadata(`{.foo = "xyz" || .` + LabelHTTPStatusCode + " = 1000}")},
		{"Resource dedicated attributes does not match", traceql.MustExtractFetchSpansRequestWithMetadata(`{resource.dedicated.resource.3 = "dedicated-resource-attr-value-4"}`)},
		{"Resource dedicated attributes does not match", traceql.MustExtractFetchSpansRequestWithMetadata(`{span.dedicated.span.2 = "dedicated-span-attr-value-5"}`)},
		{
			name: "Time range after trace",
			req: traceql.FetchSpansRequest{
				StartTimeUnixNanos: uint64(20000 * time.Second),
				EndTimeUnixNanos:   uint64(30000 * time.Second),
			},
		},
		{
			name: "Time range before trace",
			req: traceql.FetchSpansRequest{
				StartTimeUnixNanos: uint64(600 * time.Second),
				EndTimeUnixNanos:   uint64(700 * time.Second),
			},
		},
		{
			name: "Matches some conditions but not all. Mix of span-level columns",
			req: traceql.FetchSpansRequest{
				AllConditions: true,
				Conditions: []traceql.Condition{
					parse(t, `{span.foo = "baz"}`),                   // no match
					parse(t, `{span.`+LabelHTTPStatusCode+` > 100}`), // match
					parse(t, `{name = "hello"}`),                     // match
				},
			},
		},
		{
			name: "Matches some conditions but not all. Only span generic attr lookups",
			req: traceql.FetchSpansRequest{
				AllConditions: true,
				Conditions: []traceql.Condition{
					parse(t, `{span.foo = "baz"}`), // no match
					parse(t, `{span.bar = 123}`),   // match
				},
			},
		},
		{
			name: "Matches some conditions but not all. Mix of span and resource columns",
			req: traceql.FetchSpansRequest{
				AllConditions: true,
				Conditions: []traceql.Condition{
					parse(t, `{resource.cluster = "cluster"}`),     // match
					parse(t, `{resource.namespace = "namespace"}`), // match
					parse(t, `{span.foo = "baz"}`),                 // no match
				},
			},
		},
		{
			name: "Matches some conditions but not all. Mix of resource columns",
			req: traceql.FetchSpansRequest{
				AllConditions: true,
				Conditions: []traceql.Condition{
					parse(t, `{resource.cluster = "notcluster"}`),  // no match
					parse(t, `{resource.namespace = "namespace"}`), // match
					parse(t, `{resource.foo = "abc"}`),             // match
				},
			},
		},
		{
			name: "Matches some conditions but not all. Only resource generic attr lookups",
			req: traceql.FetchSpansRequest{
				AllConditions: true,
				Conditions: []traceql.Condition{
					parse(t, `{resource.foo = "abc"}`), // match
					parse(t, `{resource.bar = 123}`),   // no match
				},
			},
		},
		{
			name: "Mix of duration with other conditions",
			req: traceql.FetchSpansRequest{
				AllConditions: true,
				Conditions: []traceql.Condition{
					parse(t, `{`+LabelName+` = "nothello"}`), // No match
					parse(t, `{`+LabelDuration+` = 100s }`),  // Match
				},
			},
		},
	}

	for _, tc := range searchesThatDontMatch {
		t.Run(tc.name, func(t *testing.T) {
			req := tc.req
			if req.SecondPass == nil {
				req.SecondPass = func(s *traceql.Spanset) ([]*traceql.Spanset, error) { return []*traceql.Spanset{s}, nil }
				req.SecondPassConditions = traceql.SearchMetaConditions()
			}

			resp, err := b.Fetch(ctx, req, common.DefaultSearchOptions())
			require.NoError(t, err, "search request:", req)

			for {
				spanSet, err := resp.Results.Next(ctx)
				require.NoError(t, err, "search request:", req)
				if spanSet == nil {
					break
				}
				require.NotEqual(t, wantTraceID, spanSet.TraceID, "search request:", req)
			}
		})
	}
}

func makeReq(conditions ...traceql.Condition) traceql.FetchSpansRequest {
	return traceql.FetchSpansRequest{
		Conditions: conditions,
		SecondPass: func(s *traceql.Spanset) ([]*traceql.Spanset, error) {
			return []*traceql.Spanset{s}, nil
		},
		SecondPassConditions: traceql.SearchMetaConditions(),
	}
}

func parse(t *testing.T, q string) traceql.Condition {
	req, err := traceql.ExtractFetchSpansRequest(q)
	require.NoError(t, err, "query:", q)

	return req.Conditions[0]
}

func fullyPopulatedTestTrace(id common.ID) *Trace {
	// Helper functions to make pointers
	strPtr := func(s string) *string { return &s }
	intPtr := func(i int64) *int64 { return &i }
	fltPtr := func(f float64) *float64 { return &f }
	boolPtr := func(b bool) *bool { return &b }

	links := tempopb.LinkSlice{
		Links: []*v1.Span_Link{
			{
				TraceId:                []byte{0x01},
				SpanId:                 []byte{0x02},
				TraceState:             "state",
				DroppedAttributesCount: 3,
				Attributes: []*v1_common.KeyValue{
					{
						Key:   "key",
						Value: &v1_common.AnyValue{Value: &v1_common.AnyValue_StringValue{StringValue: "value"}},
					},
				},
			},
		},
	}
	linkBytes := make([]byte, links.Size())
	_, err := links.MarshalTo(linkBytes)
	if err != nil {
		panic("failed to marshal links")
	}

	return &Trace{
		TraceID:           test.ValidTraceID(id),
		StartTimeUnixNano: uint64(1000 * time.Second),
		EndTimeUnixNano:   uint64(2000 * time.Second),
		DurationNano:      uint64((100 * time.Millisecond).Nanoseconds()),
		RootServiceName:   "RootService",
		RootSpanName:      "RootSpan",
		ResourceSpans: []ResourceSpans{
			{
				Resource: Resource{
					ServiceName:      "myservice",
					Cluster:          strPtr("cluster"),
					Namespace:        strPtr("namespace"),
					Pod:              strPtr("pod"),
					Container:        strPtr("container"),
					K8sClusterName:   strPtr("k8scluster"),
					K8sNamespaceName: strPtr("k8snamespace"),
					K8sPodName:       strPtr("k8spod"),
					K8sContainerName: strPtr("k8scontainer"),
					Attrs: []Attribute{
						{Key: "foo", Value: strPtr("abc")},
						{Key: LabelServiceName, ValueInt: intPtr(123)}, // Different type than dedicated column
					},
					DedicatedAttributes: DedicatedAttributes{
						String01: strPtr("dedicated-resource-attr-value-1"),
						String02: strPtr("dedicated-resource-attr-value-2"),
						String03: strPtr("dedicated-resource-attr-value-3"),
						String04: strPtr("dedicated-resource-attr-value-4"),
						String05: strPtr("dedicated-resource-attr-value-5"),
					},
				},
				ScopeSpans: []ScopeSpans{
					{
						Spans: []Span{
							{
								SpanID:                 []byte("spanid"),
								Name:                   "hello",
								StartTimeUnixNano:      uint64(100 * time.Second),
								DurationNano:           uint64(100 * time.Second),
								HttpMethod:             strPtr("get"),
								HttpUrl:                strPtr("url/hello/world"),
								HttpStatusCode:         intPtr(500),
								ParentSpanID:           []byte{},
								StatusCode:             int(v1.Status_STATUS_CODE_ERROR),
								StatusMessage:          v1.Status_STATUS_CODE_ERROR.String(),
								TraceState:             "tracestate",
								Kind:                   int(v1.Span_SPAN_KIND_CLIENT),
								DroppedAttributesCount: 42,
								DroppedEventsCount:     43,
								Attrs: []Attribute{
									{Key: "foo", Value: strPtr("def")},
									{Key: "bar", ValueInt: intPtr(123)},
									{Key: "float", ValueDouble: fltPtr(456.78)},
									{Key: "bool", ValueBool: boolPtr(false)},

									// Edge-cases
									{Key: LabelName, Value: strPtr("Bob")},                    // Conflicts with intrinsic but still looked up by .name
									{Key: LabelServiceName, Value: strPtr("spanservicename")}, // Overrides resource-level dedicated column
									{Key: LabelHTTPStatusCode, Value: strPtr("500ouch")},      // Different type than dedicated column
								},
								Events: []Event{
									{TimeUnixNano: 1, Name: "e1", Attrs: []EventAttribute{
										{Key: "foo", Value: []byte("fake proto encoded data. i hope this never matters")},
										{Key: "bar", Value: []byte("fake proto encoded data. i hope this never matters")},
									}},
									{TimeUnixNano: 2, Name: "e2", Attrs: []EventAttribute{}},
								},
								Links: linkBytes,
								DedicatedAttributes: DedicatedAttributes{
									String01: strPtr("dedicated-span-attr-value-1"),
									String02: strPtr("dedicated-span-attr-value-2"),
									String03: strPtr("dedicated-span-attr-value-3"),
									String04: strPtr("dedicated-span-attr-value-4"),
									String05: strPtr("dedicated-span-attr-value-5"),
								},
							},
						},
					},
				},
			},
			{
				Resource: Resource{
					ServiceName:      "service2",
					Cluster:          strPtr("cluster2"),
					Namespace:        strPtr("namespace2"),
					Pod:              strPtr("pod2"),
					Container:        strPtr("container2"),
					K8sClusterName:   strPtr("k8scluster2"),
					K8sNamespaceName: strPtr("k8snamespace2"),
					K8sPodName:       strPtr("k8spod2"),
					K8sContainerName: strPtr("k8scontainer2"),
					Attrs: []Attribute{
						{Key: "foo", Value: strPtr("abc2")},
						{Key: LabelServiceName, ValueInt: intPtr(1234)}, // Different type than dedicated column
					},
					DedicatedAttributes: DedicatedAttributes{
						String01: strPtr("dedicated-resource-attr-value-6"),
						String02: strPtr("dedicated-resource-attr-value-7"),
						String03: strPtr("dedicated-resource-attr-value-8"),
						String04: strPtr("dedicated-resource-attr-value-9"),
						String05: strPtr("dedicated-resource-attr-value-10"),
					},
				},
				ScopeSpans: []ScopeSpans{
					{
						Spans: []Span{
							{
								SpanID:                 []byte("spanid2"),
								Name:                   "world",
								StartTimeUnixNano:      uint64(200 * time.Second),
								DurationNano:           uint64(200 * time.Second),
								HttpMethod:             strPtr("PUT"),
								HttpUrl:                strPtr("url/hello/world/2"),
								HttpStatusCode:         intPtr(501),
								StatusCode:             int(v1.Status_STATUS_CODE_OK),
								StatusMessage:          v1.Status_STATUS_CODE_OK.String(),
								TraceState:             "tracestate2",
								Kind:                   int(v1.Span_SPAN_KIND_SERVER),
								DroppedAttributesCount: 45,
								DroppedEventsCount:     46,
								Attrs: []Attribute{
									{Key: "foo", Value: strPtr("ghi")},
									{Key: "bar", ValueInt: intPtr(1234)},
									{Key: "float", ValueDouble: fltPtr(456.789)},
									{Key: "bool", ValueBool: boolPtr(true)},

									// Edge-cases
									{Key: LabelName, Value: strPtr("Bob2")},                    // Conflicts with intrinsic but still looked up by .name
									{Key: LabelServiceName, Value: strPtr("spanservicename2")}, // Overrides resource-level dedicated column
									{Key: LabelHTTPStatusCode, Value: strPtr("500ouch2")},      // Different type than dedicated column
								},
							},
						},
					},
				},
			},
		},
	}
}

func BenchmarkBackendBlockTraceQL(b *testing.B) {
	testCases := []struct {
		name  string
		query string
	}{
		// span
		{"spanAttValMatch", "{ span.component = `net/http` }"},
		{"spanAttValNoMatch", "{ span.bloom = `does-not-exit-6c2408325a45` }"},
		{"spanAttIntrinsicMatch", "{ name = `/cortex.Ingester/Push` }"},
		{"spanAttIntrinsicNoMatch", "{ name = `does-not-exit-6c2408325a45` }"},

		// resource
		{"resourceAttValMatch", "{ resource.opencensus.exporterversion = `Jaeger-Go-2.30.0` }"},
		{"resourceAttValNoMatch", "{ resource.module.path = `does-not-exit-6c2408325a45` }"},
		{"resourceAttIntrinsicMatch", "{ resource.service.name = `tempo-gateway` }"},
		{"resourceAttIntrinsicMatch", "{ resource.service.name = `does-not-exit-6c2408325a45` }"},

		// mixed
		{"mixedValNoMatch", "{ .bloom = `does-not-exit-6c2408325a45` }"},
		{"mixedValMixedMatchAnd", "{ resource.foo = `bar` && name = `gcs.ReadRange` }"},
		{"mixedValMixedMatchOr", "{ resource.foo = `bar` || name = `gcs.ReadRange` }"},

		{"count", "{ } | count() > 1"},
<<<<<<< HEAD
		{"struct", "{ resource.service.name != `loki-querier` } >> { resource.service.name = `loki-gateway` && status = error }"},
		{"||", "{ resource.service.name = `loki-querier` } || { resource.service.name = `loki-gateway` }"},
		{"mixed", `{resource.namespace!="" && resource.service.name="cortex-gateway" && duration>50ms && resource.cluster=~"prod.*"}`},
=======
		{"struct", "{ resource.service.name != `loki-querier` } >> { resource.service.name = `loki-querier` && status = error }"},
		{"||", "{ resource.service.name = `loki-querier` } || { resource.service.name = `loki-ingester` }"},
		{"mixed", `{resource.namespace!="" && resource.service.name="loki-distributor" && duration>2s && resource.cluster=~"prod.*"}`},
		{"complex", `{resource.cluster=~"prod.*" && resource.namespace = "tempo-prod" && resource.container="query-frontend" && name = "HTTP GET - tempo_api_v2_search_tags" && span.http.status_code = 200 && duration > 1s}`},
>>>>>>> 174b4284
	}

	ctx := context.TODO()
	tenantID := "1"
	// blockID := uuid.MustParse("00000c2f-8133-4a60-a62a-7748bd146938")
	// blockID := uuid.MustParse("06ebd383-8d4e-4289-b0e9-cf2197d611d5")
	blockID := uuid.MustParse("0008e57d-069d-4510-a001-b9433b2da08c")

	r, _, _, err := local.New(&local.Config{
		// Path: path.Join("/home/joe/testblock/"),
		// Path: path.Join("/Users/marty/src/tmp"),
		Path: path.Join("/Users/mapno/workspace/testblock"),
	})
	require.NoError(b, err)

	rr := backend.NewReader(r)
	meta, err := rr.BlockMeta(ctx, blockID, tenantID)
	require.NoError(b, err)

	opts := common.DefaultSearchOptions()
	opts.StartPage = 3
	opts.TotalPages = 2

	block := newBackendBlock(meta, rr)
	_, _, err = block.openForSearch(ctx, opts)
	require.NoError(b, err)

	for _, tc := range testCases {
		b.Run(tc.name, func(b *testing.B) {
			b.ResetTimer()
			bytesRead := 0

			for i := 0; i < b.N; i++ {
				e := traceql.NewEngine()

				resp, err := e.ExecuteSearch(ctx, &tempopb.SearchRequest{Query: tc.query}, traceql.NewSpansetFetcherWrapper(func(ctx context.Context, req traceql.FetchSpansRequest) (traceql.FetchSpansResponse, error) {
					return block.Fetch(ctx, req, opts)
				}))
				require.NoError(b, err)
				require.NotNil(b, resp)

				// Read first 20 results (if any)
				bytesRead += int(resp.Metrics.InspectedBytes)
			}
			b.SetBytes(int64(bytesRead) / int64(b.N))
			b.ReportMetric(float64(bytesRead)/float64(b.N)/1000.0/1000.0, "MB_io/op")
		})
	}
}

// BenchmarkBackendBlockGetMetrics This doesn't really belong here but I can't think of
// a better place that has access to all of the packages, especially the backend.
func BenchmarkBackendBlockGetMetrics(b *testing.B) {
	testCases := []struct {
		query   string
		groupby string
	}{
		//{"{ resource.service.name = `gme-ingester` }", "resource.cluster"},
		{"{}", "name"},
	}

	ctx := context.TODO()
	tenantID := "1"
	blockID := uuid.MustParse("06ebd383-8d4e-4289-b0e9-cf2197d611d5")

	r, _, _, err := local.New(&local.Config{
		Path: path.Join("/Users/marty/src/tmp/"),
	})
	require.NoError(b, err)

	rr := backend.NewReader(r)
	meta, err := rr.BlockMeta(ctx, blockID, tenantID)
	require.NoError(b, err)
	require.Equal(b, VersionString, meta.Version)

	opts := common.DefaultSearchOptions()
	opts.StartPage = 10
	opts.TotalPages = 10

	block := newBackendBlock(meta, rr)
	_, _, err = block.openForSearch(ctx, opts)
	require.NoError(b, err)

	for _, tc := range testCases {
		b.Run(tc.query+"/"+tc.groupby, func(b *testing.B) {
			b.ResetTimer()

			for i := 0; i < b.N; i++ {
				f := traceql.NewSpansetFetcherWrapper(func(ctx context.Context, req traceql.FetchSpansRequest) (traceql.FetchSpansResponse, error) {
					return block.Fetch(ctx, req, opts)
				})

				r, err := traceqlmetrics.GetMetrics(ctx, tc.query, tc.groupby, 0, 0, 0, f)

				require.NoError(b, err)
				require.NotNil(b, r)
			}
		})
	}
}

func BenchmarkBackendBlockQueryRange(b *testing.B) {
	testCases := []string{
		"{} | rate()",
		"{} | rate() by (name)",
		"{} | rate() by (resource.service.name)",
		"{} | rate() by (span.http.url)", // High cardinality attribute
		"{resource.service.name=`loki-ingester`} | rate()",
		"{status=error} | rate()",
	}

	var (
		ctx      = context.TODO()
		e        = traceql.NewEngine()
		opts     = common.DefaultSearchOptions()
		tenantID = "1"
		// blockID  = uuid.MustParse("06ebd383-8d4e-4289-b0e9-cf2197d611d5")
		// blockID = uuid.MustParse("0008e57d-069d-4510-a001-b9433b2da08c")
		blockID = uuid.MustParse("18364616-f80d-45a6-b2a3-cb63e203edff")
		path    = "/Users/marty/src/tmp/"
		// path = "/Users/mapno/workspace/testblock"
	)

	r, _, _, err := local.New(&local.Config{
		Path: path,
	})
	require.NoError(b, err)

	rr := backend.NewReader(r)
	meta, err := rr.BlockMeta(ctx, blockID, tenantID)
	require.NoError(b, err)
	require.Equal(b, VersionString, meta.Version)

	block := newBackendBlock(meta, rr)
	_, _, err = block.openForSearch(ctx, opts)
	require.NoError(b, err)

	f := traceql.NewSpansetFetcherWrapper(func(ctx context.Context, req traceql.FetchSpansRequest) (traceql.FetchSpansResponse, error) {
		return block.Fetch(ctx, req, opts)
	})

	for _, tc := range testCases {
		b.Run(tc, func(b *testing.B) {
			for _, minutes := range []int{7} {
				b.Run(strconv.Itoa(minutes), func(b *testing.B) {
					st := meta.StartTime
					end := st.Add(time.Duration(minutes) * time.Minute)

					if end.After(meta.EndTime) {
						b.SkipNow()
						return
					}

					req := &tempopb.QueryRangeRequest{
						Query:      tc,
						Step:       uint64(time.Minute),
						Start:      uint64(st.UnixNano()),
						End:        uint64(end.UnixNano()),
						ShardID:    30,
						ShardCount: 65,
					}

					eval, err := e.CompileMetricsQueryRange(req, false, 0, false)
					require.NoError(b, err)

					b.ResetTimer()
					for i := 0; i < b.N; i++ {
						err := eval.Do(ctx, f, uint64(block.meta.StartTime.UnixNano()), uint64(block.meta.EndTime.UnixNano()))
						require.NoError(b, err)
					}

					bytes, spansTotal, _ := eval.Metrics()
					b.ReportMetric(float64(bytes)/float64(b.N)/1024.0/1024.0, "MB_IO/op")
					b.ReportMetric(float64(spansTotal)/float64(b.N), "spans/op")
					b.ReportMetric(float64(spansTotal)/b.Elapsed().Seconds(), "spans/s")
				})
			}
		})
	}
}

func TestTraceIDShardingQuality(t *testing.T) {
	// Use debug=1 go test -v -run=TestTraceIDShardingQuality
	if os.Getenv("debug") != "1" {
		t.Skip()
	}

	var (
		ctx      = context.TODO()
		opts     = common.DefaultSearchOptions()
		tenantID = "1"
		// blockID  = uuid.MustParse("06ebd383-8d4e-4289-b0e9-cf2197d611d5")
		blockID = uuid.MustParse("18364616-f80d-45a6-b2a3-cb63e203edff")
		path    = "/Users/marty/src/tmp/"
	)

	r, _, _, err := local.New(&local.Config{
		Path: path,
	})
	require.NoError(t, err)

	rr := backend.NewReader(r)
	meta, err := rr.BlockMeta(ctx, blockID, tenantID)
	require.NoError(t, err)
	require.Equal(t, VersionString, meta.Version)

	block := newBackendBlock(meta, rr)
	pf, _, err := block.openForSearch(ctx, opts)
	require.NoError(t, err)

	fetchReq := traceql.FetchSpansRequest{
		AllConditions: true,
		Conditions: []traceql.Condition{
			{Attribute: traceql.IntrinsicTraceIDAttribute},
		},
	}

	f := traceql.NewSpansetFetcherWrapper(func(ctx context.Context, req traceql.FetchSpansRequest) (traceql.FetchSpansResponse, error) {
		return block.Fetch(ctx, req, opts)
	})

	summarizeCounts := func(prefix string, cs []int) {
		count := len(cs)
		sum := 0
		l := math.MaxInt
		h := math.MinInt
		for _, v := range cs {
			sum += v
			l = min(l, v)
			h = max(h, v)
		}
		fmt.Printf("Shards:%d %s: Min:%d Max:%d Total:%d Avg:%.1f Quality:%.1f %%\n",
			count, prefix, l, h, sum, float64(sum)/float64(count), float64(l)/float64(h)*100.0)
	}

	shardsToTest := []int{10, 100, 1000}

	for _, shards := range shardsToTest {
		t.Run(strconv.Itoa(shards), func(t *testing.T) {
			var (
				rgCounts = make([]int, shards)
				trCounts = make([]int, shards)
				pairs    = make([][]traceidboundary.Boundary, shards)
				funcs    = make([]func([]byte) bool, shards)
			)

			for s := 1; s <= shards; s++ {
				pairs[s-1], _ = traceidboundary.Pairs(uint32(s), uint32(shards))
				funcs[s-1], _ = traceidboundary.Funcs(uint32(s), uint32(shards))

				rgs, err := block.rowGroupsForShard(ctx, pf, *meta, uint32(s), uint32(shards))
				require.NoError(t, err)
				rgCounts[s-1] = len(rgs)
			}

			resp, err := f.Fetch(ctx, fetchReq)
			require.NoError(t, err)
			defer resp.Results.Close()

			for {
				ss, err := resp.Results.Next(ctx)
				require.NoError(t, err)

				if ss == nil {
					break
				}

				// Match the trace ID against every shard
				matched := []int{}
				for i := 0; i < shards; i++ {
					if funcs[i](ss.TraceID) {
						trCounts[i]++
						matched = append(matched, i)
					}
				}

				// Check for missing or overlapping ranges
				if len(matched) > 1 {
					fmt.Printf("TraceID %X matched %d shards\n", ss.TraceID, len(matched))
					for _, s := range matched {
						for i, b := range pairs[s] {
							fmt.Printf("  Bucket %d %d: %X %X\n", s, i, b.Min, b.Max)
						}
					}
					panic("trace matched multiple shards")
				} else if len(matched) == 0 {
					fmt.Println("TraceID not matched by any shard:", ss.TraceID)
					panic("trace id not matched by any shard")
				}

				ss.Release()
			}

			summarizeCounts("Traces", trCounts)
			summarizeCounts("RowGroups", rgCounts)
		})
	}
}<|MERGE_RESOLUTION|>--- conflicted
+++ resolved
@@ -585,16 +585,10 @@
 		{"mixedValMixedMatchOr", "{ resource.foo = `bar` || name = `gcs.ReadRange` }"},
 
 		{"count", "{ } | count() > 1"},
-<<<<<<< HEAD
 		{"struct", "{ resource.service.name != `loki-querier` } >> { resource.service.name = `loki-gateway` && status = error }"},
 		{"||", "{ resource.service.name = `loki-querier` } || { resource.service.name = `loki-gateway` }"},
 		{"mixed", `{resource.namespace!="" && resource.service.name="cortex-gateway" && duration>50ms && resource.cluster=~"prod.*"}`},
-=======
-		{"struct", "{ resource.service.name != `loki-querier` } >> { resource.service.name = `loki-querier` && status = error }"},
-		{"||", "{ resource.service.name = `loki-querier` } || { resource.service.name = `loki-ingester` }"},
-		{"mixed", `{resource.namespace!="" && resource.service.name="loki-distributor" && duration>2s && resource.cluster=~"prod.*"}`},
 		{"complex", `{resource.cluster=~"prod.*" && resource.namespace = "tempo-prod" && resource.container="query-frontend" && name = "HTTP GET - tempo_api_v2_search_tags" && span.http.status_code = 200 && duration > 1s}`},
->>>>>>> 174b4284
 	}
 
 	ctx := context.TODO()
@@ -615,8 +609,8 @@
 	require.NoError(b, err)
 
 	opts := common.DefaultSearchOptions()
-	opts.StartPage = 3
-	opts.TotalPages = 2
+	opts.StartPage = 10
+	opts.TotalPages = 1
 
 	block := newBackendBlock(meta, rr)
 	_, _, err = block.openForSearch(ctx, opts)
@@ -738,7 +732,7 @@
 
 	for _, tc := range testCases {
 		b.Run(tc, func(b *testing.B) {
-			for _, minutes := range []int{7} {
+			for _, minutes := range []int{5, 7} {
 				b.Run(strconv.Itoa(minutes), func(b *testing.B) {
 					st := meta.StartTime
 					end := st.Add(time.Duration(minutes) * time.Minute)
