--- conflicted
+++ resolved
@@ -66,21 +66,13 @@
 						id:                 wantTr.ResourceSpans[1].ScopeSpans[0].Spans[0].SpanID,
 						startTimeUnixNanos: wantTr.ResourceSpans[1].ScopeSpans[0].Spans[0].StartTimeUnixNano,
 						durationNanos:      wantTr.ResourceSpans[1].ScopeSpans[0].Spans[0].DurationNano,
-<<<<<<< HEAD
-						attributes: map[traceql.Attribute]traceql.Static{
-							traceql.NewIntrinsic(traceql.IntrinsicDuration):         traceql.NewStaticDuration(200 * time.Second),
-							traceql.NewIntrinsic(traceql.IntrinsicTraceDuration):    traceql.NewStaticDuration(100 * time.Millisecond),
-							traceql.NewIntrinsic(traceql.IntrinsicTraceRootService): traceql.NewStaticString("RootService"),
-							traceql.NewIntrinsic(traceql.IntrinsicTraceRootSpan):    traceql.NewStaticString("RootSpan"),
-=======
-						spanAttrs: []attrVal{
-							{traceql.NewIntrinsic(traceql.IntrinsicDuration), traceql.NewStaticDuration(0)},
-						},
-						traceAttrs: []attrVal{
-							{traceql.NewIntrinsic(traceql.IntrinsicTraceRootService), traceql.NewStaticString("RootService")},
-							{traceql.NewIntrinsic(traceql.IntrinsicTraceRootSpan), traceql.NewStaticString("RootSpan")},
-							{traceql.NewIntrinsic(traceql.IntrinsicTraceDuration), traceql.NewStaticDuration(100 * time.Millisecond)},
->>>>>>> 44761cea
+						spanAttrs: []attrVal{
+							{traceql.NewIntrinsic(traceql.IntrinsicDuration), traceql.NewStaticDuration(200 * time.Second)},
+						},
+						traceAttrs: []attrVal{
+							{traceql.NewIntrinsic(traceql.IntrinsicTraceRootService), traceql.NewStaticString("RootService")},
+							{traceql.NewIntrinsic(traceql.IntrinsicTraceRootSpan), traceql.NewStaticString("RootSpan")},
+							{traceql.NewIntrinsic(traceql.IntrinsicTraceDuration), traceql.NewStaticDuration(100 * time.Millisecond)},
 						},
 					},
 				),
@@ -169,7 +161,7 @@
 						spanAttrs: []attrVal{
 							{traceql.NewScopedAttribute(traceql.AttributeScopeSpan, false, "foo"), traceql.NewStaticNil()},
 							{newSpanAttr(LabelHTTPStatusCode), traceql.NewStaticInt(500)}, // This is the only attribute that matched anything
-							{traceql.NewIntrinsic(traceql.IntrinsicDuration), traceql.NewStaticDuration(100 * time.Second)},
+							{traceql.NewIntrinsic(traceql.IntrinsicDuration), traceql.NewStaticDuration(200 * time.Second)},
 						},
 						resourceAttrs: []attrVal{
 							{traceql.NewScopedAttribute(traceql.AttributeScopeResource, false, "foo"), traceql.NewStaticNil()},
@@ -222,16 +214,20 @@
 						id:                 wantTr.ResourceSpans[1].ScopeSpans[0].Spans[0].SpanID,
 						startTimeUnixNanos: wantTr.ResourceSpans[1].ScopeSpans[0].Spans[0].StartTimeUnixNano,
 						durationNanos:      wantTr.ResourceSpans[1].ScopeSpans[0].Spans[0].DurationNano,
-						attributes: map[traceql.Attribute]traceql.Static{
-							newResAttr("foo"):                                       traceql.NewStaticString("abc2"), // Both are returned
-							newSpanAttr("foo"):                                      traceql.NewStaticString("ghi"),  // Both are returned
-							newSpanAttr(LabelHTTPStatusCode):                        traceql.NewStaticInt(501),
-							newSpanAttr("float"):                                    traceql.NewStaticFloat(456.789),
-							newSpanAttr("bool"):                                     traceql.NewStaticBool(true),
-							traceql.NewIntrinsic(traceql.IntrinsicDuration):         traceql.NewStaticDuration(200 * time.Second),
-							traceql.NewIntrinsic(traceql.IntrinsicTraceDuration):    traceql.NewStaticDuration(100 * time.Millisecond),
-							traceql.NewIntrinsic(traceql.IntrinsicTraceRootService): traceql.NewStaticString("RootService"),
-							traceql.NewIntrinsic(traceql.IntrinsicTraceRootSpan):    traceql.NewStaticString("RootSpan"),
+						spanAttrs: []attrVal{
+							{traceql.NewScopedAttribute(traceql.AttributeScopeSpan, false, "foo"), traceql.NewStaticString("ghi")},
+							{newSpanAttr("float"), traceql.NewStaticFloat(456.789)},
+							{newSpanAttr("bool"), traceql.NewStaticBool(true)},
+							{newSpanAttr(LabelHTTPStatusCode), traceql.NewStaticInt(501)}, // This is the only attribute that matched anything
+							{traceql.NewIntrinsic(traceql.IntrinsicDuration), traceql.NewStaticDuration(200 * time.Second)},
+						},
+						resourceAttrs: []attrVal{
+							{traceql.NewScopedAttribute(traceql.AttributeScopeResource, false, "foo"), traceql.NewStaticString("abc2")},
+						},
+						traceAttrs: []attrVal{
+							{traceql.NewIntrinsic(traceql.IntrinsicTraceRootService), traceql.NewStaticString("RootService")},
+							{traceql.NewIntrinsic(traceql.IntrinsicTraceRootSpan), traceql.NewStaticString("RootSpan")},
+							{traceql.NewIntrinsic(traceql.IntrinsicTraceDuration), traceql.NewStaticDuration(100 * time.Millisecond)},
 						},
 					},
 				),
@@ -261,24 +257,14 @@
 						id:                 wantTr.ResourceSpans[1].ScopeSpans[0].Spans[0].SpanID,
 						startTimeUnixNanos: wantTr.ResourceSpans[1].ScopeSpans[0].Spans[0].StartTimeUnixNano,
 						durationNanos:      wantTr.ResourceSpans[1].ScopeSpans[0].Spans[0].DurationNano,
-<<<<<<< HEAD
-						attributes: map[traceql.Attribute]traceql.Static{
-							traceql.NewIntrinsic(traceql.IntrinsicDuration):         traceql.NewStaticDuration(200 * time.Second),
-							traceql.NewIntrinsic(traceql.IntrinsicName):             traceql.NewStaticString("world"),
-							traceql.NewIntrinsic(traceql.IntrinsicTraceDuration):    traceql.NewStaticDuration(100 * time.Millisecond),
-							traceql.NewIntrinsic(traceql.IntrinsicTraceRootService): traceql.NewStaticString("RootService"),
-							traceql.NewIntrinsic(traceql.IntrinsicTraceRootSpan):    traceql.NewStaticString("RootSpan"),
-=======
 						spanAttrs: []attrVal{
 							{traceql.NewIntrinsic(traceql.IntrinsicName), traceql.NewStaticString("world")},
-							{traceql.NewIntrinsic(traceql.IntrinsicStatus), traceql.NewStaticStatus(traceql.StatusUnset)},
-							{traceql.NewIntrinsic(traceql.IntrinsicDuration), traceql.NewStaticDuration(0)},
-						},
-						traceAttrs: []attrVal{
-							{traceql.NewIntrinsic(traceql.IntrinsicTraceRootService), traceql.NewStaticString("RootService")},
-							{traceql.NewIntrinsic(traceql.IntrinsicTraceRootSpan), traceql.NewStaticString("RootSpan")},
-							{traceql.NewIntrinsic(traceql.IntrinsicTraceDuration), traceql.NewStaticDuration(100 * time.Millisecond)},
->>>>>>> 44761cea
+							{traceql.NewIntrinsic(traceql.IntrinsicDuration), traceql.NewStaticDuration(200 * time.Second)},
+						},
+						traceAttrs: []attrVal{
+							{traceql.NewIntrinsic(traceql.IntrinsicTraceRootService), traceql.NewStaticString("RootService")},
+							{traceql.NewIntrinsic(traceql.IntrinsicTraceRootSpan), traceql.NewStaticString("RootSpan")},
+							{traceql.NewIntrinsic(traceql.IntrinsicTraceDuration), traceql.NewStaticDuration(100 * time.Millisecond)},
 						},
 					},
 				),
@@ -314,24 +300,16 @@
 						id:                 wantTr.ResourceSpans[1].ScopeSpans[0].Spans[0].SpanID,
 						startTimeUnixNanos: wantTr.ResourceSpans[1].ScopeSpans[0].Spans[0].StartTimeUnixNano,
 						durationNanos:      wantTr.ResourceSpans[1].ScopeSpans[0].Spans[0].DurationNano,
-<<<<<<< HEAD
-						attributes: map[traceql.Attribute]traceql.Static{
-							traceql.NewIntrinsic(traceql.IntrinsicDuration):         traceql.NewStaticDuration(200 * time.Second),
-							traceql.NewIntrinsic(traceql.IntrinsicTraceDuration):    traceql.NewStaticDuration(100 * time.Millisecond),
-							traceql.NewIntrinsic(traceql.IntrinsicTraceRootService): traceql.NewStaticString("RootService"),
-							traceql.NewIntrinsic(traceql.IntrinsicTraceRootSpan):    traceql.NewStaticString("RootSpan"),
-=======
 						spanAttrs: []attrVal{
 							// duration exists twice on the span attrs b/c it's requested twice. once in the normal fetch conditions and once in the second
 							// pass conditions. the actual engine code removes meta conditions based on the actual conditions so this won't normally happen
-							{traceql.NewIntrinsic(traceql.IntrinsicDuration), traceql.NewStaticDuration(0)},
-							{traceql.NewIntrinsic(traceql.IntrinsicDuration), traceql.NewStaticDuration(0)},
-						},
-						traceAttrs: []attrVal{
-							{traceql.NewIntrinsic(traceql.IntrinsicTraceRootService), traceql.NewStaticString("RootService")},
-							{traceql.NewIntrinsic(traceql.IntrinsicTraceRootSpan), traceql.NewStaticString("RootSpan")},
-							{traceql.NewIntrinsic(traceql.IntrinsicTraceDuration), traceql.NewStaticDuration(100 * time.Millisecond)},
->>>>>>> 44761cea
+							{traceql.NewIntrinsic(traceql.IntrinsicDuration), traceql.NewStaticDuration(200 * time.Second)},
+							{traceql.NewIntrinsic(traceql.IntrinsicDuration), traceql.NewStaticDuration(200 * time.Second)},
+						},
+						traceAttrs: []attrVal{
+							{traceql.NewIntrinsic(traceql.IntrinsicTraceRootService), traceql.NewStaticString("RootService")},
+							{traceql.NewIntrinsic(traceql.IntrinsicTraceRootSpan), traceql.NewStaticString("RootSpan")},
+							{traceql.NewIntrinsic(traceql.IntrinsicTraceDuration), traceql.NewStaticDuration(100 * time.Millisecond)},
 						},
 					},
 				),
@@ -364,21 +342,13 @@
 						id:                 wantTr.ResourceSpans[1].ScopeSpans[0].Spans[0].SpanID,
 						startTimeUnixNanos: wantTr.ResourceSpans[1].ScopeSpans[0].Spans[0].StartTimeUnixNano,
 						durationNanos:      wantTr.ResourceSpans[1].ScopeSpans[0].Spans[0].DurationNano,
-<<<<<<< HEAD
-						attributes: map[traceql.Attribute]traceql.Static{
-							traceql.NewIntrinsic(traceql.IntrinsicDuration):         traceql.NewStaticDuration(200 * time.Second),
-							traceql.NewIntrinsic(traceql.IntrinsicTraceDuration):    traceql.NewStaticDuration(100 * time.Millisecond),
-							traceql.NewIntrinsic(traceql.IntrinsicTraceRootService): traceql.NewStaticString("RootService"),
-							traceql.NewIntrinsic(traceql.IntrinsicTraceRootSpan):    traceql.NewStaticString("RootSpan"),
-=======
-						spanAttrs: []attrVal{
-							{traceql.NewIntrinsic(traceql.IntrinsicDuration), traceql.NewStaticDuration(0)},
-						},
-						traceAttrs: []attrVal{
-							{traceql.NewIntrinsic(traceql.IntrinsicTraceRootService), traceql.NewStaticString("RootService")},
-							{traceql.NewIntrinsic(traceql.IntrinsicTraceRootSpan), traceql.NewStaticString("RootSpan")},
-							{traceql.NewIntrinsic(traceql.IntrinsicTraceDuration), traceql.NewStaticDuration(100 * time.Millisecond)},
->>>>>>> 44761cea
+						spanAttrs: []attrVal{
+							{traceql.NewIntrinsic(traceql.IntrinsicDuration), traceql.NewStaticDuration(200 * time.Second)},
+						},
+						traceAttrs: []attrVal{
+							{traceql.NewIntrinsic(traceql.IntrinsicTraceRootService), traceql.NewStaticString("RootService")},
+							{traceql.NewIntrinsic(traceql.IntrinsicTraceRootSpan), traceql.NewStaticString("RootSpan")},
+							{traceql.NewIntrinsic(traceql.IntrinsicTraceDuration), traceql.NewStaticDuration(100 * time.Millisecond)},
 						},
 					},
 				),
@@ -403,7 +373,6 @@
 				ss = append(ss, spanSet)
 			}
 
-<<<<<<< HEAD
 			// equal will fail on the rownum mismatches. this is an internal detail to the
 			// fetch layer. just wipe them out here
 			for _, s := range ss {
@@ -411,35 +380,22 @@
 					sp.(*span).cbSpanset = nil
 					sp.(*span).cbSpansetFinal = false
 					sp.(*span).rowNum = parquetquery.RowNumber{}
+
+					// sort actual attrs to get consistent comparisons
+					sortSpanAttrs(sp.(*span))
 				}
 				s.ReleaseFn = nil
-=======
-		// equal will fail on the rownum mismatches. this is an internal detail to the
-		// fetch layer. just wipe them out here
-		for _, s := range ss {
-			for _, sp := range s.Spans {
-				sp.(*span).cbSpanset = nil
-				sp.(*span).cbSpansetFinal = false
-				sp.(*span).rowNum = parquetquery.RowNumber{}
-
-				// sort actual attrs to get consistent comparisons
-				sortSpanAttrs(sp.(*span))
->>>>>>> 44761cea
 			}
 
-<<<<<<< HEAD
+			// sort expected attrs to get consistent comparisons
+			for _, s := range tc.expectedResults {
+				for _, sp := range s.Spans {
+					sortSpanAttrs(sp.(*span))
+				}
+			}
+
 			require.Equal(t, tc.expectedResults, ss, "search request:", req)
 		})
-=======
-		// sort expected attrs to get consistent comparisons
-		for _, s := range tc.expectedResults {
-			for _, sp := range s.Spans {
-				sortSpanAttrs(sp.(*span))
-			}
-		}
-
-		require.Equal(t, tc.expectedResults, ss, "search request:", req)
->>>>>>> 44761cea
 	}
 }
 
@@ -458,4 +414,5 @@
 	sort.Slice(s.traceAttrs, func(i, j int) bool {
 		return sortFn(s.traceAttrs[i], s.traceAttrs[j])
 	})
+
 }