package vparquet

import (
	"context"
	"fmt"
	"io"
	"math"
	"strconv"
	"time"

	"github.com/opentracing/opentracing-go"
	"github.com/pkg/errors"
	"github.com/segmentio/parquet-go"

	tempo_io "github.com/grafana/tempo/pkg/io"
	pq "github.com/grafana/tempo/pkg/parquetquery"
	"github.com/grafana/tempo/pkg/tempopb"
	v1 "github.com/grafana/tempo/pkg/tempopb/trace/v1"
	"github.com/grafana/tempo/pkg/util"
	"github.com/grafana/tempo/tempodb/encoding/common"
)

// These are reserved search parameters
const (
	StatusCodeUnset = "unset"
	StatusCodeOK    = "ok"
	StatusCodeError = "error"
)

var StatusCodeMapping = map[string]int{
	StatusCodeUnset: int(v1.Status_STATUS_CODE_UNSET),
	StatusCodeOK:    int(v1.Status_STATUS_CODE_OK),
	StatusCodeError: int(v1.Status_STATUS_CODE_ERROR),
}

func (b *backendBlock) openForSearch(ctx context.Context, opts common.SearchOptions) (*parquet.File, *BackendReaderAt, error) {
	backendReaderAt := NewBackendReaderAt(ctx, b.r, DataFileName, b.meta.BlockID, b.meta.TenantID)

	readerAt := io.ReaderAt(backendReaderAt)
	// if we have no buffers configured then skip creating the buffered reader and optimized reader.
	// a likely case is when we are reading a file on the local disk such as in ingester search
	if opts.ReadBufferCount > 0 {
		br := tempo_io.NewBufferedReaderAt(readerAt, int64(b.meta.Size), opts.ReadBufferSize, opts.ReadBufferCount)
		or := newParquetOptimizedReaderAt(br, backendReaderAt, int64(b.meta.Size), b.meta.FooterSize, opts.CacheControl)

		readerAt = or
	}

	span, _ := opentracing.StartSpanFromContext(ctx, "parquet.OpenFile")
	defer span.Finish()
	pf, err := parquet.OpenFile(readerAt, int64(b.meta.Size), parquet.SkipPageIndex(true))

	return pf, backendReaderAt, err
}

func (b *backendBlock) Search(ctx context.Context, req *tempopb.SearchRequest, opts common.SearchOptions) (_ *tempopb.SearchResponse, err error) {
	span, derivedCtx := opentracing.StartSpanFromContext(ctx, "parquet.backendBlock.Search",
		opentracing.Tags{
			"blockID":   b.meta.BlockID,
			"tenantID":  b.meta.TenantID,
			"blockSize": b.meta.Size,
		})
	defer span.Finish()

<<<<<<< HEAD
	pf, rr, err := b.openForSearch(derivedCtx, opts)
=======
	pf, rr, err := b.openForSearch(derivedCtx, opts, parquet.SkipPageIndex(true))
>>>>>>> 0cd8a362
	if err != nil {
		return nil, fmt.Errorf("unexpected error opening parquet file: %w", err)
	}
	defer func() { span.SetTag("inspectedBytes", rr.TotalBytesRead.Load()) }()

	// Get list of row groups to inspect. Ideally we use predicate pushdown
	// here to keep only row groups that can potentially satisfy the request
	// conditions, but don't have it figured out yet.
	rgs := pf.RowGroups()
	if opts.TotalPages > 0 {
		// Read UP TO TotalPages.  The sharding calculations
		// are just estimates, so it may not line up with the
		// actual number of pages in this file.
		if opts.StartPage+opts.TotalPages > len(rgs) {
			opts.TotalPages = len(rgs) - opts.StartPage
		}
		rgs = rgs[opts.StartPage : opts.StartPage+opts.TotalPages]
	}

	results, err := searchParquetFile(derivedCtx, pf, req, rgs)
	if err != nil {
		return nil, err
	}
	results.Metrics.InspectedBlocks++
	results.Metrics.InspectedBytes += rr.TotalBytesRead.Load()
<<<<<<< HEAD
	results.Metrics.InspectedTraces += uint32(b.meta.TotalObjects)
=======
>>>>>>> 0cd8a362

	return results, nil
}

<<<<<<< HEAD
func (b *backendBlock) SearchTags(ctx context.Context, cb common.TagCallback, opts common.SearchOptions) error {
	span, derivedCtx := opentracing.StartSpanFromContext(ctx, "parquet.backendBlock.SearchTags",
		opentracing.Tags{
			"blockID":   b.meta.BlockID,
			"tenantID":  b.meta.TenantID,
			"blockSize": b.meta.Size,
		})
	defer span.Finish()

	pf, rr, err := b.openForSearch(derivedCtx, opts)
	if err != nil {
		return fmt.Errorf("unexpected error opening parquet file: %w", err)
	}
	defer func() { span.SetTag("inspectedBytes", rr.TotalBytesRead.Load()) }()

	// find indexes of generic attribute columns
	resourceKeyIdx, _ := pq.GetColumnIndexByPath(pf, FieldResourceAttrKey)
	spanKeyIdx, _ := pq.GetColumnIndexByPath(pf, FieldSpanAttrKey)
	if resourceKeyIdx == -1 || spanKeyIdx == -1 {
		return fmt.Errorf("resource or span attributes col not found (%d, %d)", resourceKeyIdx, spanKeyIdx)
	}
	standardAttrIdxs := []int{
		resourceKeyIdx,
		spanKeyIdx,
	}

	// find indexes of all special columns
	specialAttrIdxs := map[int]string{}
	for lbl, col := range labelMappings {
		idx, _ := pq.GetColumnIndexByPath(pf, col)
		if idx == -1 {
			continue
		}

		specialAttrIdxs[idx] = lbl
	}

	// now search all row groups
	rgs := pf.RowGroups()
	for _, rg := range rgs {
		// search all special attributes
		for idx, lbl := range specialAttrIdxs {
			cc := rg.ColumnChunks()[idx]
			pgs := cc.Pages()
			for {
				pg, err := pgs.ReadPage()
				if err == io.EOF || pg == nil {
					break
				}
				if err != nil {
					return err
				}

				// if a special attribute has any non-null values, include it
				if pg.NumNulls() < pg.NumValues() {
					cb(lbl)
					delete(specialAttrIdxs, idx) // remove from map so we won't search again
					break
				}
			}
		}

		// search other attributes
		for _, idx := range standardAttrIdxs {
			cc := rg.ColumnChunks()[idx]
			pgs := cc.Pages()
			for {
				pg, err := pgs.ReadPage()
				if err == io.EOF || pg == nil {
					break
				}
				if err != nil {
					return err
				}

				dict := pg.Dictionary()
				if dict == nil {
					continue
				}

				for i := 0; i < dict.Len(); i++ {
					s := string(dict.Index(int32(i)).ByteArray())
					cb(s)
				}
			}
=======
// openForSearch consolidates all the logic regarding opening a parquet file in object storage
func (b *backendBlock) openForSearch(ctx context.Context, opts common.SearchOptions, o ...parquet.FileOption) (*parquet.File, *BackendReaderAt, error) {
	backendReaderAt := NewBackendReaderAt(ctx, b.r, DataFileName, b.meta.BlockID, b.meta.TenantID)

	// backend reader
	readerAt := io.ReaderAt(backendReaderAt)

	// buffering
	if opts.ReadBufferSize > 0 {
		//   only use buffered reader at if the block is small, otherwise it's far more effective to use larger
		//   buffers in the parquet sdk
		if opts.ReadBufferCount*opts.ReadBufferSize > int(b.meta.Size) {
			readerAt = tempo_io.NewBufferedReaderAt(readerAt, int64(b.meta.Size), opts.ReadBufferSize, opts.ReadBufferCount)
		} else {
			o = append(o, parquet.ReadBufferSize(opts.ReadBufferSize))
		}
	}

	// optimized reader
	readerAt = newParquetOptimizedReaderAt(readerAt, int64(b.meta.Size), b.meta.FooterSize)

	// cached reader
	if opts.CacheControl.ColumnIndex || opts.CacheControl.Footer || opts.CacheControl.OffsetIndex {
		readerAt = newCachedReaderAt(readerAt, backendReaderAt, opts.CacheControl)
	}

	span, _ := opentracing.StartSpanFromContext(ctx, "parquet.OpenFile")
	defer span.Finish()
	pf, err := parquet.OpenFile(readerAt, int64(b.meta.Size), o...)

	return pf, backendReaderAt, err
}

func makePipelineWithRowGroups(ctx context.Context, req *tempopb.SearchRequest, pf *parquet.File, rgs []parquet.RowGroup) (pq.Iterator, parquetSearchMetrics) {
	makeIter := func(name string, predicate pq.Predicate, selectAs string) pq.Iterator {
		index, _ := pq.GetColumnIndexByPath(pf, name)
		if index == -1 {
			// TODO - don't panic, error instead
			panic("column not found in parquet file:" + name)
>>>>>>> 0cd8a362
		}
	}

	return nil
}

func (b *backendBlock) SearchTagValues(ctx context.Context, tag string, cb common.TagCallback, opts common.SearchOptions) error {
	span, derivedCtx := opentracing.StartSpanFromContext(ctx, "parquet.backendBlock.SearchTagValues",
		opentracing.Tags{
			"blockID":   b.meta.BlockID,
			"tenantID":  b.meta.TenantID,
			"blockSize": b.meta.Size,
		})
	defer span.Finish()

	pf, rr, err := b.openForSearch(derivedCtx, opts)
	if err != nil {
		return fmt.Errorf("unexpected error opening parquet file: %w", err)
	}
	defer func() { span.SetTag("inspectedBytes", rr.TotalBytesRead.Load()) }()

	// labelMappings will indicate whether this is a search for a special or standard
	// column
	column := labelMappings[tag]
	if column == "" {
		err = searchStandardTagValues(ctx, tag, pf, cb)
		if err != nil {
			return fmt.Errorf("unexpected error searching standard tags: %w", err)
		}
		return nil
	}

	err = searchSpecialTagValues(ctx, column, pf, cb)
	if err != nil {
		return fmt.Errorf("unexpected error searching special tags: %w", err)
	}
	return nil
}

func makePipelineWithRowGroups(ctx context.Context, req *tempopb.SearchRequest, pf *parquet.File, rgs []parquet.RowGroup) pq.Iterator {
	makeIter := makeIterFunc(ctx, rgs, pf)

	// Wire up iterators
	var resourceIters []pq.Iterator
	var traceIters []pq.Iterator

	otherAttrConditions := map[string]string{}

	for k, v := range req.Tags {
		column := labelMappings[k]

		// if we don't have a column mapping then pass it forward to otherAttribute handling
		if column == "" {
			otherAttrConditions[k] = v
			continue
		}

		// most columns are just a substring predicate over the column, but we have
		// special handling for http status code and span status
		if k == LabelHTTPStatusCode {
			if i, err := strconv.Atoi(v); err == nil {
				resourceIters = append(resourceIters, makeIter(column, pq.NewIntBetweenPredicate(int64(i), int64(i)), ""))
				break
			}
			// Non-numeric string field
			otherAttrConditions[k] = v
			continue
		}
		if k == LabelStatusCode {
			code := StatusCodeMapping[v]
			resourceIters = append(resourceIters, makeIter(column, pq.NewIntBetweenPredicate(int64(code), int64(code)), ""))
			continue
		}

		traceIters = append(traceIters, makeIter(column, pq.NewSubstringPredicate(v), ""))
	}

	// Generic attribute conditions?
	if len(otherAttrConditions) > 0 {
		// We are looking for one or more foo=bar attributes that aren't
		// projected to their own columns, they are in the generic Key/Value
		// columns at the resource or span levels.  We want to search
		// both locations. But we also only want to read the columns once.

		keys := make([]string, 0, len(otherAttrConditions))
		vals := make([]string, 0, len(otherAttrConditions))
		for k, v := range otherAttrConditions {
			keys = append(keys, k)
			vals = append(vals, v)
		}

		keyPred := pq.NewStringInPredicate(keys)
		valPred := pq.NewStringInPredicate(vals)

		// This iterator combines the results from the resource
		// and span searches, and checks if all conditions were satisfied
		// on each ResourceSpans.  This is a single-pass over the attribute columns.
		j := pq.NewUnionIterator(DefinitionLevelResourceSpans, []pq.Iterator{
			// This iterator finds all keys/values at the resource level
			pq.NewJoinIterator(DefinitionLevelResourceAttrs, []pq.Iterator{
				makeIter(FieldResourceAttrKey, keyPred, "keys"),
				makeIter(FieldResourceAttrVal, valPred, "values"),
			}, nil),
			// This iterator finds all keys/values at the span level
			pq.NewJoinIterator(DefinitionLevelResourceSpansILSSpan, []pq.Iterator{
				makeIter(FieldSpanAttrKey, keyPred, "keys"),
				makeIter(FieldSpanAttrVal, valPred, "values"),
			}, nil),
		}, pq.NewKeyValueGroupPredicate(keys, vals))

		resourceIters = append(resourceIters, j)
	}

	// Multiple resource-level filters get joined and wrapped
	// up to trace-level. A single filter can be used as-is
	if len(resourceIters) == 1 {
		traceIters = append(traceIters, resourceIters[0])
	}
	if len(resourceIters) > 1 {
		traceIters = append(traceIters, pq.NewJoinIterator(DefinitionLevelTrace, resourceIters, nil))
	}

	// Duration filtering?
	if req.MinDurationMs > 0 || req.MaxDurationMs > 0 {
		min := int64(0)
		if req.MinDurationMs > 0 {
			min = (time.Millisecond * time.Duration(req.MinDurationMs)).Nanoseconds()
		}
		max := int64(math.MaxInt64)
		if req.MaxDurationMs > 0 {
			max = (time.Millisecond * time.Duration(req.MaxDurationMs)).Nanoseconds()
		}
		durFilter := pq.NewIntBetweenPredicate(min, max)
		traceIters = append(traceIters, makeIter("DurationNanos", durFilter, "Duration"))
	}

	// Time range filtering?
	if req.Start > 0 && req.End > 0 {
		// Here's how we detect the trace overlaps the time window:

		// Trace start <= req.End
		startFilter := pq.NewIntBetweenPredicate(0, time.Unix(int64(req.End), 0).UnixNano())
		traceIters = append(traceIters, makeIter("StartTimeUnixNano", startFilter, "StartTime"))

		// Trace end >= req.Start, only if column exists
		if pq.HasColumn(pf, "EndTimeUnixNano") {
			endFilter := pq.NewIntBetweenPredicate(time.Unix(int64(req.Start), 0).UnixNano(), math.MaxInt64)
			traceIters = append(traceIters, makeIter("EndTimeUnixNano", endFilter, ""))
		}
	}

	switch len(traceIters) {

	case 0:
		// Empty request, in this case every trace matches so we can
		// simply iterate any column.
		return makeIter("TraceID", nil, "")

	case 1:
		// There is only 1 iterator already, no need to wrap it up
		return traceIters[0]

	default:
		// Join all conditions
		return pq.NewJoinIterator(DefinitionLevelTrace, traceIters, nil)
	}
}

func searchParquetFile(ctx context.Context, pf *parquet.File, req *tempopb.SearchRequest, rgs []parquet.RowGroup) (*tempopb.SearchResponse, error) {

	// Search happens in 2 phases for an optimization.
	// Phase 1 is iterate all columns involved in the request.
	// Only if there are any matches do we enter phase 2, which
	// is to load the display-related columns.

	// Find matches
	matchingRows, err := searchRaw(ctx, pf, req, rgs)
	if err != nil {
		return nil, err
	}
	if len(matchingRows) == 0 {
		return &tempopb.SearchResponse{Metrics: &tempopb.SearchMetrics{}}, nil
	}

	// We have some results, now load the display columns
	results, err := rawToResults(ctx, pf, rgs, matchingRows)
	if err != nil {
		return nil, err
	}

	return &tempopb.SearchResponse{
		Traces:  results,
		Metrics: &tempopb.SearchMetrics{},
	}, nil
}

<<<<<<< HEAD
func searchRaw(ctx context.Context, pf *parquet.File, req *tempopb.SearchRequest, rgs []parquet.RowGroup) []pq.RowNumber {
	iter := makePipelineWithRowGroups(ctx, req, pf, rgs)
=======
func searchRaw(ctx context.Context, pf *parquet.File, req *tempopb.SearchRequest, rgs []parquet.RowGroup) ([]pq.RowNumber, error) {
	iter, _ := makePipelineWithRowGroups(ctx, req, pf, rgs)
>>>>>>> 0cd8a362
	if iter == nil {
		return nil, errors.New("make pipeline returned a nil iterator")
	}
	defer iter.Close()

	// Collect matches, row numbers only.
	var matchingRows []pq.RowNumber
	for {
		match, err := iter.Next()
		if err != nil {
			return nil, errors.Wrap(err, "searchRaw next failed")
		}
		if match == nil {
			break
		}
		matchingRows = append(matchingRows, match.RowNumber)
		if req.Limit > 0 && len(matchingRows) >= int(req.Limit) {
			break
		}
	}

	return matchingRows, nil
}

<<<<<<< HEAD
func rawToResults(ctx context.Context, pf *parquet.File, rgs []parquet.RowGroup, rowNumbers []pq.RowNumber) []*tempopb.TraceSearchMetadata {
	makeIter := makeIterFunc(ctx, rgs, pf)
=======
func rawToResults(ctx context.Context, pf *parquet.File, rgs []parquet.RowGroup, rowNumbers []pq.RowNumber) ([]*tempopb.TraceSearchMetadata, error) {
	makeIter := func(name string) pq.Iterator {
		index, _ := pq.GetColumnIndexByPath(pf, name)
		if index == -1 {
			// TODO - don't panic, error instead
			panic("column not found in parquet file:" + name)
		}
		return pq.NewColumnIterator(ctx, rgs, index, name, 1000, nil, name)
	}
>>>>>>> 0cd8a362

	results := []*tempopb.TraceSearchMetadata{}
	iter2 := pq.NewJoinIterator(DefinitionLevelTrace, []pq.Iterator{
		&rowNumberIterator{rowNumbers: rowNumbers},
		makeIter("TraceID", nil, "TraceID"),
		makeIter("RootServiceName", nil, "RootServiceName"),
		makeIter("RootSpanName", nil, "RootSpanName"),
		makeIter("StartTimeUnixNano", nil, "StartTimeUnixNano"),
		makeIter("DurationNanos", nil, "DurationNanos"),
	}, nil)
	defer iter2.Close()

	for {
		match, err := iter2.Next()
		if err != nil {
			return nil, errors.Wrap(err, "rawToResults next failed")
		}
		if match == nil {
			break
		}

		matchMap := match.ToMap()
		result := &tempopb.TraceSearchMetadata{
			TraceID:           util.TraceIDToHexString(matchMap["TraceID"][0].Bytes()),
			RootServiceName:   matchMap["RootServiceName"][0].String(),
			RootTraceName:     matchMap["RootSpanName"][0].String(),
			StartTimeUnixNano: matchMap["StartTimeUnixNano"][0].Uint64(),
			DurationMs:        uint32(matchMap["DurationNanos"][0].Int64() / int64(time.Millisecond)),
		}
		results = append(results, result)
	}

	return results, nil
}

// searchStandardTagValues searches a parquet file for "standard" tags. i.e. tags that don't have unique
// columns and are contained in labelMappings
func searchStandardTagValues(ctx context.Context, tag string, pf *parquet.File, cb common.TagCallback) error {
	rgs := pf.RowGroups()
	makeIter := makeIterFunc(ctx, rgs, pf)

	keyPred := pq.NewStringInPredicate([]string{tag})

	iter := pq.NewJoinIterator(DefinitionLevelResourceAttrs, []pq.Iterator{
		makeIter(FieldResourceAttrKey, keyPred, "keys"),
		makeIter(FieldResourceAttrVal, nil, "values"),
	}, nil)
	for {
		match := iter.Next()
		if match == nil {
			break
		}
		m := match.ToMap()
		for _, s := range m["values"] {
			cb(s.String())
		}
	}
	iter.Close()

	iter = pq.NewJoinIterator(DefinitionLevelResourceSpansILSSpan, []pq.Iterator{
		makeIter(FieldSpanAttrKey, keyPred, "keys"),
		makeIter(FieldSpanAttrVal, nil, "values"),
	}, nil)
	for {
		match := iter.Next()
		if match == nil {
			break
		}
		m := match.ToMap()
		for _, s := range m["values"] {
			cb(s.String())
		}
	}
	iter.Close()

	return nil
}

// searchSpecialTagValues searches a parquet file for all values for the provided column. It first attempts
// to only pull all values from the column's dictionary. If this fails it falls back to scanning the entire path.
func searchSpecialTagValues(ctx context.Context, column string, pf *parquet.File, cb common.TagCallback) error {
	pred := newReportValuesPredicate(cb)
	rgs := pf.RowGroups()

	iter := makeIterFunc(ctx, rgs, pf)(column, pred, "")
	defer iter.Close()
	for {
		match := iter.Next()
		if match == nil {
			break
		}
	}

	return nil
}

func makeIterFunc(ctx context.Context, rgs []parquet.RowGroup, pf *parquet.File) func(name string, predicate pq.Predicate, selectAs string) pq.Iterator {
	return func(name string, predicate pq.Predicate, selectAs string) pq.Iterator {
		index, _ := pq.GetColumnIndexByPath(pf, name)
		if index == -1 {
			// TODO - don't panic, error instead
			panic("column not found in parquet file:" + name)
		}
		return pq.NewColumnIterator(ctx, rgs, index, name, 1000, predicate, selectAs)
	}
}

type rowNumberIterator struct {
	rowNumbers []pq.RowNumber
}

var _ pq.Iterator = (*rowNumberIterator)(nil)

func (r *rowNumberIterator) Next() (*pq.IteratorResult, error) {
	if len(r.rowNumbers) == 0 {
		return nil, nil
	}

	res := &pq.IteratorResult{RowNumber: r.rowNumbers[0]}
	r.rowNumbers = r.rowNumbers[1:]
	return res, nil
}

func (r *rowNumberIterator) SeekTo(to pq.RowNumber, definitionLevel int) (*pq.IteratorResult, error) {
	var at *pq.IteratorResult

	for at, _ = r.Next(); r != nil && pq.CompareRowNumbers(definitionLevel, at.RowNumber, to) < 0; {
		at, _ = r.Next()
	}

	return at, nil
}

func (r *rowNumberIterator) Close() {}

// reportValuesPredicate is a "fake" predicate that uses existing iterator logic to find all values in a given column
type reportValuesPredicate struct {
	cb common.TagCallback
}

func newReportValuesPredicate(cb common.TagCallback) *reportValuesPredicate {
	return &reportValuesPredicate{cb: cb}
}

// KeepColumnChunk always returns true b/c we always have to dig deeper to find all values
func (r *reportValuesPredicate) KeepColumnChunk(cc parquet.ColumnChunk) bool {
	return true
}

// KeepPage checks to see if the page has a dictionary. if it does then we can report the values contained in it
// and return false b/c we don't have to go to the actual columns to retrieve values. if there is no dict we return
// true so the iterator will call KeepValue on all values in the column
func (r *reportValuesPredicate) KeepPage(pg parquet.Page) bool {
	if dict := pg.Dictionary(); dict != nil {
		for i := 0; i < dict.Len(); i++ {
			s := string(dict.Index(int32(i)).ByteArray())
			r.cb(s)
		}

		return false
	}

	return true
}

// KeepValue is only called if this column does not have a dictionary. Just report everything to r.cb and
// return false so the iterator do any extra work.
func (r *reportValuesPredicate) KeepValue(v parquet.Value) bool {
	r.cb(v.String())

	return false
}<|MERGE_RESOLUTION|>--- conflicted
+++ resolved
@@ -33,22 +33,35 @@
 	StatusCodeError: int(v1.Status_STATUS_CODE_ERROR),
 }
 
-func (b *backendBlock) openForSearch(ctx context.Context, opts common.SearchOptions) (*parquet.File, *BackendReaderAt, error) {
+// openForSearch consolidates all the logic regarding opening a parquet file in object storage
+func (b *backendBlock) openForSearch(ctx context.Context, opts common.SearchOptions, o ...parquet.FileOption) (*parquet.File, *BackendReaderAt, error) {
 	backendReaderAt := NewBackendReaderAt(ctx, b.r, DataFileName, b.meta.BlockID, b.meta.TenantID)
 
+	// backend reader
 	readerAt := io.ReaderAt(backendReaderAt)
-	// if we have no buffers configured then skip creating the buffered reader and optimized reader.
-	// a likely case is when we are reading a file on the local disk such as in ingester search
-	if opts.ReadBufferCount > 0 {
-		br := tempo_io.NewBufferedReaderAt(readerAt, int64(b.meta.Size), opts.ReadBufferSize, opts.ReadBufferCount)
-		or := newParquetOptimizedReaderAt(br, backendReaderAt, int64(b.meta.Size), b.meta.FooterSize, opts.CacheControl)
-
-		readerAt = or
+
+	// buffering
+	if opts.ReadBufferSize > 0 {
+		//   only use buffered reader at if the block is small, otherwise it's far more effective to use larger
+		//   buffers in the parquet sdk
+		if opts.ReadBufferCount*opts.ReadBufferSize > int(b.meta.Size) {
+			readerAt = tempo_io.NewBufferedReaderAt(readerAt, int64(b.meta.Size), opts.ReadBufferSize, opts.ReadBufferCount)
+		} else {
+			o = append(o, parquet.ReadBufferSize(opts.ReadBufferSize))
+		}
+	}
+
+	// optimized reader
+	readerAt = newParquetOptimizedReaderAt(readerAt, int64(b.meta.Size), b.meta.FooterSize)
+
+	// cached reader
+	if opts.CacheControl.ColumnIndex || opts.CacheControl.Footer || opts.CacheControl.OffsetIndex {
+		readerAt = newCachedReaderAt(readerAt, backendReaderAt, opts.CacheControl)
 	}
 
 	span, _ := opentracing.StartSpanFromContext(ctx, "parquet.OpenFile")
 	defer span.Finish()
-	pf, err := parquet.OpenFile(readerAt, int64(b.meta.Size), parquet.SkipPageIndex(true))
+	pf, err := parquet.OpenFile(readerAt, int64(b.meta.Size), o...)
 
 	return pf, backendReaderAt, err
 }
@@ -62,11 +75,7 @@
 		})
 	defer span.Finish()
 
-<<<<<<< HEAD
-	pf, rr, err := b.openForSearch(derivedCtx, opts)
-=======
 	pf, rr, err := b.openForSearch(derivedCtx, opts, parquet.SkipPageIndex(true))
->>>>>>> 0cd8a362
 	if err != nil {
 		return nil, fmt.Errorf("unexpected error opening parquet file: %w", err)
 	}
@@ -92,15 +101,11 @@
 	}
 	results.Metrics.InspectedBlocks++
 	results.Metrics.InspectedBytes += rr.TotalBytesRead.Load()
-<<<<<<< HEAD
 	results.Metrics.InspectedTraces += uint32(b.meta.TotalObjects)
-=======
->>>>>>> 0cd8a362
 
 	return results, nil
 }
 
-<<<<<<< HEAD
 func (b *backendBlock) SearchTags(ctx context.Context, cb common.TagCallback, opts common.SearchOptions) error {
 	span, derivedCtx := opentracing.StartSpanFromContext(ctx, "parquet.backendBlock.SearchTags",
 		opentracing.Tags{
@@ -186,47 +191,6 @@
 					cb(s)
 				}
 			}
-=======
-// openForSearch consolidates all the logic regarding opening a parquet file in object storage
-func (b *backendBlock) openForSearch(ctx context.Context, opts common.SearchOptions, o ...parquet.FileOption) (*parquet.File, *BackendReaderAt, error) {
-	backendReaderAt := NewBackendReaderAt(ctx, b.r, DataFileName, b.meta.BlockID, b.meta.TenantID)
-
-	// backend reader
-	readerAt := io.ReaderAt(backendReaderAt)
-
-	// buffering
-	if opts.ReadBufferSize > 0 {
-		//   only use buffered reader at if the block is small, otherwise it's far more effective to use larger
-		//   buffers in the parquet sdk
-		if opts.ReadBufferCount*opts.ReadBufferSize > int(b.meta.Size) {
-			readerAt = tempo_io.NewBufferedReaderAt(readerAt, int64(b.meta.Size), opts.ReadBufferSize, opts.ReadBufferCount)
-		} else {
-			o = append(o, parquet.ReadBufferSize(opts.ReadBufferSize))
-		}
-	}
-
-	// optimized reader
-	readerAt = newParquetOptimizedReaderAt(readerAt, int64(b.meta.Size), b.meta.FooterSize)
-
-	// cached reader
-	if opts.CacheControl.ColumnIndex || opts.CacheControl.Footer || opts.CacheControl.OffsetIndex {
-		readerAt = newCachedReaderAt(readerAt, backendReaderAt, opts.CacheControl)
-	}
-
-	span, _ := opentracing.StartSpanFromContext(ctx, "parquet.OpenFile")
-	defer span.Finish()
-	pf, err := parquet.OpenFile(readerAt, int64(b.meta.Size), o...)
-
-	return pf, backendReaderAt, err
-}
-
-func makePipelineWithRowGroups(ctx context.Context, req *tempopb.SearchRequest, pf *parquet.File, rgs []parquet.RowGroup) (pq.Iterator, parquetSearchMetrics) {
-	makeIter := func(name string, predicate pq.Predicate, selectAs string) pq.Iterator {
-		index, _ := pq.GetColumnIndexByPath(pf, name)
-		if index == -1 {
-			// TODO - don't panic, error instead
-			panic("column not found in parquet file:" + name)
->>>>>>> 0cd8a362
 		}
 	}
 
@@ -423,13 +387,8 @@
 	}, nil
 }
 
-<<<<<<< HEAD
-func searchRaw(ctx context.Context, pf *parquet.File, req *tempopb.SearchRequest, rgs []parquet.RowGroup) []pq.RowNumber {
+func searchRaw(ctx context.Context, pf *parquet.File, req *tempopb.SearchRequest, rgs []parquet.RowGroup) ([]pq.RowNumber, error) {
 	iter := makePipelineWithRowGroups(ctx, req, pf, rgs)
-=======
-func searchRaw(ctx context.Context, pf *parquet.File, req *tempopb.SearchRequest, rgs []parquet.RowGroup) ([]pq.RowNumber, error) {
-	iter, _ := makePipelineWithRowGroups(ctx, req, pf, rgs)
->>>>>>> 0cd8a362
 	if iter == nil {
 		return nil, errors.New("make pipeline returned a nil iterator")
 	}
@@ -454,20 +413,8 @@
 	return matchingRows, nil
 }
 
-<<<<<<< HEAD
-func rawToResults(ctx context.Context, pf *parquet.File, rgs []parquet.RowGroup, rowNumbers []pq.RowNumber) []*tempopb.TraceSearchMetadata {
+func rawToResults(ctx context.Context, pf *parquet.File, rgs []parquet.RowGroup, rowNumbers []pq.RowNumber) ([]*tempopb.TraceSearchMetadata, error) {
 	makeIter := makeIterFunc(ctx, rgs, pf)
-=======
-func rawToResults(ctx context.Context, pf *parquet.File, rgs []parquet.RowGroup, rowNumbers []pq.RowNumber) ([]*tempopb.TraceSearchMetadata, error) {
-	makeIter := func(name string) pq.Iterator {
-		index, _ := pq.GetColumnIndexByPath(pf, name)
-		if index == -1 {
-			// TODO - don't panic, error instead
-			panic("column not found in parquet file:" + name)
-		}
-		return pq.NewColumnIterator(ctx, rgs, index, name, 1000, nil, name)
-	}
->>>>>>> 0cd8a362
 
 	results := []*tempopb.TraceSearchMetadata{}
 	iter2 := pq.NewJoinIterator(DefinitionLevelTrace, []pq.Iterator{
@@ -516,7 +463,10 @@
 		makeIter(FieldResourceAttrVal, nil, "values"),
 	}, nil)
 	for {
-		match := iter.Next()
+		match, err := iter.Next()
+		if err != nil {
+			return errors.Wrap(err, "iter.Next on failed on resource lookup")
+		}
 		if match == nil {
 			break
 		}
@@ -532,7 +482,10 @@
 		makeIter(FieldSpanAttrVal, nil, "values"),
 	}, nil)
 	for {
-		match := iter.Next()
+		match, err := iter.Next()
+		if err != nil {
+			return errors.Wrap(err, "iter.Next on failed on span lookup")
+		}
 		if match == nil {
 			break
 		}
@@ -555,7 +508,10 @@
 	iter := makeIterFunc(ctx, rgs, pf)(column, pred, "")
 	defer iter.Close()
 	for {
-		match := iter.Next()
+		match, err := iter.Next()
+		if err != nil {
+			return errors.Wrap(err, "iter.Next failed")
+		}
 		if match == nil {
 			break
 		}
