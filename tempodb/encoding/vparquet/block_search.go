package vparquet

import (
	"context"
	"fmt"
	"io"
	"math"
	"strconv"
	"time"

	"github.com/opentracing/opentracing-go"
	"github.com/pkg/errors"
	"github.com/segmentio/parquet-go"

	tempo_io "github.com/grafana/tempo/pkg/io"
	pq "github.com/grafana/tempo/pkg/parquetquery"
	"github.com/grafana/tempo/pkg/tempopb"
	v1 "github.com/grafana/tempo/pkg/tempopb/trace/v1"
	"github.com/grafana/tempo/pkg/traceql"
	"github.com/grafana/tempo/pkg/util"
	"github.com/grafana/tempo/tempodb/encoding/common"
)

// These are reserved search parameters
const (
	LabelDuration = "duration"

	StatusCodeTag   = "status.code"
	StatusCodeUnset = "unset"
	StatusCodeOK    = "ok"
	StatusCodeError = "error"
)

var StatusCodeMapping = map[string]int{
	StatusCodeUnset: int(v1.Status_STATUS_CODE_UNSET),
	StatusCodeOK:    int(v1.Status_STATUS_CODE_OK),
	StatusCodeError: int(v1.Status_STATUS_CODE_ERROR),
}

// openForSearch consolidates all the logic for opening a parquet file
func (b *backendBlock) openForSearch(ctx context.Context, opts common.SearchOptions) (*parquet.File, *BackendReaderAt, error) {
	b.openMtx.Lock()
	defer b.openMtx.Unlock()

	// if this backend block is repeatedly used for search/searchtags/findtracebyid/etc then this is a nice
	// performance improvement. this does not happen currently for full backend search, but does happen
	// if this is a complete block held on disk by the ingester
	if b.pf != nil && b.readerAt != nil {
		// Reset metrics, is there a better way to do this?
		b.readerAt.TotalBytesRead.Store(0)
		return b.pf, b.readerAt, nil
	}

	backendReaderAt := NewBackendReaderAt(ctx, b.r, DataFileName, b.meta.BlockID, b.meta.TenantID)

	// no searches currently require bloom filters or the page index. so just add them statically
	o := []parquet.FileOption{
		parquet.SkipBloomFilters(true),
		parquet.SkipPageIndex(true),
		parquet.FileReadMode(parquet.ReadModeAsync),
	}

	// backend reader
	readerAt := io.ReaderAt(backendReaderAt)

	// buffering
	if opts.ReadBufferSize > 0 {
		//   only use buffered reader at if the block is small, otherwise it's far more effective to use larger
		//   buffers in the parquet sdk
		if opts.ReadBufferCount*opts.ReadBufferSize > int(b.meta.Size) {
			readerAt = tempo_io.NewBufferedReaderAt(readerAt, int64(b.meta.Size), opts.ReadBufferSize, opts.ReadBufferCount)
		} else {
			o = append(o, parquet.ReadBufferSize(opts.ReadBufferSize))
		}
	}

	// optimized reader
	readerAt = newParquetOptimizedReaderAt(readerAt, int64(b.meta.Size), b.meta.FooterSize)

	// cached reader
	if opts.CacheControl.ColumnIndex || opts.CacheControl.Footer || opts.CacheControl.OffsetIndex {
		readerAt = newCachedReaderAt(readerAt, backendReaderAt, opts.CacheControl)
	}

	span, _ := opentracing.StartSpanFromContext(ctx, "parquet.OpenFile")
	defer span.Finish()
	pf, err := parquet.OpenFile(readerAt, int64(b.meta.Size), o...)

	if err == nil {
		b.pf = pf
		b.readerAt = backendReaderAt
	}

	return pf, backendReaderAt, err
}

func (b *backendBlock) Search(ctx context.Context, req *tempopb.SearchRequest, opts common.SearchOptions) (_ *tempopb.SearchResponse, err error) {
	span, derivedCtx := opentracing.StartSpanFromContext(ctx, "parquet.backendBlock.Search",
		opentracing.Tags{
			"blockID":   b.meta.BlockID,
			"tenantID":  b.meta.TenantID,
			"blockSize": b.meta.Size,
		})
	defer span.Finish()

	pf, rr, err := b.openForSearch(derivedCtx, opts)
	if err != nil {
		return nil, fmt.Errorf("unexpected error opening parquet file: %w", err)
	}
	defer func() { span.SetTag("inspectedBytes", rr.TotalBytesRead.Load()) }()

	// Get list of row groups to inspect. Ideally we use predicate pushdown
	// here to keep only row groups that can potentially satisfy the request
	// conditions, but don't have it figured out yet.
	rgs := pf.RowGroups()
	if opts.TotalPages > 0 {
		// Read UP TO TotalPages.  The sharding calculations
		// are just estimates, so it may not line up with the
		// actual number of pages in this file.
		if opts.StartPage+opts.TotalPages > len(rgs) {
			opts.TotalPages = len(rgs) - opts.StartPage
		}
		rgs = rgs[opts.StartPage : opts.StartPage+opts.TotalPages]
	}

	results, err := searchParquetFile(derivedCtx, pf, req, rgs)
	if err != nil {
		return nil, err
	}
	results.Metrics.InspectedBlocks++
	results.Metrics.InspectedBytes += rr.TotalBytesRead.Load()
	results.Metrics.InspectedTraces += uint32(b.meta.TotalObjects)

	return results, nil
}

<<<<<<< HEAD
=======
func (b *backendBlock) SearchTags(ctx context.Context, cb common.TagCallback, opts common.SearchOptions) error {
	span, derivedCtx := opentracing.StartSpanFromContext(ctx, "parquet.backendBlock.SearchTags",
		opentracing.Tags{
			"blockID":   b.meta.BlockID,
			"tenantID":  b.meta.TenantID,
			"blockSize": b.meta.Size,
		})
	defer span.Finish()

	pf, rr, err := b.openForSearch(derivedCtx, opts)
	if err != nil {
		return fmt.Errorf("unexpected error opening parquet file: %w", err)
	}
	defer func() { span.SetTag("inspectedBytes", rr.TotalBytesRead.Load()) }()

	return searchTags(derivedCtx, cb, pf)
}

func searchTags(_ context.Context, cb common.TagCallback, pf *parquet.File) error {
	// find indexes of generic attribute columns
	resourceKeyIdx, _ := pq.GetColumnIndexByPath(pf, FieldResourceAttrKey)
	spanKeyIdx, _ := pq.GetColumnIndexByPath(pf, FieldSpanAttrKey)
	if resourceKeyIdx == -1 || spanKeyIdx == -1 {
		return fmt.Errorf("resource or span attributes col not found (%d, %d)", resourceKeyIdx, spanKeyIdx)
	}
	standardAttrIdxs := []int{
		resourceKeyIdx,
		spanKeyIdx,
	}

	// find indexes of all special columns
	specialAttrIdxs := map[int]string{}
	for lbl, col := range labelMappings {
		idx, _ := pq.GetColumnIndexByPath(pf, col)
		if idx == -1 {
			continue
		}

		specialAttrIdxs[idx] = lbl
	}

	// now search all row groups
	var err error
	rgs := pf.RowGroups()
	for _, rg := range rgs {
		// search all special attributes
		for idx, lbl := range specialAttrIdxs {
			cc := rg.ColumnChunks()[idx]
			err = func() error {
				pgs := cc.Pages()
				defer pgs.Close()
				for {
					pg, err := pgs.ReadPage()
					if err == io.EOF || pg == nil {
						break
					}
					if err != nil {
						return err
					}

					stop := func(page parquet.Page) bool {
						defer parquet.Release(page)

						// if a special attribute has any non-null values, include it
						if page.NumNulls() < page.NumValues() {
							cb(lbl)
							delete(specialAttrIdxs, idx) // remove from map so we won't search again
							return true
						}
						return false
					}(pg)
					if stop {
						break
					}
				}
				return nil
			}()
			if err != nil {
				return err
			}
		}

		// search other attributes
		for _, idx := range standardAttrIdxs {
			cc := rg.ColumnChunks()[idx]
			err = func() error {
				pgs := cc.Pages()
				defer pgs.Close()

				// normally we'd loop here calling read page for every page in the column chunk, but
				// there is only one dictionary per column chunk, so just read it from the first page
				// and be done.
				pg, err := pgs.ReadPage()
				if err == io.EOF || pg == nil {
					return nil
				}
				if err != nil {
					return err
				}

				func(page parquet.Page) {
					defer parquet.Release(page)

					dict := page.Dictionary()
					if dict == nil {
						return
					}

					for i := 0; i < dict.Len(); i++ {
						s := dict.Index(int32(i)).String()
						cb(s)
					}
				}(pg)

				return nil
			}()
			if err != nil {
				return err
			}
		}
	}

	return nil
}

func (b *backendBlock) SearchTagValues(ctx context.Context, tag string, cb common.TagCallback, opts common.SearchOptions) error {
	span, derivedCtx := opentracing.StartSpanFromContext(ctx, "parquet.backendBlock.SearchTagValues",
		opentracing.Tags{
			"blockID":   b.meta.BlockID,
			"tenantID":  b.meta.TenantID,
			"blockSize": b.meta.Size,
		})
	defer span.Finish()

	pf, rr, err := b.openForSearch(derivedCtx, opts)
	if err != nil {
		return fmt.Errorf("unexpected error opening parquet file: %w", err)
	}
	defer func() { span.SetTag("inspectedBytes", rr.TotalBytesRead.Load()) }()

	return searchTagValues(ctx, tag, cb, pf)
}

func searchTagValues(ctx context.Context, tag string, cb common.TagCallback, pf *parquet.File) error {
	// labelMappings will indicate whether this is a search for a special or standard
	// column
	column := labelMappings[tag]
	if column == "" {
		err := searchStandardTagValues(ctx, tag, pf, cb)
		if err != nil {
			return fmt.Errorf("unexpected error searching standard tags: %w", err)
		}
		return nil
	}

	err := searchSpecialTagValues(ctx, column, pf, cb)
	if err != nil {
		return fmt.Errorf("unexpected error searching special tags: %w", err)
	}
	return nil
}

>>>>>>> 88657e85
func makePipelineWithRowGroups(ctx context.Context, req *tempopb.SearchRequest, pf *parquet.File, rgs []parquet.RowGroup) pq.Iterator {
	makeIter := makeIterFunc(ctx, rgs, pf)

	// Wire up iterators
	var resourceIters []pq.Iterator
	var traceIters []pq.Iterator

	otherAttrConditions := map[string]string{}

	for k, v := range req.Tags {
		column := labelMappings[k]

		// if we don't have a column mapping then pass it forward to otherAttribute handling
		if column == "" {
			otherAttrConditions[k] = v
			continue
		}

		// most columns are just a substring predicate over the column, but we have
		// special handling for http status code and span status
		if k == LabelHTTPStatusCode {
			if i, err := strconv.Atoi(v); err == nil {
				resourceIters = append(resourceIters, makeIter(column, pq.NewIntBetweenPredicate(int64(i), int64(i)), ""))
				continue
			}
			// Non-numeric string field
			otherAttrConditions[k] = v
			continue
		}
		if k == LabelStatusCode {
			code := StatusCodeMapping[v]
			resourceIters = append(resourceIters, makeIter(column, pq.NewIntBetweenPredicate(int64(code), int64(code)), ""))
			continue
		}

		if k == LabelRootServiceName || k == LabelRootSpanName {
			traceIters = append(traceIters, makeIter(column, pq.NewSubstringPredicate(v), ""))
		} else {
			resourceIters = append(resourceIters, makeIter(column, pq.NewSubstringPredicate(v), ""))
		}
	}

	// Generic attribute conditions?
	if len(otherAttrConditions) > 0 {
		// We are looking for one or more foo=bar attributes that aren't
		// projected to their own columns, they are in the generic Key/Value
		// columns at the resource or span levels.  We want to search
		// both locations. But we also only want to read the columns once.

		keys := make([]string, 0, len(otherAttrConditions))
		vals := make([]string, 0, len(otherAttrConditions))
		for k, v := range otherAttrConditions {
			keys = append(keys, k)
			vals = append(vals, v)
		}

		keyPred := pq.NewStringInPredicate(keys)
		valPred := pq.NewStringInPredicate(vals)

		// This iterator combines the results from the resource
		// and span searches, and checks if all conditions were satisfied
		// on each ResourceSpans.  This is a single-pass over the attribute columns.
		j := pq.NewUnionIterator(DefinitionLevelResourceSpans, []pq.Iterator{
			// This iterator finds all keys/values at the resource level
			pq.NewJoinIterator(DefinitionLevelResourceAttrs, []pq.Iterator{
				makeIter(FieldResourceAttrKey, keyPred, "keys"),
				makeIter(FieldResourceAttrVal, valPred, "values"),
			}, nil),
			// This iterator finds all keys/values at the span level
			pq.NewJoinIterator(DefinitionLevelResourceSpansILSSpanAttrs, []pq.Iterator{
				makeIter(FieldSpanAttrKey, keyPred, "keys"),
				makeIter(FieldSpanAttrVal, valPred, "values"),
			}, nil),
		}, pq.NewKeyValueGroupPredicate(keys, vals))

		resourceIters = append(resourceIters, j)
	}

	// Multiple resource-level filters get joined and wrapped
	// up to trace-level. A single filter can be used as-is
	if len(resourceIters) == 1 {
		traceIters = append(traceIters, resourceIters[0])
	}
	if len(resourceIters) > 1 {
		traceIters = append(traceIters, pq.NewJoinIterator(DefinitionLevelTrace, resourceIters, nil))
	}

	// Duration filtering?
	if req.MinDurationMs > 0 || req.MaxDurationMs > 0 {
		min := int64(0)
		if req.MinDurationMs > 0 {
			min = (time.Millisecond * time.Duration(req.MinDurationMs)).Nanoseconds()
		}
		max := int64(math.MaxInt64)
		if req.MaxDurationMs > 0 {
			max = (time.Millisecond * time.Duration(req.MaxDurationMs)).Nanoseconds()
		}
		durFilter := pq.NewIntBetweenPredicate(min, max)
		traceIters = append(traceIters, makeIter("DurationNanos", durFilter, "Duration"))
	}

	// Time range filtering?
	if req.Start > 0 && req.End > 0 {
		// Here's how we detect the trace overlaps the time window:

		// Trace start <= req.End
		startFilter := pq.NewIntBetweenPredicate(0, time.Unix(int64(req.End), 0).UnixNano())
		traceIters = append(traceIters, makeIter("StartTimeUnixNano", startFilter, "StartTime"))

		// Trace end >= req.Start, only if column exists
		if pq.HasColumn(pf, "EndTimeUnixNano") {
			endFilter := pq.NewIntBetweenPredicate(time.Unix(int64(req.Start), 0).UnixNano(), math.MaxInt64)
			traceIters = append(traceIters, makeIter("EndTimeUnixNano", endFilter, ""))
		}
	}

	switch len(traceIters) {

	case 0:
		// Empty request, in this case every trace matches so we can
		// simply iterate any column.
		return makeIter("TraceID", nil, "")

	case 1:
		// There is only 1 iterator already, no need to wrap it up
		return traceIters[0]

	default:
		// Join all conditions
		return pq.NewJoinIterator(DefinitionLevelTrace, traceIters, nil)
	}
}

func searchParquetFile(ctx context.Context, pf *parquet.File, req *tempopb.SearchRequest, rgs []parquet.RowGroup) (*tempopb.SearchResponse, error) {

	// Search happens in 2 phases for an optimization.
	// Phase 1 is iterate all columns involved in the request.
	// Only if there are any matches do we enter phase 2, which
	// is to load the display-related columns.

	// Find matches
	matchingRows, err := searchRaw(ctx, pf, req, rgs)
	if err != nil {
		return nil, err
	}
	if len(matchingRows) == 0 {
		return &tempopb.SearchResponse{Metrics: &tempopb.SearchMetrics{}}, nil
	}

	// We have some results, now load the display columns
	results, err := rawToResults(ctx, pf, rgs, matchingRows)
	if err != nil {
		return nil, err
	}

	return &tempopb.SearchResponse{
		Traces:  results,
		Metrics: &tempopb.SearchMetrics{},
	}, nil
}

func searchRaw(ctx context.Context, pf *parquet.File, req *tempopb.SearchRequest, rgs []parquet.RowGroup) ([]pq.RowNumber, error) {
	iter := makePipelineWithRowGroups(ctx, req, pf, rgs)
	if iter == nil {
		return nil, errors.New("make pipeline returned a nil iterator")
	}
	defer iter.Close()

	// Collect matches, row numbers only.
	var matchingRows []pq.RowNumber
	for {
		match, err := iter.Next()
		if err != nil {
			return nil, errors.Wrap(err, "searchRaw next failed")
		}
		if match == nil {
			break
		}
		matchingRows = append(matchingRows, match.RowNumber)
		if req.Limit > 0 && len(matchingRows) >= int(req.Limit) {
			break
		}
	}

	return matchingRows, nil
}

func rawToResults(ctx context.Context, pf *parquet.File, rgs []parquet.RowGroup, rowNumbers []pq.RowNumber) ([]*tempopb.TraceSearchMetadata, error) {
	makeIter := makeIterFunc(ctx, rgs, pf)

	results := []*tempopb.TraceSearchMetadata{}
	iter2 := pq.NewJoinIterator(DefinitionLevelTrace, []pq.Iterator{
		&rowNumberIterator{rowNumbers: rowNumbers},
		makeIter("TraceID", nil, "TraceID"),
		makeIter("RootServiceName", nil, "RootServiceName"),
		makeIter("RootSpanName", nil, "RootSpanName"),
		makeIter("StartTimeUnixNano", nil, "StartTimeUnixNano"),
		makeIter("DurationNanos", nil, "DurationNanos"),
	}, nil)
	defer iter2.Close()

	for {
		match, err := iter2.Next()
		if err != nil {
			return nil, errors.Wrap(err, "rawToResults next failed")
		}
		if match == nil {
			break
		}

		matchMap := match.ToMap()
		result := &tempopb.TraceSearchMetadata{
			TraceID:           util.TraceIDToHexString(matchMap["TraceID"][0].Bytes()),
			RootServiceName:   matchMap["RootServiceName"][0].String(),
			RootTraceName:     matchMap["RootSpanName"][0].String(),
			StartTimeUnixNano: matchMap["StartTimeUnixNano"][0].Uint64(),
			DurationMs:        uint32(matchMap["DurationNanos"][0].Int64() / int64(time.Millisecond)),
		}
		results = append(results, result)
	}

	return results, nil
}

func makeIterFunc(ctx context.Context, rgs []parquet.RowGroup, pf *parquet.File) func(name string, predicate pq.Predicate, selectAs string) pq.Iterator {
	return func(name string, predicate pq.Predicate, selectAs string) pq.Iterator {
		index, _ := pq.GetColumnIndexByPath(pf, name)
		if index == -1 {
			// TODO - don't panic, error instead
			panic("column not found in parquet file:" + name)
		}
		return pq.NewColumnIterator(ctx, rgs, index, name, 1000, predicate, selectAs)
	}
}

type rowNumberIterator struct {
	rowNumbers []pq.RowNumber
}

var _ pq.Iterator = (*rowNumberIterator)(nil)

func (r *rowNumberIterator) Next() (*pq.IteratorResult, error) {
	if len(r.rowNumbers) == 0 {
		return nil, nil
	}

	res := &pq.IteratorResult{RowNumber: r.rowNumbers[0]}
	r.rowNumbers = r.rowNumbers[1:]
	return res, nil
}

func (r *rowNumberIterator) SeekTo(to pq.RowNumber, definitionLevel int) (*pq.IteratorResult, error) {
	var at *pq.IteratorResult

	for at, _ = r.Next(); r != nil && at != nil && pq.CompareRowNumbers(definitionLevel, at.RowNumber, to) < 0; {
		at, _ = r.Next()
	}

	return at, nil
}

func (r *rowNumberIterator) Close() {}

// reportValuesPredicate is a "fake" predicate that uses existing iterator logic to find all values in a given column
type reportValuesPredicate struct {
	cb common.TagCallbackV2
}

func newReportValuesPredicate(cb common.TagCallbackV2) *reportValuesPredicate {
	return &reportValuesPredicate{cb: cb}
}

// KeepColumnChunk always returns true b/c we always have to dig deeper to find all values
func (r *reportValuesPredicate) KeepColumnChunk(cc parquet.ColumnChunk) bool {
	return true
}

// KeepPage checks to see if the page has a dictionary. if it does then we can report the values contained in it
// and return false b/c we don't have to go to the actual columns to retrieve values. if there is no dict we return
// true so the iterator will call KeepValue on all values in the column
func (r *reportValuesPredicate) KeepPage(pg parquet.Page) bool {
	if dict := pg.Dictionary(); dict != nil {
		for i := 0; i < dict.Len(); i++ {
			v := dict.Index(int32(i))
			if callback(r.cb, v) {
				break
			}
		}

		return false
	}

	return true
}

// KeepValue is only called if this column does not have a dictionary. Just report everything to r.cb and
// return false so the iterator do any extra work.
func (r *reportValuesPredicate) KeepValue(v parquet.Value) bool {
	callback(r.cb, v)

	return false
}

func callback(cb common.TagCallbackV2, v parquet.Value) (stop bool) {
	switch v.Kind() {

	case parquet.Boolean:
		return cb(traceql.NewStaticBool(v.Boolean()))

	case parquet.Int32, parquet.Int64:
		return cb(traceql.NewStaticInt(int(v.Int64())))

	case parquet.Float, parquet.Double:
		return cb(traceql.NewStaticFloat(v.Double()))

	case parquet.ByteArray, parquet.FixedLenByteArray:
		return cb(traceql.NewStaticString(v.String()))

	default:
		// Skip nils or unsupported type
		return false
	}
}<|MERGE_RESOLUTION|>--- conflicted
+++ resolved
@@ -134,171 +134,6 @@
 	return results, nil
 }
 
-<<<<<<< HEAD
-=======
-func (b *backendBlock) SearchTags(ctx context.Context, cb common.TagCallback, opts common.SearchOptions) error {
-	span, derivedCtx := opentracing.StartSpanFromContext(ctx, "parquet.backendBlock.SearchTags",
-		opentracing.Tags{
-			"blockID":   b.meta.BlockID,
-			"tenantID":  b.meta.TenantID,
-			"blockSize": b.meta.Size,
-		})
-	defer span.Finish()
-
-	pf, rr, err := b.openForSearch(derivedCtx, opts)
-	if err != nil {
-		return fmt.Errorf("unexpected error opening parquet file: %w", err)
-	}
-	defer func() { span.SetTag("inspectedBytes", rr.TotalBytesRead.Load()) }()
-
-	return searchTags(derivedCtx, cb, pf)
-}
-
-func searchTags(_ context.Context, cb common.TagCallback, pf *parquet.File) error {
-	// find indexes of generic attribute columns
-	resourceKeyIdx, _ := pq.GetColumnIndexByPath(pf, FieldResourceAttrKey)
-	spanKeyIdx, _ := pq.GetColumnIndexByPath(pf, FieldSpanAttrKey)
-	if resourceKeyIdx == -1 || spanKeyIdx == -1 {
-		return fmt.Errorf("resource or span attributes col not found (%d, %d)", resourceKeyIdx, spanKeyIdx)
-	}
-	standardAttrIdxs := []int{
-		resourceKeyIdx,
-		spanKeyIdx,
-	}
-
-	// find indexes of all special columns
-	specialAttrIdxs := map[int]string{}
-	for lbl, col := range labelMappings {
-		idx, _ := pq.GetColumnIndexByPath(pf, col)
-		if idx == -1 {
-			continue
-		}
-
-		specialAttrIdxs[idx] = lbl
-	}
-
-	// now search all row groups
-	var err error
-	rgs := pf.RowGroups()
-	for _, rg := range rgs {
-		// search all special attributes
-		for idx, lbl := range specialAttrIdxs {
-			cc := rg.ColumnChunks()[idx]
-			err = func() error {
-				pgs := cc.Pages()
-				defer pgs.Close()
-				for {
-					pg, err := pgs.ReadPage()
-					if err == io.EOF || pg == nil {
-						break
-					}
-					if err != nil {
-						return err
-					}
-
-					stop := func(page parquet.Page) bool {
-						defer parquet.Release(page)
-
-						// if a special attribute has any non-null values, include it
-						if page.NumNulls() < page.NumValues() {
-							cb(lbl)
-							delete(specialAttrIdxs, idx) // remove from map so we won't search again
-							return true
-						}
-						return false
-					}(pg)
-					if stop {
-						break
-					}
-				}
-				return nil
-			}()
-			if err != nil {
-				return err
-			}
-		}
-
-		// search other attributes
-		for _, idx := range standardAttrIdxs {
-			cc := rg.ColumnChunks()[idx]
-			err = func() error {
-				pgs := cc.Pages()
-				defer pgs.Close()
-
-				// normally we'd loop here calling read page for every page in the column chunk, but
-				// there is only one dictionary per column chunk, so just read it from the first page
-				// and be done.
-				pg, err := pgs.ReadPage()
-				if err == io.EOF || pg == nil {
-					return nil
-				}
-				if err != nil {
-					return err
-				}
-
-				func(page parquet.Page) {
-					defer parquet.Release(page)
-
-					dict := page.Dictionary()
-					if dict == nil {
-						return
-					}
-
-					for i := 0; i < dict.Len(); i++ {
-						s := dict.Index(int32(i)).String()
-						cb(s)
-					}
-				}(pg)
-
-				return nil
-			}()
-			if err != nil {
-				return err
-			}
-		}
-	}
-
-	return nil
-}
-
-func (b *backendBlock) SearchTagValues(ctx context.Context, tag string, cb common.TagCallback, opts common.SearchOptions) error {
-	span, derivedCtx := opentracing.StartSpanFromContext(ctx, "parquet.backendBlock.SearchTagValues",
-		opentracing.Tags{
-			"blockID":   b.meta.BlockID,
-			"tenantID":  b.meta.TenantID,
-			"blockSize": b.meta.Size,
-		})
-	defer span.Finish()
-
-	pf, rr, err := b.openForSearch(derivedCtx, opts)
-	if err != nil {
-		return fmt.Errorf("unexpected error opening parquet file: %w", err)
-	}
-	defer func() { span.SetTag("inspectedBytes", rr.TotalBytesRead.Load()) }()
-
-	return searchTagValues(ctx, tag, cb, pf)
-}
-
-func searchTagValues(ctx context.Context, tag string, cb common.TagCallback, pf *parquet.File) error {
-	// labelMappings will indicate whether this is a search for a special or standard
-	// column
-	column := labelMappings[tag]
-	if column == "" {
-		err := searchStandardTagValues(ctx, tag, pf, cb)
-		if err != nil {
-			return fmt.Errorf("unexpected error searching standard tags: %w", err)
-		}
-		return nil
-	}
-
-	err := searchSpecialTagValues(ctx, column, pf, cb)
-	if err != nil {
-		return fmt.Errorf("unexpected error searching special tags: %w", err)
-	}
-	return nil
-}
-
->>>>>>> 88657e85
 func makePipelineWithRowGroups(ctx context.Context, req *tempopb.SearchRequest, pf *parquet.File, rgs []parquet.RowGroup) pq.Iterator {
 	makeIter := makeIterFunc(ctx, rgs, pf)
 
