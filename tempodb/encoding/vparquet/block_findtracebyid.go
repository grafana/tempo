--- conflicted
+++ resolved
@@ -93,15 +93,10 @@
 
 	// Cache of row group bounds
 	rowGroupMins := make([]common.ID, numRowGroups+1)
-<<<<<<< HEAD
-	rowGroupMins[0] = meta.MinID
-	rowGroupMins[numRowGroups] = meta.MaxID // This is actually inclusive and the logic is special for the last row group below
-=======
 	// todo: restore using meta min/max id once it works
 	//    https://github.com/grafana/tempo/issues/1903
 	rowGroupMins[0] = bytes.Repeat([]byte{0}, 16)
 	rowGroupMins[numRowGroups] = bytes.Repeat([]byte{255}, 16) // This is actually inclusive and the logic is special for the last row group below
->>>>>>> 73fd4991
 
 	// Gets the minimum trace ID within the row group. Since the column is sorted
 	// ascending we just read the first value from the first page.
