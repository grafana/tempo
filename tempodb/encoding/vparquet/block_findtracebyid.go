--- conflicted
+++ resolved
@@ -178,11 +178,7 @@
 
 	br := tempo_io.NewBufferedReaderAt(rr, int64(b.meta.Size), 512*1024, 32)
 
-<<<<<<< HEAD
 	or := newParquetOptimizedReaderAt(br, rr, int64(b.meta.Size), b.meta.FooterSize)
-=======
-	or := &parquetOptimizedReaderAt{br, int64(b.meta.Size), b.meta.FooterSize}
->>>>>>> 0166f720
 
 	pf, err := parquet.OpenFile(or, int64(b.meta.Size))
 	if err != nil {
