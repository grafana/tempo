--- conflicted
+++ resolved
@@ -600,15 +600,9 @@
 	return b.SearchTagValuesV2(ctx, att, cb2, opts)
 }
 
-<<<<<<< HEAD
 func (b *walBlock) SearchTagValuesV2(ctx context.Context, tag traceql.Attribute, cb common.TagCallbackV2, _ common.SearchOptions) error {
-	for i, page := range b.readFlushes() {
-		file, err := page.file()
-=======
-func (b *walBlock) SearchTagValuesV2(ctx context.Context, tag traceql.Attribute, cb common.TagCallbackV2, opts common.SearchOptions) error {
 	for i, blockFlush := range b.readFlushes() {
 		file, err := blockFlush.file()
->>>>>>> f728b12e
 		if err != nil {
 			return fmt.Errorf("error opening file %s: %w", blockFlush.path, err)
 		}
