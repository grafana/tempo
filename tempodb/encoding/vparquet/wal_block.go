--- conflicted
+++ resolved
@@ -514,7 +514,6 @@
 }
 
 func (b *walBlock) SearchTagValues(ctx context.Context, tag string, cb common.TagCallback, opts common.SearchOptions) error {
-<<<<<<< HEAD
 	// Wrap to v2-style
 	cb2 := func(v traceql.Static) bool {
 		cb(strings.Trim(v.String(), "`"))
@@ -525,9 +524,6 @@
 }
 
 func (b *walBlock) SearchTagValuesV2(ctx context.Context, tag traceql.Attribute, cb common.TagCallbackV2, opts common.SearchOptions) error {
-	for i, f := range b.flushed {
-		err := searchTagValues(ctx, tag, cb, f.file)
-=======
 	for i, page := range b.flushed {
 		file, err := page.file()
 		if err != nil {
@@ -535,7 +531,6 @@
 		}
 
 		err = searchTagValues(ctx, tag, cb, file)
->>>>>>> 88657e85
 		if err != nil {
 			return fmt.Errorf("error searching block [%s %d]: %w", b.meta.BlockID.String(), i, err)
 		}
