--- conflicted
+++ resolved
@@ -160,13 +160,7 @@
 		}
 
 		// Flush existing block data if the next trace can't fit
-<<<<<<< HEAD
-		// Here we repurpose FlushSizeBytes as number of raw column values.
-		// This is a fairly close approximation.
-		if currentBlock.EstimatedBufferedBytes() > 0 && currentBlock.EstimatedBufferedBytes()+len(lowestObject) > int(c.opts.FlushSizeBytes) {
-=======
-		if currentBlock.CurrentBufferedValues() > 0 && currentBlock.CurrentBufferedValues()+estimateProtoSize(lowestObject) > c.opts.BlockConfig.RowGroupSizeBytes {
->>>>>>> e177ad0b
+		if currentBlock.CurrentBufferedValues() > 0 && currentBlock.EstimatedBufferedBytes()+estimateProtoSize(lowestObject) > c.opts.BlockConfig.RowGroupSizeBytes {
 			runtime.GC()
 			err = c.appendBlock(ctx, currentBlock, l)
 			if err != nil {
@@ -183,11 +177,7 @@
 		}
 
 		// Flush again if block is already full.
-<<<<<<< HEAD
-		if currentBlock.EstimatedBufferedBytes() > int(c.opts.FlushSizeBytes) {
-=======
-		if currentBlock.CurrentBufferedValues() > c.opts.BlockConfig.RowGroupSizeBytes {
->>>>>>> e177ad0b
+		if currentBlock.EstimatedBufferedBytes() > c.opts.BlockConfig.RowGroupSizeBytes {
 			runtime.GC()
 			err = c.appendBlock(ctx, currentBlock, l)
 			if err != nil {
