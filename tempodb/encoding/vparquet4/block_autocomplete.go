--- conflicted
+++ resolved
@@ -743,25 +743,16 @@
 	scope     traceql.AttributeScope
 	attrNames bool
 
-<<<<<<< HEAD
 	sentVals map[traceql.StaticMapKey]struct{}
-=======
-	sentVals map[traceql.Static]struct{}
 	sentKeys map[string]struct{}
->>>>>>> 9eaef0b8
 }
 
 func newDistinctAttrCollector(scope traceql.AttributeScope, attrNames bool) *distinctAttrCollector {
 	return &distinctAttrCollector{
-<<<<<<< HEAD
-		scope:    scope,
-		sentVals: make(map[traceql.StaticMapKey]struct{}),
-=======
 		scope:     scope,
-		sentVals:  make(map[traceql.Static]struct{}),
+		sentVals:  make(map[traceql.StaticMapKey]struct{}),
 		sentKeys:  make(map[string]struct{}),
 		attrNames: attrNames,
->>>>>>> 9eaef0b8
 	}
 }
 
@@ -823,23 +814,15 @@
 
 type distinctValueCollector struct {
 	mapToStatic func(entry) traceql.Static
-<<<<<<< HEAD
 	sentVals    map[traceql.StaticMapKey]struct{}
-=======
-	sentVals    map[traceql.Static]struct{}
 	name        string
->>>>>>> 9eaef0b8
 }
 
 func newDistinctValueCollector(mapToStatic func(entry) traceql.Static, name string) *distinctValueCollector {
 	return &distinctValueCollector{
 		mapToStatic: mapToStatic,
-<<<<<<< HEAD
 		sentVals:    make(map[traceql.StaticMapKey]struct{}),
-=======
-		sentVals:    make(map[traceql.Static]struct{}),
 		name:        name,
->>>>>>> 9eaef0b8
 	}
 }
 
