package vparquet4

import (
	"bytes"
	"context"
	"fmt"
	"math"
	"math/rand"
	"os"
	"sort"
	"strings"
	"testing"
	"text/tabwriter"
	"time"

	kitlog "github.com/go-kit/log"
	"github.com/google/uuid"
	"github.com/parquet-go/parquet-go"
	"github.com/stretchr/testify/require"

	"github.com/grafana/tempo/pkg/parquetquery"
	pq "github.com/grafana/tempo/pkg/parquetquery"
	"github.com/grafana/tempo/pkg/tempopb"
	v1 "github.com/grafana/tempo/pkg/tempopb/trace/v1"
	"github.com/grafana/tempo/pkg/traceql"
	"github.com/grafana/tempo/pkg/traceqlmetrics"
	"github.com/grafana/tempo/pkg/util"
	"github.com/grafana/tempo/pkg/util/log"
	"github.com/grafana/tempo/pkg/util/test"
	"github.com/grafana/tempo/tempodb/backend"
	"github.com/grafana/tempo/tempodb/backend/local"
	"github.com/grafana/tempo/tempodb/encoding/common"
)

func TestCreateIntPredicateFromFloat(t *testing.T) {
	f := func(query string, predicate string) {
		req := traceql.MustExtractFetchSpansRequestWithMetadata(query)
		require.Len(t, req.Conditions, 1)
		p, err := createIntPredicateFromFloat(req.Conditions[0].Op, req.Conditions[0].Operands)
		require.NoError(t, err)
		np := "nil"
		if p != nil {
			r := strings.NewReplacer(
				"IntEqualPredicate", "=",
				"IntNotEqualPredicate", "!=",
				"IntLessPredicate", "<",
				"IntLessEqualPredicate", "<=",
				"IntGreaterEqualPredicate", ">=",
				"IntGreaterPredicate", ">",
			)
			np = r.Replace(p.String())
			if np == "CallbackPredicate{}" {
				if p.KeepValue(parquet.Value{}) {
					np = "callback:true"
				} else {
					np = "callback:false"
				}
			}
		}
		require.Equal(t, predicate, np, "query:%s", query)
	}
	fe := func(query string, errorMessage string) {
		req := traceql.MustExtractFetchSpansRequestWithMetadata(query)
		require.Len(t, req.Conditions, 1)
		_, err := createIntPredicateFromFloat(req.Conditions[0].Op, req.Conditions[0].Operands)
		require.EqualError(t, err, errorMessage, "query:%s", query)
	}

	{
		p, err := createIntPredicateFromFloat(traceql.OpNone, nil)
		require.NoError(t, err)
		require.Nil(t, p)
	}
	{
		p, err := createIntPredicateFromFloat(traceql.OpEqual, traceql.Operands{traceql.NewStaticFloat(math.NaN())})
		require.NoError(t, err)
		require.Nil(t, p)
	}

	// Every float64 in range [math.MinInt64, math.MaxInt64) can be converted to int64 exactly,
	// but you need to consider a fractional part of the float64 to adjust an operator.
	// It's worth noting that float64 can have a fractional part
	// in the range (-float64(1<<52)-0.5, float64(1<<52)+0.5)
	f(`{.attr = -123.1}`, `nil`)
	f(`{.attr != -123.1}`, `callback:true`)
	f(`{.attr < -123.1}`, `<={-124}`)
	f(`{.attr <= -123.1}`, `<={-124}`)
	f(`{.attr > -123.1}`, `>={-123}`)
	f(`{.attr >= -123.1}`, `>={-123}`)

	f(`{.attr = -123.0}`, `={-123}`)
	f(`{.attr != -123.0}`, `!={-123}`)
	f(`{.attr < -123.0}`, `<{-123}`)
	f(`{.attr <= -123.0}`, `<={-123}`)
	f(`{.attr > -123.0}`, `>{-123}`)
	f(`{.attr >= -123.0}`, `>={-123}`)

	f(`{.attr = 123.0}`, `={123}`)
	f(`{.attr != 123.0}`, `!={123}`)
	f(`{.attr < 123.0}`, `<{123}`)
	f(`{.attr <= 123.0}`, `<={123}`)
	f(`{.attr > 123.0}`, `>{123}`)
	f(`{.attr >= 123.0}`, `>={123}`)

	f(`{.attr = 123.1}`, `nil`)
	f(`{.attr != 123.1}`, `callback:true`)
	f(`{.attr < 123.1}`, `<={123}`)
	f(`{.attr <= 123.1}`, `<={123}`)
	f(`{.attr > 123.1}`, `>={124}`)
	f(`{.attr >= 123.1}`, `>={124}`)

	// [MaxInt64, +Inf)
	f(`{.attr = 9.223372036854776e+18}`, `nil`)
	f(`{.attr != 9.223372036854776e+18}`, `callback:true`)
	f(`{.attr > 9.223372036854776e+18}`, `nil`)
	f(`{.attr >= 9.223372036854776e+18}`, `nil`)
	f(`{.attr < 9.223372036854776e+18}`, `callback:true`)
	f(`{.attr <= 9.223372036854776e+18}`, `callback:true`)

	// (-Inf, MinInt64)
	f(`{.attr = -9.223372036854777e+18}`, `nil`)
	f(`{.attr != -9.223372036854777e+18}`, `callback:true`)
	f(`{.attr > -9.223372036854777e+18}`, `callback:true`)
	f(`{.attr >= -9.223372036854777e+18}`, `callback:true`)
	f(`{.attr < -9.223372036854777e+18}`, `nil`)
	f(`{.attr <= -9.223372036854777e+18}`, `nil`)

	fe(`{.attr = 1}`, `operand is not float: 1`)
	fe(`{.attr =~ -1.2}`, `operator not supported for integers: =~`)
}

func TestCreateNumericPredicate(t *testing.T) {
	t.Run("none", func(t *testing.T) {
		p, err := createDurationPredicate(traceql.OpNone, nil)
		require.NoError(t, err)
		require.Nil(t, p)
	})

	t.Run("float", func(t *testing.T) {
		p, err := createDurationPredicate(traceql.OpGreater, traceql.Operands{traceql.NewStaticFloat(1.2)})
		require.NoError(t, err)
		require.Equal(t, "IntGreaterEqualPredicate{2}", p.String())
	})

	t.Run("int", func(t *testing.T) {
		p, err := createDurationPredicate(traceql.OpGreater, traceql.Operands{traceql.NewStaticFloat(1)})
		require.NoError(t, err)
		require.Equal(t, "IntGreaterPredicate{1}", p.String())
	})

	t.Run("it forwards errors", func(t *testing.T) {
		_, err := createDurationPredicate(traceql.OpGreater, traceql.Operands{traceql.NewStaticBool(true)})
		require.EqualError(t, err, `operand is not int, duration, status or kind: true`)
	})
}

func TestOne(t *testing.T) {
	wantTr := fullyPopulatedTestTrace(nil)
	b := makeBackendBlockWithTraces(t, []*Trace{wantTr})
	ctx := context.Background()
	q := `{ resource.region != nil && resource.service.name = "bar" }`
	// q := `{ resource.str-array =~ "value.*" }`
	req := traceql.MustExtractFetchSpansRequestWithMetadata(q)

	req.StartTimeUnixNanos = uint64(1000 * time.Second)
	req.EndTimeUnixNanos = uint64(1001 * time.Second)

	resp, err := b.Fetch(ctx, req, common.DefaultSearchOptions())
	require.NoError(t, err, "search request:", req)

	spanSet, err := resp.Results.Next(ctx)
	require.NoError(t, err, "search request:", req)

	fmt.Println(q)
	fmt.Println("-----------")
	fmt.Println(resp.Results.(*spansetIterator).iter)
	fmt.Println("-----------")
	fmt.Println(spanSet)
}

func TestBackendBlockSearchTraceQL(t *testing.T) {
	numTraces := 250
	traces := make([]*Trace, 0, numTraces)
	wantTraceIdx := rand.Intn(numTraces)
	wantTraceID := test.ValidTraceID(nil)

	for i := 0; i < numTraces; i++ {
		if i == wantTraceIdx {
			traces = append(traces, fullyPopulatedTestTrace(wantTraceID))
			continue
		}

		id := test.ValidTraceID(nil)
		tr, _ := traceToParquet(&backend.BlockMeta{}, id, test.MakeTrace(1, id), nil)
		traces = append(traces, tr)
	}

	b := makeBackendBlockWithTraces(t, traces)
	ctx := context.Background()
	traceIDText := util.TraceIDToHexString(wantTraceID)

	searchesThatMatch := []struct {
		name string
		req  traceql.FetchSpansRequest
	}{
		{"empty request", traceql.FetchSpansRequest{}},
		{
			"Time range inside trace",
			traceql.FetchSpansRequest{
				StartTimeUnixNanos: uint64(1100 * time.Second),
				EndTimeUnixNanos:   uint64(1200 * time.Second),
			},
		},
		{
			"Time range overlap start",
			traceql.FetchSpansRequest{
				StartTimeUnixNanos: uint64(900 * time.Second),
				EndTimeUnixNanos:   uint64(1100 * time.Second),
			},
		},
		{
			"Time range overlap end",
			traceql.FetchSpansRequest{
				StartTimeUnixNanos: uint64(1900 * time.Second),
				EndTimeUnixNanos:   uint64(2100 * time.Second),
			},
		},
		// Intrinsics
		{"Intrinsic: name", traceql.MustExtractFetchSpansRequestWithMetadata(`{` + LabelName + ` = "hello"}`)},
		{"Intrinsic: duration = 100s", traceql.MustExtractFetchSpansRequestWithMetadata(`{` + LabelDuration + ` = 100s}`)},
		{"Intrinsic: duration > 99s", traceql.MustExtractFetchSpansRequestWithMetadata(`{` + LabelDuration + ` > 99s}`)},
		{"Intrinsic: duration >= 100s", traceql.MustExtractFetchSpansRequestWithMetadata(`{` + LabelDuration + ` >= 100s}`)},
		{"Intrinsic: duration < 101s", traceql.MustExtractFetchSpansRequestWithMetadata(`{` + LabelDuration + ` < 101s}`)},
		{"Intrinsic: duration <= 100s", traceql.MustExtractFetchSpansRequestWithMetadata(`{` + LabelDuration + ` <= 100s}`)},
		{"Intrinsic: status = error", traceql.MustExtractFetchSpansRequestWithMetadata(`{` + LabelStatus + ` = error}`)},
		{"Intrinsic: status = 2", traceql.MustExtractFetchSpansRequestWithMetadata(`{` + LabelStatus + ` = 2}`)},
		{"Intrinsic: statusMessage = STATUS_CODE_ERROR", traceql.MustExtractFetchSpansRequestWithMetadata(`{` + "statusMessage" + ` = "STATUS_CODE_ERROR"}`)},
		{"Intrinsic: kind = client", traceql.MustExtractFetchSpansRequestWithMetadata(`{` + LabelKind + ` = client }`)},
		{"Intrinsic: trace:id", traceql.MustExtractFetchSpansRequestWithMetadata(`{ trace:id = "` + traceIDText + `" }`)},
		// Resource well-known attributes
		{".service.name", traceql.MustExtractFetchSpansRequestWithMetadata(`{.` + LabelServiceName + ` = "spanservicename"}`)}, // Overridden at span},
		{".cluster", traceql.MustExtractFetchSpansRequestWithMetadata(`{.` + LabelCluster + ` = "cluster"}`)},
		{".namespace", traceql.MustExtractFetchSpansRequestWithMetadata(`{.` + LabelNamespace + ` = "namespace"}`)},
		{".pod", traceql.MustExtractFetchSpansRequestWithMetadata(`{.` + LabelPod + ` = "pod"}`)},
		{".container", traceql.MustExtractFetchSpansRequestWithMetadata(`{.` + LabelContainer + ` = "container"}`)},
		{".k8s.namespace.name", traceql.MustExtractFetchSpansRequestWithMetadata(`{.` + LabelK8sNamespaceName + ` = "k8snamespace"}`)},
		{".k8s.cluster.name", traceql.MustExtractFetchSpansRequestWithMetadata(`{.` + LabelK8sClusterName + ` = "k8scluster"}`)},
		{".k8s.pod.name", traceql.MustExtractFetchSpansRequestWithMetadata(`{.` + LabelK8sPodName + ` = "k8spod"}`)},
		{".k8s.container.name", traceql.MustExtractFetchSpansRequestWithMetadata(`{.` + LabelK8sContainerName + ` = "k8scontainer"}`)},
		{"resource.service.name", traceql.MustExtractFetchSpansRequestWithMetadata(`{resource.` + LabelServiceName + ` = "myservice"}`)},
		{"resource.cluster", traceql.MustExtractFetchSpansRequestWithMetadata(`{resource.` + LabelCluster + ` = "cluster"}`)},
		{"resource.namespace", traceql.MustExtractFetchSpansRequestWithMetadata(`{resource.` + LabelNamespace + ` = "namespace"}`)},
		{"resource.pod", traceql.MustExtractFetchSpansRequestWithMetadata(`{resource.` + LabelPod + ` = "pod"}`)},
		{"resource.container", traceql.MustExtractFetchSpansRequestWithMetadata(`{resource.` + LabelContainer + ` = "container"}`)},
		{"resource.k8s.namespace.name", traceql.MustExtractFetchSpansRequestWithMetadata(`{resource.` + LabelK8sNamespaceName + ` = "k8snamespace"}`)},
		{"resource.k8s.cluster.name", traceql.MustExtractFetchSpansRequestWithMetadata(`{resource.` + LabelK8sClusterName + ` = "k8scluster"}`)},
		{"resource.k8s.pod.name", traceql.MustExtractFetchSpansRequestWithMetadata(`{resource.` + LabelK8sPodName + ` = "k8spod"}`)},
		{"resource.k8s.container.name", traceql.MustExtractFetchSpansRequestWithMetadata(`{resource.` + LabelK8sContainerName + ` = "k8scontainer"}`)},
		// Resource dedicated attributes
		{"resource.dedicated.resource.3", traceql.MustExtractFetchSpansRequestWithMetadata(`{resource.dedicated.resource.3 = "dedicated-resource-attr-value-3"}`)},
		{"resource.dedicated.resource.5", traceql.MustExtractFetchSpansRequestWithMetadata(`{resource.dedicated.resource.5 = "dedicated-resource-attr-value-5"}`)},
		// Comparing strings
		{"resource.service.name > myservice", traceql.MustExtractFetchSpansRequestWithMetadata(`{resource.` + LabelServiceName + ` > "myservic"}`)},
		{"resource.service.name >= myservice", traceql.MustExtractFetchSpansRequestWithMetadata(`{resource.` + LabelServiceName + ` >= "myservic"}`)},
		{"resource.service.name < myservice1", traceql.MustExtractFetchSpansRequestWithMetadata(`{resource.` + LabelServiceName + ` < "myservice1"}`)},
		{"resource.service.name <= myservice1", traceql.MustExtractFetchSpansRequestWithMetadata(`{resource.` + LabelServiceName + ` <= "myservice1"}`)},
		// Span well-known attributes
		{".http.status_code", traceql.MustExtractFetchSpansRequestWithMetadata(`{.` + LabelHTTPStatusCode + ` = 500}`)},
		{".http.method", traceql.MustExtractFetchSpansRequestWithMetadata(`{.` + LabelHTTPMethod + ` = "get"}`)},
		{".http.url", traceql.MustExtractFetchSpansRequestWithMetadata(`{.` + LabelHTTPUrl + ` = "url/hello/world"}`)},
		{"span.http.status_code", traceql.MustExtractFetchSpansRequestWithMetadata(`{span.` + LabelHTTPStatusCode + ` = 500}`)},
		{"span.http.method", traceql.MustExtractFetchSpansRequestWithMetadata(`{span.` + LabelHTTPMethod + ` = "get"}`)},
		{"span.http.url", traceql.MustExtractFetchSpansRequestWithMetadata(`{span.` + LabelHTTPUrl + ` = "url/hello/world"}`)},
		// Span dedicated attributes
		{"span.dedicated.span.2", traceql.MustExtractFetchSpansRequestWithMetadata(`{span.dedicated.span.2 = "dedicated-span-attr-value-2"}`)},
		{"span.dedicated.span.4", traceql.MustExtractFetchSpansRequestWithMetadata(`{span.dedicated.span.4 = "dedicated-span-attr-value-4"}`)},
		// Arrays
		{"resource.str-array", traceql.MustExtractFetchSpansRequestWithMetadata(`{resource.str-array = "value-three"}`)},
		{"resource.int-array", traceql.MustExtractFetchSpansRequestWithMetadata(`{resource.int-array = 11}`)},
		{"span.str-array", traceql.MustExtractFetchSpansRequestWithMetadata(`{span.str-array = "value-two"}`)},
		{"span.int-array", traceql.MustExtractFetchSpansRequestWithMetadata(`{span.int-array = 222}`)},
		// Events
		{"event:name", traceql.MustExtractFetchSpansRequestWithMetadata(`{event:name = "e1"}`)},
		{"event:timeSinceStart", traceql.MustExtractFetchSpansRequestWithMetadata(`{event:timeSinceStart > 2ms}`)},
		{"event.message", traceql.MustExtractFetchSpansRequestWithMetadata(`{event.message =~ "exception"}`)},
		// Links
		{"link:spanID", traceql.MustExtractFetchSpansRequestWithMetadata(`{link:spanID = "1234567890abcdef"}`)},
		{"link:traceID", traceql.MustExtractFetchSpansRequestWithMetadata(`{link:traceID = "1234567890abcdef1234567890abcdef"}`)},
		{"link.opentracing.ref_type", traceql.MustExtractFetchSpansRequestWithMetadata(`{link.opentracing.ref_type = "child-of"}`)},
		// Instrumentation Scope
		{"instrumentation:name", traceql.MustExtractFetchSpansRequestWithMetadata(`{instrumentation:name = "scope-1"}`)},
		{"instrumentation:version", traceql.MustExtractFetchSpansRequestWithMetadata(`{instrumentation:version = "version-1"}`)},
		{"instrumentation.attr-str", traceql.MustExtractFetchSpansRequestWithMetadata(`{instrumentation.scope-attr-str = "scope-attr-1"}`)},
		// Operations containing nil
		{".foo != nil", traceql.MustExtractFetchSpansRequestWithMetadata(`{.foo != nil}`)},
		{"nil != .foo", traceql.MustExtractFetchSpansRequestWithMetadata(`{nil != .foo}`)},
		{"span.http.status_code != nil", traceql.MustExtractFetchSpansRequestWithMetadata(`{span.http.status_code != nil}`)},
		{"nil != span.http.status_code", traceql.MustExtractFetchSpansRequestWithMetadata(`{nil != span.http.status_code}`)},
		// Basic data types and operations
		{".float = 456.78", traceql.MustExtractFetchSpansRequestWithMetadata(`{.float = 456.78}`)},             // Float ==
		{".float != 456.79", traceql.MustExtractFetchSpansRequestWithMetadata(`{.float != 456.79}`)},           // Float !=
		{".float > 456.7", traceql.MustExtractFetchSpansRequestWithMetadata(`{.float > 456.7}`)},               // Float >
		{".float >= 456.78", traceql.MustExtractFetchSpansRequestWithMetadata(`{.float >= 456.78}`)},           // Float >=
		{".float < 456.781", traceql.MustExtractFetchSpansRequestWithMetadata(`{.float < 456.781}`)},           // Float <
		{".bool = false", traceql.MustExtractFetchSpansRequestWithMetadata(`{.bool = false}`)},                 // Bool ==
		{".bool != true", traceql.MustExtractFetchSpansRequestWithMetadata(`{.bool != true}`)},                 // Bool !=
		{".bar = 123", traceql.MustExtractFetchSpansRequestWithMetadata(`{.bar = 123}`)},                       // Int ==
		{".bar != 124", traceql.MustExtractFetchSpansRequestWithMetadata(`{.bar != 124}`)},                     // Int !=
		{".bar > 122", traceql.MustExtractFetchSpansRequestWithMetadata(`{.bar > 122}`)},                       // Int >
		{".bar >= 123", traceql.MustExtractFetchSpansRequestWithMetadata(`{.bar >= 123}`)},                     // Int >=
		{".bar < 124", traceql.MustExtractFetchSpansRequestWithMetadata(`{.bar < 124}`)},                       // Int <
		{".bar <= 123", traceql.MustExtractFetchSpansRequestWithMetadata(`{.bar <= 123}`)},                     // Int <=
		{".foo = \"def\"", traceql.MustExtractFetchSpansRequestWithMetadata(`{.foo = "def"}`)},                 // String ==
		{".foo != \"deg\"", traceql.MustExtractFetchSpansRequestWithMetadata(`{.foo != "deg"}`)},               // String !=
		{".foo =~ \"d.*\"", traceql.MustExtractFetchSpansRequestWithMetadata(`{.foo =~ "d.*"}`)},               // String Regex
		{".foo !~ \"x.*\"", traceql.MustExtractFetchSpansRequestWithMetadata(`{.foo !~ "x.*"}`)},               // String Not Regex
		{"resource.foo = \"abc\"", traceql.MustExtractFetchSpansRequestWithMetadata(`{resource.foo = "abc"}`)}, // Resource-level only
		{"span.foo = \"def\"", traceql.MustExtractFetchSpansRequestWithMetadata(`{span.foo = "def"}`)},         // Span-level only
		{".foo", traceql.MustExtractFetchSpansRequestWithMetadata(`{.foo}`)},                                   // Projection only
		{"Matches either condition", makeReq(
			parse(t, `{.foo = "baz"}`),
			parse(t, `{.`+LabelHTTPStatusCode+` > 100}`),
		)},
		{"Same as above but reversed order", makeReq(
			parse(t, `{.`+LabelHTTPStatusCode+` > 100}`),
			parse(t, `{.foo = "baz"}`),
		)},
		{"Same attribute with mixed types", makeReq(
			parse(t, `{.foo > 100}`),
			parse(t, `{.foo = "def"}`),
		)},
		{"Multiple conditions on same well-known attribute, matches either", makeReq(
			parse(t, `{.`+LabelHTTPStatusCode+` = 500}`),
			parse(t, `{.`+LabelHTTPStatusCode+` > 500}`),
		)},
		{
			"Mix of duration with other conditions", makeReq(
				parse(t, `{`+LabelName+` = "hello"}`),   // Match
				parse(t, `{`+LabelDuration+` < 100s }`), // No match
			),
		},
		// Edge cases
		{"Almost conflicts with intrinsic but still works", traceql.MustExtractFetchSpansRequestWithMetadata(`{.name = "Bob"}`)},
		{"service.name doesn't match type of dedicated column", traceql.MustExtractFetchSpansRequestWithMetadata(`{resource.` + LabelServiceName + ` = 123}`)},
		{"service.name present on span", traceql.MustExtractFetchSpansRequestWithMetadata(`{.` + LabelServiceName + ` = "spanservicename"}`)},
		{"http.status_code doesn't match type of dedicated column", traceql.MustExtractFetchSpansRequestWithMetadata(`{.` + LabelHTTPStatusCode + ` = "500ouch"}`)},
		{`.foo = "def"`, traceql.MustExtractFetchSpansRequestWithMetadata(`{.foo = "def"}`)},
		{".bool && true", traceql.MustExtractFetchSpansRequestWithMetadata(`{.bool && true}`)},
		{"false || .bool", traceql.MustExtractFetchSpansRequestWithMetadata(`{false || .bool}`)},
		{
			name: "Range at unscoped",
			req: traceql.FetchSpansRequest{
				AllConditions: true,
				Conditions: []traceql.Condition{
					parse(t, `{.`+LabelHTTPStatusCode+` >= 500}`),
					parse(t, `{.`+LabelHTTPStatusCode+` <= 600}`),
				},
			},
		},
		{
			name: "Range at span scope",
			req: traceql.FetchSpansRequest{
				AllConditions: true,
				Conditions: []traceql.Condition{
					parse(t, `{span.`+LabelHTTPStatusCode+` >= 500}`),
					parse(t, `{span.`+LabelHTTPStatusCode+` <= 600}`),
				},
			},
		},
		{
			name: "Range at resource scope",
			req: traceql.FetchSpansRequest{
				AllConditions: true,
				Conditions: []traceql.Condition{
					parse(t, `{resource.`+LabelServiceName+` >= 122}`),
					parse(t, `{resource.`+LabelServiceName+` <= 124}`),
				},
			},
		},
	}

	for _, tc := range searchesThatMatch {
		t.Run(tc.name, func(t *testing.T) {
			req := tc.req
			if req.SecondPass == nil {
				req.SecondPass = func(s *traceql.Spanset) ([]*traceql.Spanset, error) { return []*traceql.Spanset{s}, nil }
				req.SecondPassConditions = traceql.SearchMetaConditions()
			}

			resp, err := b.Fetch(ctx, req, common.DefaultSearchOptions())
			require.NoError(t, err, "search request:%v", req)

			found := false
			for {
				spanSet, err := resp.Results.Next(ctx)
				require.NoError(t, err, "search request:%v", req)
				if spanSet == nil {
					break
				}
				found = bytes.Equal(spanSet.TraceID, wantTraceID)
				if found {
					break
				}
			}
			require.True(t, found, "search request:%v", req)
		})
	}

	searchesThatDontMatch := []struct {
		name string
		req  traceql.FetchSpansRequest
	}{
		// TODO - Should the below query return data or not?  It does match the resource
		// makeReq(parse(t, `{.foo = "abc"}`)),                           // This should not return results because the span has overridden this attribute to "def".
		{"Regex IN", traceql.MustExtractFetchSpansRequestWithMetadata(`{.foo =~ "xyz.*"}`)},
		{"String Not Regex", traceql.MustExtractFetchSpansRequestWithMetadata(`{.foo !~ ".*"}`)},
		{"Bool not match", traceql.MustExtractFetchSpansRequestWithMetadata(`{span.bool = true && name = "hello"}`)}, // name = "hello" only matches the first span
		{"Intrinsic: duration", traceql.MustExtractFetchSpansRequestWithMetadata(`{` + LabelDuration + ` >  1000s}`)},
		{"Intrinsic: status", traceql.MustExtractFetchSpansRequestWithMetadata(`{` + LabelStatus + ` = unset}`)},
		{"Intrinsic: statusMessage", traceql.MustExtractFetchSpansRequestWithMetadata(`{` + "statusMessage" + ` = "abc"}`)},
		{"Intrinsic: name", traceql.MustExtractFetchSpansRequestWithMetadata(`{` + LabelName + ` = "nothello"}`)},
		{"Intrinsic: kind", traceql.MustExtractFetchSpansRequestWithMetadata(`{` + LabelKind + ` = producer }`)},
		{"Intrinsic: event:name", traceql.MustExtractFetchSpansRequestWithMetadata(`{event:name = "x2"}`)},
		{"Intrinsic: link:spanID", traceql.MustExtractFetchSpansRequestWithMetadata(`{link:spanID = "ffffffffffffffff"}`)},
		{"Intrinsic: link:traceID", traceql.MustExtractFetchSpansRequestWithMetadata(`{link:traceID = "ffffffffffffffffffffffffffffffff"}`)},
		{"Well-known attribute: service.name not match", traceql.MustExtractFetchSpansRequestWithMetadata(`{.` + LabelServiceName + ` = "notmyservice"}`)},
		{"Well-known attribute: http.status_code not match", traceql.MustExtractFetchSpansRequestWithMetadata(`{.` + LabelHTTPStatusCode + ` = 200}`)},
		{"Well-known attribute: http.status_code not match", traceql.MustExtractFetchSpansRequestWithMetadata(`{.` + LabelHTTPStatusCode + ` > 600}`)},
		{"Matches neither condition", traceql.MustExtractFetchSpansRequestWithMetadata(`{.foo = "xyz" || .` + LabelHTTPStatusCode + " = 1000}")},
		{"Resource dedicated attributes does not match", traceql.MustExtractFetchSpansRequestWithMetadata(`{resource.dedicated.resource.3 = "dedicated-resource-attr-value-4"}`)},
		{"Resource dedicated attributes does not match", traceql.MustExtractFetchSpansRequestWithMetadata(`{span.dedicated.span.2 = "dedicated-span-attr-value-5"}`)},
		{
			name: "Time range after trace",
			req: traceql.FetchSpansRequest{
				StartTimeUnixNanos: uint64(20000 * time.Second),
				EndTimeUnixNanos:   uint64(30000 * time.Second),
			},
		},
		{
			name: "Time range before trace",
			req: traceql.FetchSpansRequest{
				StartTimeUnixNanos: uint64(600 * time.Second),
				EndTimeUnixNanos:   uint64(700 * time.Second),
			},
		},
		{
			name: "Matches some conditions but not all. Mix of span-level columns",
			req: traceql.FetchSpansRequest{
				AllConditions: true,
				Conditions: []traceql.Condition{
					parse(t, `{span.foo = "baz"}`),                   // no match
					parse(t, `{span.`+LabelHTTPStatusCode+` > 100}`), // match
					parse(t, `{name = "hello"}`),                     // match
				},
			},
		},
		{
			name: "Matches some conditions but not all. Only span generic attr lookups",
			req: traceql.FetchSpansRequest{
				AllConditions: true,
				Conditions: []traceql.Condition{
					parse(t, `{span.foo = "baz"}`), // no match
					parse(t, `{span.bar = 123}`),   // match
				},
			},
		},
		{
			name: "Matches some conditions but not all. Mix of span and resource columns",
			req: traceql.FetchSpansRequest{
				AllConditions: true,
				Conditions: []traceql.Condition{
					parse(t, `{resource.cluster = "cluster"}`),     // match
					parse(t, `{resource.namespace = "namespace"}`), // match
					parse(t, `{span.foo = "baz"}`),                 // no match
				},
			},
		},
		{
			name: "Matches some conditions but not all. Mix of resource columns",
			req: traceql.FetchSpansRequest{
				AllConditions: true,
				Conditions: []traceql.Condition{
					parse(t, `{resource.cluster = "notcluster"}`),  // no match
					parse(t, `{resource.namespace = "namespace"}`), // match
					parse(t, `{resource.foo = "abc"}`),             // match
				},
			},
		},
		{
			name: "Matches some conditions but not all. Only resource generic attr lookups",
			req: traceql.FetchSpansRequest{
				AllConditions: true,
				Conditions: []traceql.Condition{
					parse(t, `{resource.foo = "abc"}`), // match
					parse(t, `{resource.bar = 123}`),   // no match
				},
			},
		},
		{
			name: "Mix of duration with other conditions",
			req: traceql.FetchSpansRequest{
				AllConditions: true,
				Conditions: []traceql.Condition{
					parse(t, `{`+LabelName+` = "nothello"}`), // No match
					parse(t, `{`+LabelDuration+` = 100s }`),  // Match
				},
			},
		},
	}

	for _, tc := range searchesThatDontMatch {
		t.Run(tc.name, func(t *testing.T) {
			req := tc.req
			if req.SecondPass == nil {
				req.SecondPass = func(s *traceql.Spanset) ([]*traceql.Spanset, error) { return []*traceql.Spanset{s}, nil }
				req.SecondPassConditions = traceql.SearchMetaConditions()
			}

			resp, err := b.Fetch(ctx, req, common.DefaultSearchOptions())
			require.NoError(t, err, "search request:", req)

			for {
				spanSet, err := resp.Results.Next(ctx)
				require.NoError(t, err, "search request:", req)
				if spanSet == nil {
					break
				}
				require.NotEqual(t, wantTraceID, spanSet.TraceID, "search request:", req)
			}
		})
	}
}

func TestBackendBlockSearchTraceQLEvents(t *testing.T) {
	numTraces := 50
	traces := make([]*Trace, 0, numTraces)
	wantTraceIdx := rand.Intn(numTraces)
	wantTraceID := test.ValidTraceID(nil)

	for i := 0; i < numTraces; i++ {
		if i == wantTraceIdx {
			// this trace has one span with two identical events
			traces = append(traces, fullyPopulatedTestTrace(wantTraceID))
			continue
		}

		id := test.ValidTraceID(nil)
		tr, _ := traceToParquet(&backend.BlockMeta{}, id, test.MakeTrace(1, id), nil)
		traces = append(traces, tr)
	}

	b := makeBackendBlockWithTraces(t, traces)
	ctx := context.Background()

	requests := []string{
		`{event.message =~ "exception"}`,
		`{event:name = "e1"}`,
		`{event:timeSinceStart > 2ms}`,
	}

	for _, request := range requests {
		t.Run(request, func(t *testing.T) {
			req := traceql.MustExtractFetchSpansRequestWithMetadata(request)
			if req.SecondPass == nil {
				req.SecondPass = func(s *traceql.Spanset) ([]*traceql.Spanset, error) { return []*traceql.Spanset{s}, nil }
				req.SecondPassConditions = traceql.SearchMetaConditions()
			}

			resp, err := b.Fetch(ctx, req, common.DefaultSearchOptions())
			require.NoError(t, err, "search request:%v", req)

			found := false
			count := 0
			for {
				spanSet, err := resp.Results.Next(ctx)
				require.NoError(t, err, "search request:%v", req)
				if spanSet == nil {
					break
				}
				found = bytes.Equal(spanSet.TraceID, wantTraceID)
				if found {
					count++
				}
			}
			require.True(t, found, "search request:%v", req)
			// two events in the same span should still return just one span
			require.Equal(t, 1, count, "search request:%v", req)
		})
	}
}

func makeReq(conditions ...traceql.Condition) traceql.FetchSpansRequest {
	return traceql.FetchSpansRequest{
		Conditions: conditions,
		SecondPass: func(s *traceql.Spanset) ([]*traceql.Spanset, error) {
			return []*traceql.Spanset{s}, nil
		},
		SecondPassConditions: traceql.SearchMetaConditions(),
	}
}

func parse(t *testing.T, q string) traceql.Condition {
	req, err := traceql.ExtractFetchSpansRequest(q)
	require.NoError(t, err, "query:", q)

	return req.Conditions[0]
}

func fullyPopulatedTestTrace(id common.ID) *Trace {
	return fullyPopulatedTestTraceWithOption(id, false)
}

func fullyPopulatedTestTraceWithOption(id common.ID, parentIDTest bool) *Trace {
	linkTraceID, _ := util.HexStringToTraceID("1234567890abcdef1234567890abcdef")
	linkSpanID, _ := util.HexStringToSpanID("1234567890abcdef")
	parentID := []byte{}
	if parentIDTest {
		parentID = []byte("parentid")
	}

	links := []Link{
		{
			TraceID:                linkTraceID,
			SpanID:                 linkSpanID,
			TraceState:             "state",
			DroppedAttributesCount: 3,
			Attrs: []Attribute{
				attr("opentracing.ref_type", "child-of"),
			},
		},
	}

	mixedArrayAttrValue := "{\"arrayValue\":{\"values\":[{\"stringValue\":\"value-one\"},{\"intValue\":\"100\"}]}}"
	kvListValue := "{\"kvlistValue\":{\"values\":[{\"key\":\"key-one\",\"value\":{\"stringValue\":\"value-one\"}},{\"key\":\"key-two\",\"value\":{\"stringValue\":\"value-two\"}}]}}"

	return &Trace{
		TraceID:           test.ValidTraceID(id),
		TraceIDText:       util.TraceIDToHexString(id),
		StartTimeUnixNano: uint64(1000 * time.Second),
		EndTimeUnixNano:   uint64(2000 * time.Second),
		DurationNano:      uint64((100 * time.Millisecond).Nanoseconds()),
		RootServiceName:   "RootService",
		RootSpanName:      "RootSpan",
		ServiceStats: map[string]ServiceStats{
			"myservice": {
				SpanCount:  1,
				ErrorCount: 0,
			},
			"service2": {
				SpanCount:  1,
				ErrorCount: 0,
			},
		},
		ResourceSpans: []ResourceSpans{
			{
				Resource: Resource{
					ServiceName:      "myservice",
					Cluster:          ptr("cluster"),
					Namespace:        ptr("namespace"),
					Pod:              ptr("pod"),
					Container:        ptr("container"),
					K8sClusterName:   ptr("k8scluster"),
					K8sNamespaceName: ptr("k8snamespace"),
					K8sPodName:       ptr("k8spod"),
					K8sContainerName: ptr("k8scontainer"),
					Attrs: []Attribute{
						attr("foo", "abc"),
						attr("str-array", []string{"value-one", "value-two", "value-three", "value-four"}),
						attr("int-array", []int64{11, 22, 33}),
						attr(LabelServiceName, 123), // Different type than dedicated column
						// Unsupported attributes
						{Key: "unsupported-mixed-array", ValueUnsupported: &mixedArrayAttrValue, IsArray: false},
						{Key: "unsupported-kv-list", ValueUnsupported: &kvListValue, IsArray: false},
					},
					DroppedAttributesCount: 22,
					DedicatedAttributes: DedicatedAttributes{
						String01: ptr("dedicated-resource-attr-value-1"),
						String02: ptr("dedicated-resource-attr-value-2"),
						String03: ptr("dedicated-resource-attr-value-3"),
						String04: ptr("dedicated-resource-attr-value-4"),
						String05: ptr("dedicated-resource-attr-value-5"),
					},
				},
				ScopeSpans: []ScopeSpans{
					{
						Scope: InstrumentationScope{
							Name:                   "scope-1",
							Version:                "version-1",
							DroppedAttributesCount: 1,
							Attrs: []Attribute{
								attr("scope-attr-str", "scope-attr-1"),
								attr("scope-attr-int", 101),
								attr("scope-attr-float", 3.14),
								attr("scope-attr-bool", true),
							},
						},
						Spans: []Span{
							{
								SpanID:                 []byte("spanid"),
								Name:                   "hello",
								StartTimeUnixNano:      uint64(100 * time.Second),
								DurationNano:           uint64(100 * time.Second),
								HttpMethod:             ptr("get"),
								HttpUrl:                ptr("url/hello/world"),
								HttpStatusCode:         ptr(int64(500)),
								ParentSpanID:           parentID,
								StatusCode:             int(v1.Status_STATUS_CODE_ERROR),
								StatusMessage:          v1.Status_STATUS_CODE_ERROR.String(),
								TraceState:             "tracestate",
								Kind:                   int(v1.Span_SPAN_KIND_CLIENT),
								DroppedAttributesCount: 42,
								DroppedEventsCount:     43,
								Attrs: []Attribute{
									attr("foo", "def"),
									attr("bar", 123),
									attr("float", 456.78),
									attr("bool", false),
									attr("str-array", []string{"value-one", "value-two"}),
									attr("int-array", []int64{111, 222, 333, 444}),
									attr("double-array", []float64{1.1, 2.2, 3.3}),
									attr("bool-array", []bool{true, false, true, false}),
									// Edge-cases
									attr(LabelName, "Bob"),                    // Conflicts with intrinsic but still looked up by .name
									attr(LabelServiceName, "spanservicename"), // Overrides resource-level dedicated column
									attr(LabelHTTPStatusCode, "500ouch"),      // Different type than dedicated column
									// Unsupported attributes
									{Key: "unsupported-mixed-array", ValueUnsupported: &mixedArrayAttrValue, IsArray: false},
									{Key: "unsupported-kv-list", ValueUnsupported: &kvListValue, IsArray: false},
								},
								Events: []Event{
									{
										TimeSinceStartNano: 3 * 1000 * 1000, // 3ms
										Name:               "e1",
										Attrs: []Attribute{
											attr("event-attr-key-1", "event-value-1"),
											attr("event-attr-key-2", "event-value-2"),
											attr("message", "exception"),
										},
									},
									{TimeSinceStartNano: 2, Name: "e2", Attrs: []Attribute{}},
									{
										TimeSinceStartNano: 3 * 1000 * 1000, // 3ms
										Name:               "e1",
										Attrs: []Attribute{
											attr("event-attr-key-1", "event-value-1"),
											attr("event-attr-key-2", "event-value-2"),
											attr("message", "exception"),
										},
									},
								},
								Links: links,
								DedicatedAttributes: DedicatedAttributes{
									String01: ptr("dedicated-span-attr-value-1"),
									String02: ptr("dedicated-span-attr-value-2"),
									String03: ptr("dedicated-span-attr-value-3"),
									String04: ptr("dedicated-span-attr-value-4"),
									String05: ptr("dedicated-span-attr-value-5"),
								},
							},
						},
					},
				},
			},
			{
				Resource: Resource{
					ServiceName:      "service2",
					Cluster:          ptr("cluster2"),
					Namespace:        ptr("namespace2"),
					Pod:              ptr("pod2"),
					Container:        ptr("container2"),
					K8sClusterName:   ptr("k8scluster2"),
					K8sNamespaceName: ptr("k8snamespace2"),
					K8sPodName:       ptr("k8spod2"),
					K8sContainerName: ptr("k8scontainer2"),
					Attrs: []Attribute{
						attr("foo", "abc2"),
						attr(LabelServiceName, 1234), // Different type than dedicated column
					},
					DedicatedAttributes: DedicatedAttributes{
						String01: ptr("dedicated-resource-attr-value-6"),
						String02: ptr("dedicated-resource-attr-value-7"),
						String03: ptr("dedicated-resource-attr-value-8"),
						String04: ptr("dedicated-resource-attr-value-9"),
						String05: ptr("dedicated-resource-attr-value-10"),
					},
				},
				ScopeSpans: []ScopeSpans{
					{
						Scope: InstrumentationScope{
							Name:    "scope-2",
							Version: "version-2",
							Attrs: []Attribute{
								attr("scope-attr-str", "scope-attr-2"),
							},
						},
						Spans: []Span{
							{
								SpanID:                 []byte("spanid2"),
								Name:                   "world",
								StartTimeUnixNano:      uint64(200 * time.Second),
								DurationNano:           uint64(200 * time.Second),
								HttpMethod:             ptr("PUT"),
								HttpUrl:                ptr("url/hello/world/2"),
								HttpStatusCode:         ptr(int64(501)),
								StatusCode:             int(v1.Status_STATUS_CODE_OK),
								StatusMessage:          v1.Status_STATUS_CODE_OK.String(),
								TraceState:             "tracestate2",
								Kind:                   int(v1.Span_SPAN_KIND_SERVER),
								DroppedAttributesCount: 45,
								DroppedEventsCount:     46,
								Attrs: []Attribute{
									attr("foo", "ghi"),
									attr("bar", 1234),
									attr("float", 456.789),
									attr("bool", true),
									// Edge-cases
									attr(LabelName, "Bob2"),                    // Conflicts with intrinsic but still looked up by .name
									attr(LabelServiceName, "spanservicename2"), // Overrides resource-level dedicated column
									attr(LabelHTTPStatusCode, "500ouch2"),      // Different type than dedicated column
								},
							},
						},
					},
				},
			},
		},
	}
}

func TestBackendBlockSelectAll(t *testing.T) {
	var (
		ctx          = context.Background()
		numTraces    = 250
		traces       = make([]*Trace, 0, numTraces)
		wantTraceIdx = rand.Intn(numTraces)
		wantTraceID  = test.ValidTraceID(nil)
		wantTrace    = fullyPopulatedTestTrace(wantTraceID)
		dc           = test.MakeDedicatedColumns()
		dcm          = dedicatedColumnsToColumnMapping(dc)
	)

	// TODO - This strips unsupported attributes types for now. Revisit when
	// add support for arrays/kvlists in the fetch layer.
	trimForSelectAll(wantTrace)

	for i := 0; i < numTraces; i++ {
		if i == wantTraceIdx {
			traces = append(traces, wantTrace)
			continue
		}

		id := test.ValidTraceID(nil)
		tr, _ := traceToParquet(&backend.BlockMeta{}, id, test.MakeTrace(1, id), nil)
		traces = append(traces, tr)
	}

	b := makeBackendBlockWithTraces(t, traces)

	_, eval, _, _, req, err := traceql.Compile("{}")
	require.NoError(t, err)
	req.SecondPass = func(inSS *traceql.Spanset) ([]*traceql.Spanset, error) { return eval([]*traceql.Spanset{inSS}) }
	req.SecondPassSelectAll = true

	resp, err := b.Fetch(ctx, *req, common.DefaultSearchOptions())
	require.NoError(t, err)
	defer resp.Results.Close()

	// This is a dump of all spans in the fully-populated test trace
	wantSS := flattenForSelectAll(wantTrace, dcm)

	for {
		// Seek to our desired trace
		ss, err := resp.Results.Next(ctx)
		require.NoError(t, err)
		if ss == nil {
			break
		}
		if !bytes.Equal(ss.TraceID, wantTraceID) {
			continue
		}

		// Cleanup found data for comparison
		// equal will fail on the rownum mismatches. this is an internal detail to the
		// fetch layer. just wipe them out here
		ss.ReleaseFn = nil
		ss.ServiceStats = nil
		for _, sp := range ss.Spans {
			s := sp.(*span)
			s.cbSpanset = nil
			s.cbSpansetFinal = false
			s.rowNum = parquetquery.RowNumber{}
			s.startTimeUnixNanos = 0 // selectall doesn't imply start time
			sortAttrs(s.traceAttrs)
			sortAttrs(s.resourceAttrs)
			sortAttrs(s.spanAttrs)
			sortAttrs(s.instrumentationAttrs)
		}

		require.Equal(t, wantSS, ss)
	}
}

func sortAttrs(attrs []attrVal) {
	sort.SliceStable(attrs, func(i, j int) bool {
		is := attrs[i].a.String()
		js := attrs[j].a.String()
		if is == js {
			// Compare by value
			return attrs[i].s.String() < attrs[j].s.String()
		}
		return is < js
	})
}

func trimArrayAttrs(in []Attribute) []Attribute {
	out := []Attribute{}
	for _, a := range in {
		if a.IsArray || a.ValueUnsupported != nil {
			continue
		}
		out = append(out, a)
	}
	return out
}

func trimForSelectAll(tr *Trace) {
	for i, rs := range tr.ResourceSpans {
		tr.ResourceSpans[i].Resource.Attrs = trimArrayAttrs(rs.Resource.Attrs)
		for j, ss := range rs.ScopeSpans {
			for k, s := range ss.Spans {
				tr.ResourceSpans[i].ScopeSpans[j].Spans[k].Attrs = trimArrayAttrs(s.Attrs)
			}
		}
	}
}

func flattenForSelectAll(tr *Trace, dcm dedicatedColumnMapping) *traceql.Spanset {
	var traceAttrs []attrVal
	newSS := &traceql.Spanset{
		RootServiceName: tr.RootServiceName,
		RootSpanName:    tr.RootSpanName,
		TraceID:         tr.TraceID,
		DurationNanos:   tr.DurationNano,
	}
	traceAttrs = append(traceAttrs, attrVal{traceql.IntrinsicTraceIDAttribute, traceql.NewStaticString(tr.TraceIDText)})
	traceAttrs = append(traceAttrs, attrVal{traceql.IntrinsicTraceDurationAttribute, traceql.NewStaticDuration(time.Duration(tr.DurationNano))})
	traceAttrs = append(traceAttrs, attrVal{traceql.IntrinsicTraceRootServiceAttribute, traceql.NewStaticString(tr.RootServiceName)})
	traceAttrs = append(traceAttrs, attrVal{traceql.IntrinsicTraceRootSpanAttribute, traceql.NewStaticString(tr.RootSpanName)})
	sortAttrs(traceAttrs)

	for _, rs := range tr.ResourceSpans {
		var rsAttrs []attrVal
		rsAttrs = append(rsAttrs, attrVal{traceql.NewScopedAttribute(traceql.AttributeScopeResource, false, LabelServiceName), traceql.NewStaticString(rs.Resource.ServiceName)})
		rsAttrs = append(rsAttrs, attrVal{traceql.NewScopedAttribute(traceql.AttributeScopeResource, false, LabelCluster), traceql.NewStaticString(*rs.Resource.Cluster)})
		rsAttrs = append(rsAttrs, attrVal{traceql.NewScopedAttribute(traceql.AttributeScopeResource, false, LabelNamespace), traceql.NewStaticString(*rs.Resource.Namespace)})
		rsAttrs = append(rsAttrs, attrVal{traceql.NewScopedAttribute(traceql.AttributeScopeResource, false, LabelPod), traceql.NewStaticString(*rs.Resource.Pod)})
		rsAttrs = append(rsAttrs, attrVal{traceql.NewScopedAttribute(traceql.AttributeScopeResource, false, LabelContainer), traceql.NewStaticString(*rs.Resource.Container)})
		rsAttrs = append(rsAttrs, attrVal{traceql.NewScopedAttribute(traceql.AttributeScopeResource, false, LabelK8sClusterName), traceql.NewStaticString(*rs.Resource.K8sClusterName)})
		rsAttrs = append(rsAttrs, attrVal{traceql.NewScopedAttribute(traceql.AttributeScopeResource, false, LabelK8sNamespaceName), traceql.NewStaticString(*rs.Resource.K8sNamespaceName)})
		rsAttrs = append(rsAttrs, attrVal{traceql.NewScopedAttribute(traceql.AttributeScopeResource, false, LabelK8sPodName), traceql.NewStaticString(*rs.Resource.K8sPodName)})
		rsAttrs = append(rsAttrs, attrVal{traceql.NewScopedAttribute(traceql.AttributeScopeResource, false, LabelK8sContainerName), traceql.NewStaticString(*rs.Resource.K8sContainerName)})

		for _, a := range parquetToProtoAttrs(rs.Resource.Attrs) {
			if arr := a.Value.GetArrayValue(); arr != nil {
				for _, v := range arr.Values {
					rsAttrs = append(rsAttrs, attrVal{traceql.NewScopedAttribute(traceql.AttributeScopeResource, false, a.Key), traceql.StaticFromAnyValue(v)})
				}
				continue
			}
			rsAttrs = append(rsAttrs, attrVal{traceql.NewScopedAttribute(traceql.AttributeScopeResource, false, a.Key), traceql.StaticFromAnyValue(a.Value)})
		}

		dcm.forEach(func(attr string, column dedicatedColumn) {
			if strings.Contains(column.ColumnPath, "Resource") {
				v := column.readValue(&rs.Resource.DedicatedAttributes)
				if v == nil {
					return
				}
				a := traceql.NewScopedAttribute(traceql.AttributeScopeResource, false, attr)
				s := traceql.StaticFromAnyValue(v)
				rsAttrs = append(rsAttrs, attrVal{a, s})
			}
		})

		sortAttrs(rsAttrs)

		for _, ss := range rs.ScopeSpans {
			var instrumentationAttrs []attrVal
			instrumentationAttrs = append(instrumentationAttrs, attrVal{traceql.IntrinsicInstrumentationNameAttribute, traceql.NewStaticString(ss.Scope.Name)})
			instrumentationAttrs = append(instrumentationAttrs, attrVal{traceql.IntrinsicInstrumentationVersionAttribute, traceql.NewStaticString(ss.Scope.Version)})
			for _, a := range parquetToProtoAttrs(ss.Scope.Attrs) {
				if arr := a.Value.GetArrayValue(); arr != nil {
					for _, v := range arr.Values {
						instrumentationAttrs = append(instrumentationAttrs, attrVal{traceql.NewScopedAttribute(traceql.AttributeScopeInstrumentation, false, a.Key), traceql.StaticFromAnyValue(v)})
					}
					continue
				}
				instrumentationAttrs = append(instrumentationAttrs, attrVal{traceql.NewScopedAttribute(traceql.AttributeScopeInstrumentation, false, a.Key), traceql.StaticFromAnyValue(a.Value)})
			}
			sortAttrs(instrumentationAttrs)

			for _, s := range ss.Spans {

				newS := &span{}
				// newS.id = s.SpanID  SpanID isn't implied by SelectAll
				// newS.startTimeUnixNanos = s.StartTimeUnixNano Span StartTime isn't implied by selectAll
				newS.durationNanos = s.DurationNano
				newS.setTraceAttrs(traceAttrs)
				newS.setResourceAttrs(rsAttrs)
				newS.setInstrumentationAttrs(instrumentationAttrs)
				newS.addSpanAttr(traceql.IntrinsicDurationAttribute, traceql.NewStaticDuration(time.Duration(s.DurationNano)))
				newS.addSpanAttr(traceql.IntrinsicKindAttribute, traceql.NewStaticKind(otlpKindToTraceqlKind(uint64(s.Kind))))
				newS.addSpanAttr(traceql.IntrinsicNameAttribute, traceql.NewStaticString(s.Name))
				newS.addSpanAttr(traceql.IntrinsicStatusAttribute, traceql.NewStaticStatus(otlpStatusToTraceqlStatus(uint64(s.StatusCode))))
				newS.addSpanAttr(traceql.IntrinsicStatusMessageAttribute, traceql.NewStaticString(s.StatusMessage))

				if s.HttpStatusCode != nil {
					newS.addSpanAttr(traceql.NewScopedAttribute(traceql.AttributeScopeSpan, false, LabelHTTPStatusCode), traceql.NewStaticInt(int(*s.HttpStatusCode)))
				}
				if s.HttpMethod != nil {
					newS.addSpanAttr(traceql.NewScopedAttribute(traceql.AttributeScopeSpan, false, LabelHTTPMethod), traceql.NewStaticString(*s.HttpMethod))
				}
				if s.HttpUrl != nil {
					newS.addSpanAttr(traceql.NewScopedAttribute(traceql.AttributeScopeSpan, false, LabelHTTPUrl), traceql.NewStaticString(*s.HttpUrl))
				}

				dcm.forEach(func(attr string, column dedicatedColumn) {
					if strings.Contains(column.ColumnPath, "Span") {
						v := column.readValue(&s.DedicatedAttributes)
						if v == nil {
							return
						}
						a := traceql.NewScopedAttribute(traceql.AttributeScopeSpan, false, attr)
						s := traceql.StaticFromAnyValue(v)
						newS.addSpanAttr(a, s)
					}
				})

				for _, a := range parquetToProtoAttrs(s.Attrs) {
					if arr := a.Value.GetArrayValue(); arr != nil {
						for _, v := range arr.Values {
							newS.addSpanAttr(traceql.NewScopedAttribute(traceql.AttributeScopeSpan, false, a.Key), traceql.StaticFromAnyValue(v))
						}
						continue
					}
					newS.addSpanAttr(traceql.NewScopedAttribute(traceql.AttributeScopeSpan, false, a.Key), traceql.StaticFromAnyValue(a.Value))
				}

				sortAttrs(newS.spanAttrs)
				newSS.Spans = append(newSS.Spans, newS)
			}
		}
	}
	return newSS
}

func BenchmarkBackendBlockTraceQL(b *testing.B) {
	os.Setenv("BENCH_BLOCKID", "6485a800-aaed-4c8d-a6e4-f67ff0105d99")
	os.Setenv("BENCH_PATH", "/Users/marty/src/tmp")
	os.Setenv("BENCH_TENANT", "1")

	testCases := []struct {
		name  string
		query string
	}{
		// span
		/*{"spanAttValMatch", "{ span.component = `net/http` }"},
		{"spanAttValNoMatch", "{ span.bloom = `does-not-exit-6c2408325a45` }"},
		{"spanAttIntrinsicMatch", "{ name = `/cortex.Ingester/Push` }"},
		{"spanAttIntrinsicNoMatch", "{ name = `does-not-exit-6c2408325a45` }"},

		// resource
		{"resourceAttValMatch", "{ resource.opencensus.exporterversion = `Jaeger-Go-2.30.0` }"},
		{"resourceAttValNoMatch", "{ resource.module.path = `does-not-exit-6c2408325a45` }"},
		{"resourceAttIntrinsicMatch", "{ resource.service.name = `tempo-gateway` }"},
		{"resourceAttIntrinsicMatch", "{ resource.service.name = `does-not-exit-6c2408325a45` }"},

		// trace*/
		{"traceOrMatch", "{ rootServiceName = `tempo-gateway` && (status = error || span.http.status_code = 500)}"},
		{"traceOrNoMatch", "{ rootServiceName = `doesntexist` && (status = error || span.http.status_code = 500)}"},

		// mixed
		/*{"mixedValNoMatch", "{ .bloom = `does-not-exit-6c2408325a45` }"},
		{"mixedValMixedMatchAnd", "{ resource.foo = `bar` && name = `gcs.ReadRange` }"},
		{"mixedValMixedMatchOr", "{ resource.foo = `bar` || name = `gcs.ReadRange` }"},

		{"count", "{ } | count() > 1"},
		{"struct", "{ resource.service.name != `loki-querier` } >> { resource.service.name = `loki-gateway` && status = error }"},
		{"||", "{ resource.service.name = `loki-querier` } || { resource.service.name = `loki-gateway` }"},
		{"mixed", `{resource.namespace!="" && resource.service.name="cortex-gateway" && duration>50ms && resource.cluster=~"prod.*"}`},
		{"complex", `{resource.cluster=~"prod.*" && resource.namespace = "tempo-prod" && resource.container="query-frontend" && name = "HTTP GET - tempo_api_v2_search_tags" && span.http.status_code = 200 && duration > 1s}`},
		{"select", `{resource.cluster=~"prod.*" && resource.namespace = "tempo-prod"} | select(resource.container)`},*/
	}

	ctx := context.TODO()
	opts := common.DefaultSearchOptions()
	opts.StartPage = 3
	opts.TotalPages = 2

	block := blockForBenchmarks(b)

	_, _, err := block.openForSearch(ctx, opts)
	require.NoError(b, err)

	for _, tc := range testCases {
		b.Run(tc.name, func(b *testing.B) {
			b.ResetTimer()
			bytesRead := 0

			for i := 0; i < b.N; i++ {
				e := traceql.NewEngine()

				resp, err := e.ExecuteSearch(ctx, &tempopb.SearchRequest{Query: tc.query}, traceql.NewSpansetFetcherWrapper(func(ctx context.Context, req traceql.FetchSpansRequest) (traceql.FetchSpansResponse, error) {
					return block.Fetch(ctx, req, opts)
				}))
				require.NoError(b, err)
				require.NotNil(b, resp)

				// Read first 20 results (if any)
				bytesRead += int(resp.Metrics.InspectedBytes)
			}
			b.SetBytes(int64(bytesRead) / int64(b.N))
			b.ReportMetric(float64(bytesRead)/float64(b.N)/1000.0/1000.0, "MB_io/op")
		})
	}
}

// BenchmarkBackendBlockGetMetrics This doesn't really belong here but I can't think of
// a better place that has access to all of the packages, especially the backend.
func BenchmarkBackendBlockGetMetrics(b *testing.B) {
	testCases := []struct {
		query   string
		groupby string
	}{
		// {"{ resource.service.name = `gme-ingester` }", "resource.cluster"},
		{"{}", "name"},
	}

	ctx := context.TODO()
	opts := common.DefaultSearchOptions()
	opts.StartPage = 10
	opts.TotalPages = 10

	block := blockForBenchmarks(b)
	_, _, err := block.openForSearch(ctx, opts)
	require.NoError(b, err)

	for _, tc := range testCases {
		b.Run(tc.query+"/"+tc.groupby, func(b *testing.B) {
			b.ResetTimer()

			for i := 0; i < b.N; i++ {
				f := traceql.NewSpansetFetcherWrapper(func(ctx context.Context, req traceql.FetchSpansRequest) (traceql.FetchSpansResponse, error) {
					return block.Fetch(ctx, req, opts)
				})

				r, err := traceqlmetrics.GetMetrics(ctx, tc.query, tc.groupby, 0, 0, 0, f)

				require.NoError(b, err)
				require.NotNil(b, r)
			}
		})
	}
}

// BenchmarkIterators is a convenient method to run benchmarks on various iterator constructions directly when working on optimizations.
// Replace the iterator at the beginning of the benchmark loop with any combination desired.
func BenchmarkIterators(b *testing.B) {
	ctx := context.TODO()
	opts := common.DefaultSearchOptions()
	opts.StartPage = 3
	opts.TotalPages = 2

	block := blockForBenchmarks(b)
	pf, _, err := block.openForSearch(ctx, opts)
	require.NoError(b, err)

	rgs := pf.RowGroups()
	rgs = rgs[3:5]

	var instrPred *parquetquery.InstrumentedPredicate
	makeIterInternal := makeIterFunc(ctx, rgs, pf)
	makeIter := func(columnName string, predicate pq.Predicate, selectAs string) pq.Iterator {
		instrPred = &parquetquery.InstrumentedPredicate{
			Pred: predicate,
		}

		return makeIterInternal(columnName, predicate, selectAs)
	}

	b.ResetTimer()
	for i := 0; i < b.N; i++ {
		err := error(nil)

		iter := makeIter(columnPathSpanAttrKey, parquetquery.NewSubstringPredicate("e"), "foo")

		//parquetquery.NewUnionIterator(DefinitionLevelResourceSpansILSSpanAttrs, []parquetquery.Iterator{
		// makeIter(columnPathSpanHTTPStatusCode, parquetquery.NewIntEqualPredicate(500), "http_status"),
		// makeIter(columnPathSpanName, parquetquery.NewStringEqualPredicate([]byte("foo")), "name"),
		// makeIter(columnPathSpanStatusCode, parquetquery.NewIntEqualPredicate(2), "status"),
		// makeIter(columnPathSpanAttrDouble, parquetquery.NewFloatEqualPredicate(500), "double"),
		//makeIter(columnPathSpanAttrInt, parquetquery.NewIntEqualPredicate(500), "int"),
		//}, nil)
		require.NoError(b, err)
		// fmt.Println(iter.String())

		count := 0
		for {
			res, err := iter.Next()
			if err != nil {
				panic(err)
			}
			if res == nil {
				break
			}
			count++
		}
		iter.Close()
		if instrPred != nil {
			b.ReportMetric(float64(count), "count")
			b.ReportMetric(float64(instrPred.InspectedColumnChunks), "stats_cc")
			b.ReportMetric(float64(instrPred.KeptColumnChunks), "stats_cc_kept")
			b.ReportMetric(float64(instrPred.InspectedPages), "stats_ip")
			b.ReportMetric(float64(instrPred.KeptPages), "stats_ip_kept")
			b.ReportMetric(float64(instrPred.InspectedValues), "stats_v")
			b.ReportMetric(float64(instrPred.KeptValues), "stats_v_kept")
		}
	}
}

func BenchmarkBackendBlockQueryRange(b *testing.B) {
	os.Setenv("BENCH_BLOCKID", "6485a800-aaed-4c8d-a6e4-f67ff0105d99")
	os.Setenv("BENCH_PATH", "/Users/marty/src/tmp")
	os.Setenv("BENCH_TENANT", "1")

	testCases := []string{
		"{} | rate()",
<<<<<<< HEAD
		/*"{} | rate() by (span.http.status_code)",
=======
		"{} | rate() with(sample=true)",
		"{} | rate() by (span.http.status_code)",
>>>>>>> 28c8461d
		"{} | rate() by (resource.service.name)",
		"{} | rate() by (span.http.url)", // High cardinality attribute
		"{resource.service.name=`loki-ingester`} | rate()",
		"{span.http.host != `` && span.http.flavor=`2`} | rate() by (span.http.flavor)", // Multiple conditions
		"{status=error} | rate()",
		"{} | quantile_over_time(duration, .99, .9, .5)",
		"{} | quantile_over_time(duration, .99, .9, .5)",
		"{} | quantile_over_time(duration, .99) by (span.http.status_code)",
		"{} | histogram_over_time(duration)",
		"{} | avg_over_time(duration) by (span.http.status_code)",
		"{} | max_over_time(duration) by (span.http.status_code)",
		"{} | min_over_time(duration) by (span.http.status_code)",
		"{ name != nil } | compare({status=error})",
<<<<<<< HEAD
		"{} > {} | rate() by (name)", // structural*/
		`{nestedSetParent<0 && true && status!=error && resource.service.name != nil} | rate() by(resource.service.name, status)`,
=======
		"{} > {} | rate() by (name)", // structural

		// This is useful for sampler debugging
		// {} | rate() with(sample=true,debug=true,info=true)
>>>>>>> 28c8461d
	}

	// For sampler debugging
	log.Logger = kitlog.NewLogfmtLogger(kitlog.NewSyncWriter(os.Stderr))

	e := traceql.NewEngine()
	ctx := context.TODO()
	opts := common.DefaultSearchOptions()
	opts.TotalPages = 1

	block := blockForBenchmarks(b)
	_, _, err := block.openForSearch(ctx, opts)
	require.NoError(b, err)

	f := traceql.NewSpansetFetcherWrapper(func(ctx context.Context, req traceql.FetchSpansRequest) (traceql.FetchSpansResponse, error) {
		return block.Fetch(ctx, req, opts)
	})

	for _, tc := range testCases {
		b.Run(tc, func(b *testing.B) {
			st := uint64(block.meta.StartTime.UnixNano())
			end := uint64(block.meta.EndTime.UnixNano())

			req := &tempopb.QueryRangeRequest{
				Query:     tc,
				Step:      uint64(time.Minute),
				Start:     st,
				End:       end,
				MaxSeries: 1000,
			}

<<<<<<< HEAD
					req := &tempopb.QueryRangeRequest{
						Query:     tc,
						Step:      uint64(time.Second * 15),
						Start:     uint64(st.UnixNano()),
						End:       uint64(end.UnixNano()),
						MaxSeries: 1000,
					}
=======
			eval, err := e.CompileMetricsQueryRange(req, 2, 0, false)
			require.NoError(b, err)
>>>>>>> 28c8461d

			b.ResetTimer()
			for i := 0; i < b.N; i++ {
				err := eval.Do(ctx, f, st, end, int(req.MaxSeries))
				require.NoError(b, err)
			}

			_ = eval.Results()

			bytes, spansTotal, _ := eval.Metrics()
			b.ReportMetric(float64(bytes)/float64(b.N)/1024.0/1024.0, "MB_IO/op")
			b.ReportMetric(float64(spansTotal)/float64(b.N), "spans/op")
			b.ReportMetric(float64(spansTotal)/b.Elapsed().Seconds(), "spans/s")
		})
	}
}

func TestSamplingError(t *testing.T) {
	// Comment this out to run tests when developing.
	t.Skip("Skipping sampling error test")

	testQueries := []string{
		"{} | rate()",                            // Simple rate, most amount of data
		"{} | rate() by (resource.service.name)", // Same but with subseries
		"{status=error} | rate()",                // Somewhat rare
		"{resource.service.name=`loki-querier` && name=`chunksmemcache.store`} | rate()", // Very rare
		"{nestedSetParent=-1} >> {}| rate()",                                             // Structural (common)
		"{nestedSetParent=-1} >> {status=error} | rate()",                                // Structural (rare)
		"{} | quantile_over_time(duration, .99)",                                         // Quantile (common)
		"{resource.service.name=`tempo-gateway`} | quantile_over_time(duration, .99)",    // Quantile (rare)

		// Drilldown queries
		/*"{nestedSetParent<0 && true && status=error} | rate()",
		"{nestedSetParent<0 && true && resource.service.name != nil} | rate() by(resource.service.name)",
		"{nestedSetParent<0 && true} | histogram_over_time(duration)",
		`{nestedSetParent<0 && resource.service.name="gme-alertmanager" && resource.service.namespace != nil} | rate() by(resource.service.namespace)`,
		"{true && true && resource.service.name != nil} | rate() by(resource.service.name)",*/
	}

	options := []string{
		"",            // Control, no sampling
		"sample=true", // Automatic sampling
		"sample=0.01", // Aggressive sampling. Automatic should be better accuracy.
		"sample=0.1",  // Decent sampling. Automatic should be roughly equal.
		"sample=0.5",  // Lowest amount of sampling possible as whole fraction. Automatic should be better performance.
	}

	e := traceql.NewEngine()
	ctx := context.TODO()
	opts := common.DefaultSearchOptions()
	opts.TotalPages = 1

	block := blockForBenchmarks(t)
	_, _, err := block.openForSearch(ctx, opts)
	require.NoError(t, err)

	f := traceql.NewSpansetFetcherWrapper(func(ctx context.Context, req traceql.FetchSpansRequest) (traceql.FetchSpansResponse, error) {
		return block.Fetch(ctx, req, opts)
	})

	executeQuery := func(t *testing.T, q string) (results traceql.SeriesSet, spanCount int) {
		st := uint64(block.meta.StartTime.UnixNano())
		end := uint64(block.meta.EndTime.UnixNano())

		req := &tempopb.QueryRangeRequest{
			Query:     q,
			Start:     st,
			End:       end,
			Step:      uint64(time.Second * 15),
			MaxSeries: 1000,
		}

		eval, err := e.CompileMetricsQueryRange(req, 2, 0, false)
		require.NoError(t, err)

		err = eval.Do(ctx, f, st, end, int(req.MaxSeries))
		require.NoError(t, err)

		_, spansTotal, _ := eval.Metrics()

		return eval.Results(), int(spansTotal)
	}

	for _, query := range testQueries {
		t.Run(query, func(t *testing.T) {
			// Get baseline results.
			baselineResults, baselineSpanCount := executeQuery(t, query)

			w := tabwriter.NewWriter(os.Stdout, 0, 0, 2, ' ', 0)
			fmt.Fprintln(w, "Query\tOption\tError\tWorst Error\tSpans\tEfficiency")

			for _, option := range options {
				q := query
				if option != "" {
					q += " with(" + option + ")"
				}
				results, spanCount := executeQuery(t, q)

				err, worstErr := errorRate(baselineResults, results)

				if err > 0 {
					// This is done to make things comparable.
					// An increase of 1 means 10x more error from baseline.
					err = math.Log(err)
				}

				fmt.Fprintln(w,
					query,
					"\t"+option,
					"\t"+fmt.Sprintf("%.2f", err),
					"\t"+fmt.Sprintf("%.2f%%", worstErr*100),
					"\t"+fmt.Sprintf("%d", spanCount),
					"\t"+fmt.Sprintf("%.2f%%", 100.0*(1-float64(spanCount)/float64(baselineSpanCount))),
				)
			}

			w.Flush()
		})
	}
}

func errorRate(baselineResults, testResults traceql.SeriesSet) (err float64, worstErr float64) {
	for k, baseline := range baselineResults {
		if test, ok := testResults[k]; ok {
			for i := 0; i < len(baseline.Values) && i < len(test.Values); i++ {
				err += (baseline.Values[i] - test.Values[i]) * (baseline.Values[i] - test.Values[i])
				ePct := math.Abs(baseline.Values[i]-test.Values[i]) / baseline.Values[i]
				if ePct > worstErr {
					worstErr = ePct
				}
			}
		}
	}
	return
}

func ptr[T any](v T) *T {
	return &v
}

func attr(key string, val any) Attribute {
	switch val := val.(type) {
	case string:
		return Attribute{Key: key, Value: []string{val}, IsArray: false}
	case []string:
		return Attribute{Key: key, Value: val, IsArray: true}
	case int:
		return Attribute{Key: key, ValueInt: []int64{int64(val)}, IsArray: false}
	case []int64:
		return Attribute{Key: key, ValueInt: val, IsArray: true}
	case float64:
		return Attribute{Key: key, ValueDouble: []float64{val}, IsArray: false}
	case []float64:
		return Attribute{Key: key, ValueDouble: val, IsArray: true}
	case bool:
		return Attribute{Key: key, ValueBool: []bool{val}, IsArray: false}
	case []bool:
		return Attribute{Key: key, ValueBool: val, IsArray: true}
	default:
		panic(fmt.Sprintf("type %T not supported for attribute '%s'", val, key))
	}
}

func TestDescendantOf(t *testing.T) {
	ancestor1 := &span{nestedSetLeft: 3, nestedSetRight: 8}
	descendant1a := &span{nestedSetLeft: 4, nestedSetRight: 5}
	descendant1b := &span{nestedSetLeft: 6, nestedSetRight: 7}

	ancestor2 := &span{nestedSetLeft: 11, nestedSetRight: 19}
	descendant2a := &span{nestedSetLeft: 12, nestedSetRight: 13}
	descendant2b := &span{nestedSetLeft: 14, nestedSetRight: 17}
	descendant2bb := &span{nestedSetLeft: 15, nestedSetRight: 16}

	// adding disconnected spans that purposefully show up before, between and
	// after the above trees
	disconnectedBefore := &span{nestedSetLeft: 1, nestedSetRight: 2}
	disconnectedBetween := &span{nestedSetLeft: 9, nestedSetRight: 10}
	disconnectedAfter := &span{nestedSetLeft: 20, nestedSetRight: 21}

	allDisconnected := []traceql.Span{disconnectedBefore, disconnectedBetween, disconnectedAfter}

	tcs := []struct {
		name        string
		lhs         []traceql.Span
		rhs         []traceql.Span
		falseForAll bool // !<< or !>>
		invert      bool // <<
		union       bool // &>> or &<<
		expected    []traceql.Span
	}{
		{
			name:     "empty",
			lhs:      []traceql.Span{},
			rhs:      []traceql.Span{},
			expected: nil,
		},
		// >>
		{
			name:     "descendant: basic",
			lhs:      []traceql.Span{ancestor1},
			rhs:      []traceql.Span{descendant1a, descendant1b, descendant2a, descendant2b},
			expected: []traceql.Span{descendant1a, descendant1b},
		},
		{
			name:     "descendant: multiple matching trees",
			lhs:      []traceql.Span{ancestor1, ancestor2},
			rhs:      []traceql.Span{descendant1a, descendant1b, descendant2a, descendant2b},
			expected: []traceql.Span{descendant1a, descendant1b, descendant2a, descendant2b},
		},
		{
			name:     "descendant: all",
			lhs:      []traceql.Span{ancestor1, ancestor2, descendant1a, descendant1b, descendant2a, descendant2b, descendant2bb},
			rhs:      []traceql.Span{ancestor1, ancestor2, descendant1a, descendant1b, descendant2a, descendant2b, descendant2bb},
			expected: []traceql.Span{descendant1a, descendant1b, descendant2a, descendant2b, descendant2bb},
		},
		{
			name:     "descendant: don't match self",
			lhs:      []traceql.Span{ancestor1},
			rhs:      []traceql.Span{ancestor1},
			expected: nil,
		},
		// <<
		{
			name:     "ancestor: basic",
			lhs:      []traceql.Span{descendant1a, descendant1b, descendant2a, descendant2b},
			rhs:      []traceql.Span{ancestor1},
			invert:   true,
			expected: []traceql.Span{ancestor1},
		},
		{
			name:     "ancestor: multiple matching trees",
			lhs:      []traceql.Span{descendant1a, descendant1b, descendant2a, descendant2b},
			rhs:      []traceql.Span{ancestor1, ancestor2},
			invert:   true,
			expected: []traceql.Span{ancestor1, ancestor2},
		},
		{
			name:     "ancestor: all",
			lhs:      []traceql.Span{ancestor1, ancestor2, descendant1a, descendant1b, descendant2a, descendant2b, descendant2bb},
			rhs:      []traceql.Span{ancestor1, ancestor2, descendant1a, descendant1b, descendant2a, descendant2b, descendant2bb},
			invert:   true,
			expected: []traceql.Span{ancestor1, ancestor2, descendant2b},
		},
		{
			name:     "ancestor: don't match self",
			lhs:      []traceql.Span{ancestor1},
			rhs:      []traceql.Span{ancestor1},
			invert:   true,
			expected: nil,
		},
		// !>>
		{
			name:        "!descendant: basic",
			lhs:         []traceql.Span{ancestor1},
			rhs:         []traceql.Span{descendant1a, descendant1b, descendant2a, descendant2b},
			falseForAll: true,
			expected:    []traceql.Span{descendant2a, descendant2b},
		},
		{
			name:        "!descendant: multiple matching trees",
			lhs:         []traceql.Span{ancestor1, ancestor2},
			rhs:         []traceql.Span{descendant1a, descendant1b, descendant2a, descendant2b, disconnectedBefore, disconnectedBetween, disconnectedAfter},
			falseForAll: true,
			expected:    []traceql.Span{disconnectedBefore, disconnectedBetween, disconnectedAfter},
		},
		{
			name:        "!descendant: all",
			lhs:         []traceql.Span{ancestor1, ancestor2, descendant1a, descendant1b, descendant2a, descendant2b, descendant2bb},
			rhs:         []traceql.Span{ancestor1, ancestor2, descendant1a, descendant1b, descendant2a, descendant2b, descendant2bb},
			falseForAll: true,
			expected:    []traceql.Span{ancestor1, ancestor2},
		},
		{
			name:        "!descendant: match self",
			lhs:         []traceql.Span{ancestor1},
			rhs:         []traceql.Span{ancestor1},
			falseForAll: true,
			expected:    []traceql.Span{ancestor1},
		},
		// !<<
		{
			name:        "!ancestor: basic",
			lhs:         []traceql.Span{descendant1a, descendant1b, descendant2a, descendant2b},
			rhs:         []traceql.Span{ancestor1, disconnectedBefore, disconnectedBetween, disconnectedAfter},
			invert:      true,
			falseForAll: true,
			expected:    []traceql.Span{disconnectedBefore, disconnectedBetween, disconnectedAfter},
		},
		{
			name:        "!ancestor: multiple matching trees",
			lhs:         []traceql.Span{descendant1a, descendant1b, descendant2a, descendant2b},
			rhs:         []traceql.Span{ancestor1, ancestor2, disconnectedBefore, disconnectedBetween, disconnectedAfter},
			invert:      true,
			falseForAll: true,
			expected:    []traceql.Span{disconnectedBefore, disconnectedBetween, disconnectedAfter},
		},
		{
			name:        "!ancestor: all",
			lhs:         []traceql.Span{ancestor1, ancestor2, descendant1a, descendant1b, descendant2a, descendant2b, descendant2bb},
			rhs:         []traceql.Span{ancestor1, ancestor2, descendant1a, descendant1b, descendant2a, descendant2b, descendant2bb},
			invert:      true,
			falseForAll: true,
			expected:    []traceql.Span{descendant1a, descendant1b, descendant2a, descendant2bb},
		},
		{
			name:        "!ancestor: match self",
			lhs:         []traceql.Span{ancestor1},
			rhs:         []traceql.Span{ancestor1},
			invert:      true,
			falseForAll: true,
			expected:    []traceql.Span{ancestor1},
		},
		// &>>
		{
			name:     "&descendant: basic",
			lhs:      []traceql.Span{ancestor1},
			rhs:      []traceql.Span{descendant1a, descendant1b, descendant2a, descendant2b},
			expected: []traceql.Span{descendant1a, ancestor1, descendant1b},
			union:    true,
		},
		{
			name:     "&descendant: multiple matching trees",
			lhs:      []traceql.Span{ancestor1, ancestor2},
			rhs:      []traceql.Span{descendant1a, descendant1b, descendant2a, descendant2b},
			expected: []traceql.Span{descendant1a, ancestor1, descendant1b, descendant2a, ancestor2, descendant2b},
			union:    true,
		},
		{
			name:     "&descendant: all",
			lhs:      []traceql.Span{ancestor1, ancestor2, descendant1a, descendant1b, descendant2a, descendant2b, descendant2bb},
			rhs:      []traceql.Span{ancestor1, ancestor2, descendant1a, descendant1b, descendant2a, descendant2b, descendant2bb},
			expected: []traceql.Span{descendant1a, ancestor1, descendant1b, descendant2a, ancestor2, descendant2b, descendant2bb},
			union:    true,
		},
		{
			name:     "&descendant: multi-tier",
			lhs:      []traceql.Span{ancestor2, descendant2b, descendant2bb},
			rhs:      []traceql.Span{ancestor2, descendant2bb},
			union:    true,
			expected: []traceql.Span{descendant2bb, ancestor2, descendant2b},
		},
		{
			name:     "&descendant: don't match self",
			lhs:      []traceql.Span{ancestor1},
			rhs:      []traceql.Span{ancestor1},
			expected: nil,
			union:    true,
		},
		// |<<
		{
			name:     "&ancestor: basic",
			lhs:      []traceql.Span{descendant1a, descendant1b, descendant2a, descendant2b},
			rhs:      []traceql.Span{ancestor1},
			invert:   true,
			union:    true,
			expected: []traceql.Span{descendant1a, ancestor1, descendant1b},
		},
		{
			name:     "&ancestor: multiple matching trees",
			lhs:      []traceql.Span{descendant1a, descendant1b, descendant2a, descendant2b},
			rhs:      []traceql.Span{ancestor1, ancestor2},
			invert:   true,
			union:    true,
			expected: []traceql.Span{descendant1a, ancestor1, descendant1b, descendant2a, ancestor2, descendant2b},
		},
		{
			name:     "&ancestor: multi-tier",
			lhs:      []traceql.Span{ancestor2, descendant2b, descendant2bb},
			rhs:      []traceql.Span{ancestor2, descendant2bb},
			invert:   true,
			union:    true,
			expected: []traceql.Span{descendant2b, descendant2bb, ancestor2},
		},
		{
			name:     "&ancestor: all",
			lhs:      []traceql.Span{ancestor1, ancestor2, descendant1a, descendant1b, descendant2a, descendant2b, descendant2bb},
			rhs:      []traceql.Span{ancestor1, ancestor2, descendant1a, descendant1b, descendant2a, descendant2b, descendant2bb},
			invert:   true,
			union:    true,
			expected: []traceql.Span{descendant1a, ancestor1, descendant1b, descendant2a, ancestor2, descendant2b, descendant2bb},
		},
		{
			name:     "&ancestor: don't match self",
			lhs:      []traceql.Span{ancestor1},
			rhs:      []traceql.Span{ancestor1},
			invert:   true,
			union:    true,
			expected: nil,
		},
	}

	for _, tc := range tcs {
		t.Run(tc.name, func(t *testing.T) {
			s := &span{}

			actual := s.DescendantOf(tc.lhs, tc.rhs, tc.falseForAll, tc.invert, tc.union, nil)
			require.Equal(t, tc.expected, actual)
		})

		// if !falseForAll we can safe insert disconnected spans and get the same results
		if !tc.falseForAll {
			t.Run(tc.name+"-disconnected", func(t *testing.T) {
				s := &span{}

				lhs := append(tc.lhs, allDisconnected...)
				rhs := append(tc.rhs, allDisconnected...)

				actual := s.DescendantOf(lhs, rhs, tc.falseForAll, tc.invert, tc.union, nil)
				require.Equal(t, tc.expected, actual)
			})
		}
	}
}

func TestChildOf(t *testing.T) {
	root := &span{nestedSetLeft: 1, nestedSetParent: -1}

	parent1 := &span{nestedSetLeft: 2, nestedSetParent: 1}
	child1a := &span{nestedSetLeft: 5, nestedSetParent: 2}
	child1aa := &span{nestedSetLeft: 6, nestedSetParent: 5}
	child1b := &span{nestedSetLeft: 10, nestedSetParent: 2}

	parent2 := &span{nestedSetLeft: 15, nestedSetParent: 1}
	child2a := &span{nestedSetLeft: 20, nestedSetParent: 15}
	child2b := &span{nestedSetLeft: 25, nestedSetParent: 15}
	child2bb := &span{nestedSetLeft: 26, nestedSetParent: 25}

	disconnectedBefore := &span{nestedSetLeft: 4, nestedSetParent: 3}
	disconnectedBetween := &span{nestedSetLeft: 12, nestedSetParent: 11}
	disconnectedAfter := &span{nestedSetLeft: 30, nestedSetRight: 29}

	allDisconnected := []traceql.Span{disconnectedBefore, disconnectedBetween, disconnectedAfter}

	tcs := []struct {
		name        string
		lhs         []traceql.Span
		rhs         []traceql.Span
		falseForAll bool // !< or !>
		invert      bool // <
		union       bool // &< or &>
		expected    []traceql.Span
	}{
		{
			name:     "empty",
			lhs:      []traceql.Span{},
			rhs:      []traceql.Span{},
			expected: nil,
		},
		// >
		{
			name:     "child: basic",
			lhs:      []traceql.Span{parent1},
			rhs:      []traceql.Span{child1a, child1b, child2a, child2b},
			expected: []traceql.Span{child1a, child1b},
		},
		{
			name:     "child: multiple matching trees",
			lhs:      []traceql.Span{parent1, parent2},
			rhs:      []traceql.Span{child1a, child1b, child2a, child2b},
			expected: []traceql.Span{child1a, child1b, child2a, child2b},
		},
		{
			name:     "child: all",
			lhs:      []traceql.Span{root, parent1, parent2, child1a, child1aa, child1b, child2a, child2b, child2bb},
			rhs:      []traceql.Span{root, parent1, parent2, child1a, child1aa, child1b, child2a, child2b, child2bb},
			expected: []traceql.Span{parent1, parent2, child1a, child1aa, child1b, child2a, child2b, child2bb},
		},
		{
			name:     "child: don't match self",
			lhs:      []traceql.Span{parent1},
			rhs:      []traceql.Span{parent1},
			expected: nil,
		},
		// <
		{
			name:     "parent: basic",
			lhs:      []traceql.Span{child1a, child1b, child2a, child2b},
			rhs:      []traceql.Span{parent1},
			invert:   true,
			expected: []traceql.Span{parent1},
		},
		{
			name:     "parent: multiple matching trees",
			lhs:      []traceql.Span{child1a, child1b, child2a, child2b},
			rhs:      []traceql.Span{parent1, parent2},
			invert:   true,
			expected: []traceql.Span{parent1, parent2},
		},
		{
			name:     "parent: all",
			lhs:      []traceql.Span{root, parent1, parent2, child1a, child1aa, child1b, child2a, child2b, child2bb},
			rhs:      []traceql.Span{root, parent1, parent2, child1a, child1aa, child1b, child2a, child2b, child2bb},
			invert:   true,
			expected: []traceql.Span{root, parent1, parent2, child1a, child2b},
		},
		{
			name:     "parent: don't match self",
			lhs:      []traceql.Span{parent1},
			rhs:      []traceql.Span{parent1},
			invert:   true,
			expected: nil,
		},
		// !>
		{
			name:        "!child: basic",
			lhs:         []traceql.Span{parent1},
			rhs:         []traceql.Span{child1a, child1b, child2a, child2b},
			falseForAll: true,
			expected:    []traceql.Span{child2a, child2b},
		},
		{
			name:        "!child: multiple matching trees",
			lhs:         []traceql.Span{parent1, parent2},
			rhs:         []traceql.Span{child1a, child1b, child2a, child2b, disconnectedBefore, disconnectedBetween, disconnectedAfter},
			falseForAll: true,
			expected:    []traceql.Span{disconnectedBefore, disconnectedBetween, disconnectedAfter},
		},
		{
			name:        "!child: match self",
			lhs:         []traceql.Span{parent1},
			rhs:         []traceql.Span{parent1},
			falseForAll: true,
			expected:    []traceql.Span{parent1},
		},
		// !<
		{
			name:        "!parent: basic",
			lhs:         []traceql.Span{child1a, child1b, child2a, child2b},
			rhs:         []traceql.Span{parent1, disconnectedBefore, disconnectedBetween, disconnectedAfter},
			invert:      true,
			falseForAll: true,
			expected:    []traceql.Span{disconnectedBefore, disconnectedBetween, disconnectedAfter},
		},
		{
			name:        "!parent: multiple matching trees",
			lhs:         []traceql.Span{child1a, child1b, child2a, child2b},
			rhs:         []traceql.Span{parent1, parent2, disconnectedBefore, disconnectedBetween, disconnectedAfter},
			invert:      true,
			falseForAll: true,
			expected:    []traceql.Span{disconnectedBefore, disconnectedBetween, disconnectedAfter},
		},
		{
			name:        "!parent: match self",
			lhs:         []traceql.Span{parent1},
			rhs:         []traceql.Span{parent1},
			invert:      true,
			falseForAll: true,
			expected:    []traceql.Span{parent1},
		},
		// &>
		{
			name:     "&child: basic",
			lhs:      []traceql.Span{parent1},
			rhs:      []traceql.Span{child1a, child1b, child2a, child2b},
			expected: []traceql.Span{child1a, child1b, parent1},
			union:    true,
		},
		{
			name:     "&child: multiple matching trees",
			lhs:      []traceql.Span{parent1, parent2},
			rhs:      []traceql.Span{child1a, child1b, child2a, child2b},
			expected: []traceql.Span{child1a, child1b, parent1, child2a, child2b, parent2},
			union:    true,
		},
		{
			name:     "&child: don't match self",
			lhs:      []traceql.Span{parent1},
			rhs:      []traceql.Span{parent1},
			expected: nil,
			union:    true,
		},
		// |<
		{
			name:     "&parent: basic",
			lhs:      []traceql.Span{child1a, child1b, child2a, child2b},
			rhs:      []traceql.Span{parent1},
			invert:   true,
			expected: []traceql.Span{child1a, child1b, parent1},
			union:    true,
		},
		{
			name:     "&parent: multiple matching trees",
			lhs:      []traceql.Span{child1a, child1b, child2a, child2b},
			rhs:      []traceql.Span{parent1, parent2},
			invert:   true,
			expected: []traceql.Span{child1a, child1b, parent1, child2a, child2b, parent2},
			union:    true,
		},
		{
			name:     "&parent: don't match self",
			lhs:      []traceql.Span{parent1},
			rhs:      []traceql.Span{parent1},
			invert:   true,
			expected: nil,
			union:    true,
		},
	}

	for _, tc := range tcs {
		t.Run(tc.name, func(t *testing.T) {
			s := &span{}

			actual := s.ChildOf(tc.lhs, tc.rhs, tc.falseForAll, tc.invert, tc.union, nil)
			require.Equal(t, tc.expected, actual)
		})

		// if !falseForAll we can safe insert disconnected spans and get the same results
		if !tc.falseForAll {
			t.Run(tc.name+"-disconnected", func(t *testing.T) {
				s := &span{}

				lhs := append(tc.lhs, allDisconnected...)
				rhs := append(tc.rhs, allDisconnected...)

				actual := s.ChildOf(lhs, rhs, tc.falseForAll, tc.invert, tc.union, nil)
				require.Equal(t, tc.expected, actual)
			})
		}
	}
}

func TestSiblingOf(t *testing.T) {
	sibling1a := &span{nestedSetParent: 2}
	sibling1b := &span{nestedSetParent: 2}
	sibling2a := &span{nestedSetParent: 4}
	sibling2b := &span{nestedSetParent: 4}
	sibling2c := &span{nestedSetParent: 4}

	disconnectedBefore := &span{nestedSetParent: 1}
	disconnectedBetween := &span{nestedSetParent: 3}
	disconnectedAfter := &span{nestedSetParent: 5}

	allDisconnected := []traceql.Span{disconnectedBefore, disconnectedBetween, disconnectedAfter}

	tcs := []struct {
		name        string
		lhs         []traceql.Span
		rhs         []traceql.Span
		falseForAll bool // !~ or !~
		union       bool
		expected    []traceql.Span
	}{
		{
			name:     "empty",
			lhs:      []traceql.Span{},
			rhs:      []traceql.Span{},
			expected: nil,
		},
		// ~
		{
			name:     "sibling: basic",
			lhs:      []traceql.Span{sibling1a},
			rhs:      []traceql.Span{sibling1b, sibling2a, sibling2b},
			expected: []traceql.Span{sibling1b},
		},
		{
			name:     "sibling: multiple matching trees",
			lhs:      []traceql.Span{sibling1a, sibling1b, sibling2a, sibling2b},
			rhs:      []traceql.Span{sibling1a, sibling1b, sibling2a, sibling2b},
			expected: []traceql.Span{sibling1a, sibling1b, sibling2a, sibling2b},
		},
		{
			name:     "sibling: match self",
			lhs:      []traceql.Span{sibling1a},
			rhs:      []traceql.Span{sibling1a},
			expected: nil,
		},
		// !~
		{
			name:        "!sibling: basic",
			lhs:         []traceql.Span{sibling1a},
			rhs:         []traceql.Span{sibling1b, sibling2a, sibling2b, disconnectedAfter, disconnectedBefore, disconnectedBetween},
			falseForAll: true,
			expected:    []traceql.Span{sibling2a, sibling2b, disconnectedAfter, disconnectedBefore, disconnectedBetween},
		},
		{
			name:        "!sibling: multiple matching trees",
			lhs:         []traceql.Span{sibling1a, sibling1b, sibling2a, sibling2b},
			rhs:         []traceql.Span{sibling1b, sibling2a, sibling2b, disconnectedAfter, disconnectedBefore, disconnectedBetween},
			falseForAll: true,
			expected:    []traceql.Span{disconnectedAfter, disconnectedBefore, disconnectedBetween},
		},
		{
			name:        "!sibling: match self",
			lhs:         []traceql.Span{sibling1a},
			rhs:         []traceql.Span{sibling1a},
			falseForAll: true,
			expected:    []traceql.Span{sibling1a},
		},
		// &~
		{
			name:     "&sibling: basic",
			lhs:      []traceql.Span{sibling1a},
			rhs:      []traceql.Span{sibling1b, sibling2a, sibling2b},
			union:    true,
			expected: []traceql.Span{sibling1b, sibling1a},
		},
		{
			name:     "&sibling: multiple left",
			lhs:      []traceql.Span{sibling2a, sibling2b},
			rhs:      []traceql.Span{sibling2c},
			union:    true,
			expected: []traceql.Span{sibling2a, sibling2b, sibling2c},
		},
		{
			name:     "&sibling: multiple matching trees",
			lhs:      []traceql.Span{sibling1a, sibling1b, sibling2a, sibling2b},
			rhs:      []traceql.Span{sibling1b, sibling2a, sibling2b},
			union:    true,
			expected: []traceql.Span{sibling1a, sibling1b, sibling2a, sibling2b},
		},
		{
			name:     "&sibling: match self",
			lhs:      []traceql.Span{sibling1a},
			rhs:      []traceql.Span{sibling1a},
			union:    true,
			expected: nil,
		},
	}

	for _, tc := range tcs {
		t.Run(tc.name, func(t *testing.T) {
			s := &span{}

			actual := s.SiblingOf(tc.lhs, tc.rhs, tc.falseForAll, tc.union, nil)
			require.Equal(t, tc.expected, actual)
		})

		// if !falseForAll we can safe insert disconnected spans and get the same results
		if !tc.falseForAll {
			t.Run(tc.name+"-disconnected-lhs", func(t *testing.T) {
				s := &span{}

				lhs := append(tc.lhs, allDisconnected...)

				actual := s.SiblingOf(lhs, tc.rhs, tc.falseForAll, tc.union, nil)
				require.Equal(t, tc.expected, actual)
			})

			t.Run(tc.name+"-disconnected-rhs", func(t *testing.T) {
				s := &span{}

				rhs := append(tc.rhs, allDisconnected...)

				actual := s.SiblingOf(tc.lhs, rhs, tc.falseForAll, tc.union, nil)
				require.Equal(t, tc.expected, actual)
			})
		}
	}
}

func TestStructuralSameSlice(t *testing.T) {
	root := &span{nestedSetLeft: 1, nestedSetRight: 10, nestedSetParent: -1}

	parent1 := &span{nestedSetLeft: 2, nestedSetRight: 9, nestedSetParent: 1}
	child1a := &span{nestedSetLeft: 3, nestedSetRight: 6, nestedSetParent: 2}
	child1aa := &span{nestedSetLeft: 4, nestedSetRight: 5, nestedSetParent: 3}
	child1b := &span{nestedSetLeft: 7, nestedSetRight: 8, nestedSetParent: 2}

	all := []traceql.Span{root, parent1, child1a, child1aa, child1b}

	expectedChildOf := []traceql.Span{parent1, child1a, child1aa, child1b}
	exepectedDescendantOf := []traceql.Span{child1b, child1aa, child1a, parent1}
	expectedSiblingOf := []traceql.Span{child1b, child1a}

	actualChildOf := child1a.ChildOf(all, all, false, false, false, nil)
	require.Equal(t, expectedChildOf, actualChildOf)

	actualDescendantOf := child1a.DescendantOf(all, all, false, false, false, nil)
	require.Equal(t, exepectedDescendantOf, actualDescendantOf)

	actualSiblingOf := child1a.SiblingOf(all, all, false, false, nil)
	require.Equal(t, expectedSiblingOf, actualSiblingOf)
}

func BenchmarkDescendantOf(b *testing.B) {
	for _, count := range []int{10, 100, 1000, 10000} {
		b.Run(fmt.Sprintf("%d", count), func(b *testing.B) {
			totalSpans := count

			// create 1k s1 in a direct line
			s1 := randomTree(totalSpans)
			// copy the same slice to s2
			s2 := make([]traceql.Span, totalSpans)
			copy(s2, s1)

			for _, tc := range []struct {
				name        string
				falseForAll bool
				invert      bool
				union       bool
			}{
				{
					name: ">>",
				},
				{
					name:   "<<",
					invert: true,
				},
				{
					name:        "!>>",
					falseForAll: true,
				},
				{
					name:        "!<<",
					falseForAll: true,
					invert:      true,
				},
				{
					name:  "&>>",
					union: true,
				},
				{
					name:   "&<<",
					invert: true,
					union:  true,
				},
			} {
				b.Run(fmt.Sprintf("%s : %d", tc.name, count), func(b *testing.B) {
					s := &span{}

					shuffleSpans(s1)
					shuffleSpans(s2)
					b.ResetTimer()

					for i := 0; i < b.N; i++ {
						s.DescendantOf(s1, s1, tc.falseForAll, tc.invert, tc.union, nil)
					}
				})
			}
		})
	}
}

func BenchmarkSiblingOf(b *testing.B) {
	for _, count := range []int{10, 100, 1000, 10000} {
		b.Run(fmt.Sprintf("%d", count), func(b *testing.B) {
			totalSpans := count

			// create 1k s1 with random siblings
			s1 := make([]traceql.Span, totalSpans)
			for i := 0; i < totalSpans; i++ {
				s1[i] = &span{nestedSetParent: rand.Int31n(10)}
			}
			// copy the same slice to s2
			s2 := make([]traceql.Span, totalSpans)
			copy(s2, s1)

			for _, tc := range []struct {
				name        string
				falseForAll bool
				union       bool
			}{
				{
					name: "~",
				},
				{
					name:        "!~",
					falseForAll: true,
				},
				{
					name:  "&~",
					union: true,
				},
			} {
				b.Run(fmt.Sprintf("%s : %d", tc.name, count), func(b *testing.B) {
					s := &span{}

					shuffleSpans(s1)
					shuffleSpans(s2)
					b.ResetTimer()

					for i := 0; i < b.N; i++ {
						s.SiblingOf(s1, s2, tc.falseForAll, tc.union, nil)
					}
				})
			}
		})
	}
}

func BenchmarkChildOf(b *testing.B) {
	for _, count := range []int{10, 100, 1000, 10000} {
		b.Run(fmt.Sprintf("%d", count), func(b *testing.B) {
			totalSpans := count

			// create 1k s1 in a direct line
			s1 := randomTree(totalSpans)
			// copy the same slice to s2
			s2 := make([]traceql.Span, totalSpans)
			copy(s2, s1)

			for _, tc := range []struct {
				name        string
				falseForAll bool
				invert      bool
				union       bool
			}{
				{
					name: ">",
				},
				{
					name:   "<",
					invert: true,
				},
				{
					name:        "!>",
					falseForAll: true,
				},
				{
					name:        "!<",
					falseForAll: true,
					invert:      true,
				},
				{
					name:  "&>",
					union: true,
				},
				{
					name:   "&<",
					invert: true,
					union:  true,
				},
			} {
				b.Run(fmt.Sprintf("%s : %d", tc.name, count), func(b *testing.B) {
					s := &span{}

					shuffleSpans(s1)
					shuffleSpans(s2)
					b.ResetTimer()

					for i := 0; i < b.N; i++ {
						s.ChildOf(s1, s1, tc.falseForAll, tc.invert, tc.union, nil)
					}
				})
			}
		})
	}
}

func shuffleSpans(spans []traceql.Span) {
	rand.Shuffle(len(spans), func(i, j int) {
		spans[i], spans[j] = spans[j], spans[i]
	})
}

func randomTree(N int) []traceql.Span {
	nodes := make([]traceql.Span, 0, N)

	// Helper function to recursively generate nodes
	var generateNodes func(parent int) int
	generateNodes = func(parent int) int {
		left := parent
		for N > 0 {
			// make sibling
			N--
			left++
			right := left + 1
			nodes = append(nodes, &span{
				nestedSetLeft:   int32(left),
				nestedSetRight:  int32(right),
				nestedSetParent: int32(parent),
			})
			left++

			if rand.Intn(3) > 1 {
				continue // keep making siblings
			}

			if rand.Intn(3) > 1 {
				break // stop making children
			}

			// descend and make children
			N--
			right = generateNodes(left)
			nodes = append(nodes, &span{
				nestedSetLeft:   int32(left),
				nestedSetRight:  int32(right),
				nestedSetParent: int32(parent),
			})
			left = right + 1
		}
		return left
	}

	// Start with root node
	generateNodes(1)

	return nodes
}

func blockForBenchmarks(b testing.TB) *backendBlock {
	id, ok := os.LookupEnv("BENCH_BLOCKID")
	if !ok {
		b.Fatal("BENCH_BLOCKID is not set. These benchmarks are designed to run against a block on local disk. Set BENCH_BLOCKID to the guid of the block to run benchmarks against. e.g. `export BENCH_BLOCKID=030c8c4f-9d47-4916-aadc-26b90b1d2bc4`")
	}

	path, ok := os.LookupEnv("BENCH_PATH")
	if !ok {
		b.Fatal("BENCH_PATH is not set. These benchmarks are designed to run against a block on local disk. Set BENCH_PATH to the root of the backend such that the block to benchmark is at <BENCH_PATH>/<BENCH_TENANTID>/<BENCH_BLOCKID>.")
	}

	tenantID, ok := os.LookupEnv("BENCH_TENANTID")

	if !ok {
		tenantID = "1"
	}

	blockID := uuid.MustParse(id)
	r, _, _, err := local.New(&local.Config{
		Path: path,
	})
	require.NoError(b, err)

	rr := backend.NewReader(r)
	meta, err := rr.BlockMeta(context.Background(), blockID, tenantID)
	require.NoError(b, err)

	return newBackendBlock(meta, rr)
}<|MERGE_RESOLUTION|>--- conflicted
+++ resolved
@@ -1235,12 +1235,8 @@
 
 	testCases := []string{
 		"{} | rate()",
-<<<<<<< HEAD
-		/*"{} | rate() by (span.http.status_code)",
-=======
 		"{} | rate() with(sample=true)",
 		"{} | rate() by (span.http.status_code)",
->>>>>>> 28c8461d
 		"{} | rate() by (resource.service.name)",
 		"{} | rate() by (span.http.url)", // High cardinality attribute
 		"{resource.service.name=`loki-ingester`} | rate()",
@@ -1254,15 +1250,10 @@
 		"{} | max_over_time(duration) by (span.http.status_code)",
 		"{} | min_over_time(duration) by (span.http.status_code)",
 		"{ name != nil } | compare({status=error})",
-<<<<<<< HEAD
-		"{} > {} | rate() by (name)", // structural*/
-		`{nestedSetParent<0 && true && status!=error && resource.service.name != nil} | rate() by(resource.service.name, status)`,
-=======
 		"{} > {} | rate() by (name)", // structural
 
 		// This is useful for sampler debugging
 		// {} | rate() with(sample=true,debug=true,info=true)
->>>>>>> 28c8461d
 	}
 
 	// For sampler debugging
@@ -1294,18 +1285,8 @@
 				MaxSeries: 1000,
 			}
 
-<<<<<<< HEAD
-					req := &tempopb.QueryRangeRequest{
-						Query:     tc,
-						Step:      uint64(time.Second * 15),
-						Start:     uint64(st.UnixNano()),
-						End:       uint64(end.UnixNano()),
-						MaxSeries: 1000,
-					}
-=======
 			eval, err := e.CompileMetricsQueryRange(req, 2, 0, false)
 			require.NoError(b, err)
->>>>>>> 28c8461d
 
 			b.ResetTimer()
 			for i := 0; i < b.N; i++ {
