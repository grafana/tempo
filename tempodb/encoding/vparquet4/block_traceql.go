--- conflicted
+++ resolved
@@ -1548,29 +1548,17 @@
 		innerIterators = append(innerIterators, linkIter)
 	}
 
-<<<<<<< HEAD
-	spanIter, err := createSpanIterator(makeIter, innerIterators, catConditions.span, allConditions, dc, intern)
-=======
-	spanIter, err := createSpanIterator(makeIter, innerIterators, catConditions.span, allConditions, dc, selectAll)
->>>>>>> a5ef60cb
+	spanIter, err := createSpanIterator(makeIter, innerIterators, catConditions.span, allConditions, selectAll, dc, intern)
 	if err != nil {
 		return nil, fmt.Errorf("creating span iterator: %w", err)
 	}
 
-<<<<<<< HEAD
-	resourceIter, err := createResourceIterator(makeIter, spanIter, catConditions.resource, batchRequireAtLeastOneMatchOverall, allConditions, dc, intern)
-=======
-	resourceIter, err := createResourceIterator(makeIter, spanIter, catConditions.resource, batchRequireAtLeastOneMatchOverall, allConditions, dc, selectAll)
->>>>>>> a5ef60cb
+	resourceIter, err := createResourceIterator(makeIter, spanIter, catConditions.resource, batchRequireAtLeastOneMatchOverall, allConditions, selectAll, dc, intern)
 	if err != nil {
 		return nil, fmt.Errorf("creating resource iterator: %w", err)
 	}
 
-<<<<<<< HEAD
-	return createTraceIterator(makeIter, resourceIter, catConditions.trace, start, end, allConditions, intern)
-=======
-	return createTraceIterator(makeIter, resourceIter, catConditions.trace, start, end, shardID, shardCount, allConditions, selectAll)
->>>>>>> a5ef60cb
+	return createTraceIterator(makeIter, resourceIter, catConditions.trace, start, end, allConditions, selectAll, intern)
 }
 
 func createEventIterator(makeIter makeIterFn, conditions []traceql.Condition) (parquetquery.Iterator, error) {
@@ -1632,11 +1620,7 @@
 
 // createSpanIterator iterates through all span-level columns, groups them into rows representing
 // one span each.  Spans are returned that match any of the given conditions.
-<<<<<<< HEAD
-func createSpanIterator(makeIter makeIterFn, innerIterators []parquetquery.Iterator, conditions []traceql.Condition, allConditions bool, dedicatedColumns backend.DedicatedColumns, intern *traceql.StaticInterner) (parquetquery.Iterator, error) {
-=======
-func createSpanIterator(makeIter makeIterFn, innerIterators []parquetquery.Iterator, conditions []traceql.Condition, allConditions bool, dedicatedColumns backend.DedicatedColumns, selectAll bool) (parquetquery.Iterator, error) {
->>>>>>> a5ef60cb
+func createSpanIterator(makeIter makeIterFn, innerIterators []parquetquery.Iterator, conditions []traceql.Condition, allConditions, selectAll bool, dedicatedColumns backend.DedicatedColumns, intern *traceql.StaticInterner) (parquetquery.Iterator, error) {
 	var (
 		columnSelectAs          = map[string]string{}
 		columnPredicates        = map[string][]parquetquery.Predicate{}
@@ -1864,11 +1848,7 @@
 	}
 
 	attrIter, err := createAttributeIterator(makeIter, genericConditions, DefinitionLevelResourceSpansILSSpanAttrs,
-<<<<<<< HEAD
-		columnPathSpanAttrKey, columnPathSpanAttrString, columnPathSpanAttrInt, columnPathSpanAttrDouble, columnPathSpanAttrBool, allConditions, intern)
-=======
-		columnPathSpanAttrKey, columnPathSpanAttrString, columnPathSpanAttrInt, columnPathSpanAttrDouble, columnPathSpanAttrBool, allConditions, selectAll)
->>>>>>> a5ef60cb
+		columnPathSpanAttrKey, columnPathSpanAttrString, columnPathSpanAttrInt, columnPathSpanAttrDouble, columnPathSpanAttrBool, allConditions, selectAll, intern)
 	if err != nil {
 		return nil, fmt.Errorf("creating span attribute iterator: %w", err)
 	}
@@ -1930,11 +1910,7 @@
 // createResourceIterator iterates through all resourcespans-level (batch-level) columns, groups them into rows representing
 // one batch each. It builds on top of the span iterator, and turns the groups of spans and resource-level values into
 // spansets. Spansets are returned that match any of the given conditions.
-<<<<<<< HEAD
-func createResourceIterator(makeIter makeIterFn, spanIterator parquetquery.Iterator, conditions []traceql.Condition, requireAtLeastOneMatchOverall, allConditions bool, dedicatedColumns backend.DedicatedColumns, intern *traceql.StaticInterner) (parquetquery.Iterator, error) {
-=======
-func createResourceIterator(makeIter makeIterFn, spanIterator parquetquery.Iterator, conditions []traceql.Condition, requireAtLeastOneMatchOverall, allConditions bool, dedicatedColumns backend.DedicatedColumns, selectAll bool) (parquetquery.Iterator, error) {
->>>>>>> a5ef60cb
+func createResourceIterator(makeIter makeIterFn, spanIterator parquetquery.Iterator, conditions []traceql.Condition, requireAtLeastOneMatchOverall, allConditions, selectAll bool, dedicatedColumns backend.DedicatedColumns, intern *traceql.StaticInterner) (parquetquery.Iterator, error) {
 	var (
 		columnSelectAs    = map[string]string{}
 		columnPredicates  = map[string][]parquetquery.Predicate{}
@@ -2015,11 +1991,7 @@
 	}
 
 	attrIter, err := createAttributeIterator(makeIter, genericConditions, DefinitionLevelResourceAttrs,
-<<<<<<< HEAD
-		columnPathResourceAttrKey, columnPathResourceAttrString, columnPathResourceAttrInt, columnPathResourceAttrDouble, columnPathResourceAttrBool, allConditions, intern)
-=======
-		columnPathResourceAttrKey, columnPathResourceAttrString, columnPathResourceAttrInt, columnPathResourceAttrDouble, columnPathResourceAttrBool, allConditions, selectAll)
->>>>>>> a5ef60cb
+		columnPathResourceAttrKey, columnPathResourceAttrString, columnPathResourceAttrInt, columnPathResourceAttrDouble, columnPathResourceAttrBool, allConditions, selectAll, intern)
 	if err != nil {
 		return nil, fmt.Errorf("creating span attribute iterator: %w", err)
 	}
@@ -2066,11 +2038,7 @@
 	return parquetquery.NewJoinIterator(DefinitionLevelServiceStats, serviceStatsIters, &serviceStatsCollector{})
 }
 
-<<<<<<< HEAD
-func createTraceIterator(makeIter makeIterFn, resourceIter parquetquery.Iterator, conds []traceql.Condition, start, end uint64, allConditions bool, intern *traceql.StaticInterner) (parquetquery.Iterator, error) {
-=======
-func createTraceIterator(makeIter makeIterFn, resourceIter parquetquery.Iterator, conds []traceql.Condition, start, end uint64, _, _ uint32, allConditions bool, selectAll bool) (parquetquery.Iterator, error) {
->>>>>>> a5ef60cb
+func createTraceIterator(makeIter makeIterFn, resourceIter parquetquery.Iterator, conds []traceql.Condition, start, end uint64, allConditions, selectAll bool, intern *traceql.StaticInterner) (parquetquery.Iterator, error) {
 	traceIters := make([]parquetquery.Iterator, 0, 3)
 
 	var err error
@@ -2338,11 +2306,7 @@
 func createAttributeIterator(makeIter makeIterFn, conditions []traceql.Condition,
 	definitionLevel int,
 	keyPath, strPath, intPath, floatPath, boolPath string,
-<<<<<<< HEAD
-	allConditions bool, intern *traceql.StaticInterner,
-=======
-	allConditions bool, selectAll bool,
->>>>>>> a5ef60cb
+	allConditions, selectAll bool, intern *traceql.StaticInterner,
 ) (parquetquery.Iterator, error) {
 	if selectAll {
 		return parquetquery.NewLeftJoinIterator(definitionLevel,
@@ -2353,7 +2317,7 @@
 				makeIter(floatPath, nil, "float"),
 				makeIter(boolPath, nil, "bool"),
 			},
-			&attributeCollector{},
+			newAttributeCollector(intern),
 			parquetquery.WithPool(pqAttrPool))
 	}
 
@@ -2510,49 +2474,11 @@
 			ss := c.intern.StaticString(unsafeToString(kv.Value.Bytes()))
 			sp.addSpanAttr(traceql.IntrinsicNameAttribute, ss)
 		case columnPathSpanStatusCode:
-<<<<<<< HEAD
-			// Map OTLP status code back to TraceQL enum.
-			// For other values, use the raw integer.
-			var status traceql.Status
-			switch kv.Value.Uint64() {
-			case uint64(v1.Status_STATUS_CODE_UNSET):
-				status = traceql.StatusUnset
-			case uint64(v1.Status_STATUS_CODE_OK):
-				status = traceql.StatusOk
-			case uint64(v1.Status_STATUS_CODE_ERROR):
-				status = traceql.StatusError
-			default:
-				status = traceql.Status(kv.Value.Uint64())
-			}
-			sp.addSpanAttr(traceql.IntrinsicStatusAttribute, c.intern.StaticStatus(status))
-=======
-			sp.addSpanAttr(traceql.IntrinsicStatusAttribute, traceql.NewStaticStatus(otlpStatusToTraceqlStatus(kv.Value.Uint64())))
->>>>>>> a5ef60cb
+			sp.addSpanAttr(traceql.IntrinsicStatusAttribute, c.intern.StaticStatus(otlpStatusToTraceqlStatus(kv.Value.Uint64())))
 		case columnPathSpanStatusMessage:
 			sp.addSpanAttr(traceql.IntrinsicStatusMessageAttribute, c.intern.StaticString(unsafeToString(kv.Value.Bytes())))
 		case columnPathSpanKind:
-<<<<<<< HEAD
-			var kind traceql.Kind
-			switch kv.Value.Uint64() {
-			case uint64(v1.Span_SPAN_KIND_UNSPECIFIED):
-				kind = traceql.KindUnspecified
-			case uint64(v1.Span_SPAN_KIND_INTERNAL):
-				kind = traceql.KindInternal
-			case uint64(v1.Span_SPAN_KIND_SERVER):
-				kind = traceql.KindServer
-			case uint64(v1.Span_SPAN_KIND_CLIENT):
-				kind = traceql.KindClient
-			case uint64(v1.Span_SPAN_KIND_PRODUCER):
-				kind = traceql.KindProducer
-			case uint64(v1.Span_SPAN_KIND_CONSUMER):
-				kind = traceql.KindConsumer
-			default:
-				kind = traceql.Kind(kv.Value.Uint64())
-			}
-			sp.addSpanAttr(traceql.IntrinsicKindAttribute, c.intern.StaticKind(kind))
-=======
-			sp.addSpanAttr(traceql.IntrinsicKindAttribute, traceql.NewStaticKind(otlpKindToTraceqlKind(kv.Value.Uint64())))
->>>>>>> a5ef60cb
+			sp.addSpanAttr(traceql.IntrinsicKindAttribute, c.intern.StaticKind(otlpKindToTraceqlKind(kv.Value.Uint64())))
 		case columnPathSpanParentID:
 			sp.nestedSetParent = kv.Value.Int32()
 			if c.nestedSetParentExplicit {
