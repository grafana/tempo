package tempodb

import (
	"context"
	"fmt"
	"math/rand"
	"path"
	"strings"
	"testing"
	"time"

	"github.com/go-kit/log"
	"github.com/google/uuid"
	"github.com/grafana/tempo/pkg/model"
	"github.com/grafana/tempo/pkg/model/trace"
	"github.com/grafana/tempo/pkg/tempopb"
	v1_common "github.com/grafana/tempo/pkg/tempopb/common/v1"
	v1_resource "github.com/grafana/tempo/pkg/tempopb/resource/v1"
	v1 "github.com/grafana/tempo/pkg/tempopb/trace/v1"
	"github.com/grafana/tempo/pkg/traceql"
	"github.com/grafana/tempo/pkg/util"
	"github.com/grafana/tempo/pkg/util/math"
	"github.com/grafana/tempo/pkg/util/test"
	"github.com/grafana/tempo/tempodb/backend"
	"github.com/grafana/tempo/tempodb/backend/local"
	"github.com/grafana/tempo/tempodb/encoding"
	"github.com/grafana/tempo/tempodb/encoding/common"
	v2 "github.com/grafana/tempo/tempodb/encoding/v2"
	"github.com/grafana/tempo/tempodb/wal"
	"github.com/stretchr/testify/require"
)

func TestSearchCompleteBlock(t *testing.T) {
	for _, v := range encoding.AllEncodings() {
		vers := v.Version()
		t.Run(vers, func(t *testing.T) {
			testSearchCompleteBlock(t, vers)
		})
	}
}

func testSearchCompleteBlock(t *testing.T, blockVersion string) {
	runCompleteBlockSearchTest(t, blockVersion, func(_ *tempopb.Trace, wantMeta *tempopb.TraceSearchMetadata, searchesThatMatch, searchesThatDontMatch []*tempopb.SearchRequest, meta *backend.BlockMeta, r Reader) {
		ctx := context.Background()

		for _, req := range searchesThatMatch {
			res, err := r.Search(ctx, meta, req, common.DefaultSearchOptions())
			if err == common.ErrUnsupported {
				return
			}
			require.NoError(t, err, "search request: %+v", req)
			require.Equal(t, wantMeta, actualForExpectedMeta(wantMeta, res), "search request: %v", req)
		}

		for _, req := range searchesThatDontMatch {
			res, err := r.Search(ctx, meta, req, common.DefaultSearchOptions())
			require.NoError(t, err, "search request: %+v", req)
			require.Nil(t, actualForExpectedMeta(wantMeta, res), "search request: %v", req)
		}
	})
}

// TestTraceQLCompleteBlock tests basic traceql tag matching conditions and
// aligns with the feature set and testing of the tags search
func TestTraceQLCompleteBlock(t *testing.T) {
	for _, v := range encoding.AllEncodings() {
		vers := v.Version()
		t.Run(vers, func(t *testing.T) {
			testTraceQLCompleteBlock(t, vers)
		})
	}
}

func testTraceQLCompleteBlock(t *testing.T, blockVersion string) {
	e := traceql.NewEngine()

	runCompleteBlockSearchTest(t, blockVersion, func(_ *tempopb.Trace, wantMeta *tempopb.TraceSearchMetadata, searchesThatMatch, searchesThatDontMatch []*tempopb.SearchRequest, meta *backend.BlockMeta, r Reader) {
		ctx := context.Background()

		for _, req := range searchesThatMatch {
			fetcher := traceql.NewSpansetFetcherWrapper(func(ctx context.Context, req traceql.FetchSpansRequest) (traceql.FetchSpansResponse, error) {
				return r.Fetch(ctx, meta, req, common.DefaultSearchOptions())
			})

			res, err := e.Execute(ctx, req, fetcher)
			require.NoError(t, err, "search request: %+v", req)
			actual := actualForExpectedMeta(wantMeta, res)
			require.NotNil(t, actual, "search request: %v", req)
			actual.SpanSet = nil // todo: add the matching spansets to wantmeta
			require.Equal(t, wantMeta, actual, "search request: %v", req)
		}

		for _, req := range searchesThatDontMatch {
			fetcher := traceql.NewSpansetFetcherWrapper(func(ctx context.Context, req traceql.FetchSpansRequest) (traceql.FetchSpansResponse, error) {
				return r.Fetch(ctx, meta, req, common.DefaultSearchOptions())
			})

			res, err := e.Execute(ctx, req, fetcher)
			require.NoError(t, err, "search request: %+v", req)
			require.Nil(t, actualForExpectedMeta(wantMeta, res), "search request: %v", req)
		}
	})
}

// TestAdvancedTraceQLCompleteBlock uses the actual trace data to construct complex traceql queries
// it is supposed to cover all major traceql features. if you see one missing add it!
func TestAdvancedTraceQLCompleteBlock(t *testing.T) {
	for _, v := range encoding.AllEncodings() {
		vers := v.Version()
		t.Run(vers, func(t *testing.T) {
			testAdvancedTraceQLCompleteBlock(t, vers)
		})
	}
}

func testAdvancedTraceQLCompleteBlock(t *testing.T, blockVersion string) {
	e := traceql.NewEngine()

	runCompleteBlockSearchTest(t, blockVersion, func(wantTr *tempopb.Trace, wantMeta *tempopb.TraceSearchMetadata, _, _ []*tempopb.SearchRequest, meta *backend.BlockMeta, r Reader) {
		ctx := context.Background()

		// collect some info about wantTr to use below
		trueConditionsBySpan := [][]string{}
		durationBySpan := []uint64{}
		falseConditions := []string{
			fmt.Sprintf("name=`%v`", test.RandomString()),
			fmt.Sprintf("duration>%dh", rand.Intn(10)+1),
			// status? can't really construct a status condition that's false for all spans
		}
		totalSpans := 0
		for _, b := range wantTr.Batches {
			trueResourceC, falseResourceC := conditionsForAttributes(b.Resource.Attributes, "resource")
			falseConditions = append(falseConditions, falseResourceC...)

			for _, ss := range b.ScopeSpans {
				totalSpans += len(ss.Spans)
				for _, s := range ss.Spans {
					trueC, falseC := conditionsForAttributes(s.Attributes, "span")

					status := trace.StatusToString(s.Status.Code)
					kind := trace.KindToString(s.Kind)
					trueC = append(trueC, fmt.Sprintf("name=`%v`", s.Name))
					trueC = append(trueC, fmt.Sprintf("duration=%dns", s.EndTimeUnixNano-s.StartTimeUnixNano))
					trueC = append(trueC, fmt.Sprintf("status=%s", status))
					trueC = append(trueC, fmt.Sprintf("kind=%s", kind))
					trueC = append(trueC, trueResourceC...)

					trueConditionsBySpan = append(trueConditionsBySpan, trueC)
					falseConditions = append(falseConditions, falseC...)
					durationBySpan = append(durationBySpan, s.EndTimeUnixNano-s.StartTimeUnixNano)
				}
			}
		}

		rando := func(s []string) string {
			return s[rand.Intn(len(s))]
		}

		searchesThatMatch := []*tempopb.SearchRequest{
			// conditions
			{Query: fmt.Sprintf("{%s && %s && %s && %s && %s}", rando(trueConditionsBySpan[0]), rando(trueConditionsBySpan[0]), rando(trueConditionsBySpan[0]), rando(trueConditionsBySpan[0]), rando(trueConditionsBySpan[0]))},
			{Query: fmt.Sprintf("{%s || %s || %s || %s || %s}", rando(falseConditions), rando(falseConditions), rando(falseConditions), rando(trueConditionsBySpan[0]), rando(falseConditions))},
			{Query: fmt.Sprintf("{(%s && %s) || %s}", rando(falseConditions), rando(falseConditions), rando(trueConditionsBySpan[0]))},
			// spansets
			{Query: fmt.Sprintf("{%s} && {%s}", rando(trueConditionsBySpan[0]), rando(trueConditionsBySpan[1]))},
			{Query: fmt.Sprintf("{%s} || {%s}", rando(trueConditionsBySpan[0]), rando(falseConditions))},
			{Query: fmt.Sprintf("{%s} && {%s} && {%s} && {%s} && {%s}", rando(trueConditionsBySpan[0]), rando(trueConditionsBySpan[0]), rando(trueConditionsBySpan[0]), rando(trueConditionsBySpan[0]), rando(trueConditionsBySpan[0]))},
			{Query: fmt.Sprintf("{%s} || {%s} || {%s} || {%s} || {%s}", rando(falseConditions), rando(falseConditions), rando(falseConditions), rando(trueConditionsBySpan[0]), rando(falseConditions))},
			{Query: fmt.Sprintf("{%s && %s} || {%s}", rando(falseConditions), rando(falseConditions), rando(trueConditionsBySpan[0]))},
			// pipelines
			{Query: fmt.Sprintf("{%s} | {%s}", rando(trueConditionsBySpan[0]), rando(trueConditionsBySpan[0]))},
			{Query: fmt.Sprintf("{%s || %s} | {%s}", rando(falseConditions), rando(trueConditionsBySpan[0]), rando(trueConditionsBySpan[0]))},
			// pipeline expressions
			{Query: fmt.Sprintf("({%s} | count() > 0) && ({%s} | count() > 0)", rando(trueConditionsBySpan[0]), rando(trueConditionsBySpan[1]))},
			{Query: fmt.Sprintf("({%s} | count() > 0) || ({%s} | count() > 0)", rando(trueConditionsBySpan[0]), rando(falseConditions))},
			// counts
			{Query: fmt.Sprintf("{} | count() = %d", totalSpans)},
			{Query: fmt.Sprintf("{} | count() != %d", totalSpans+1)},
<<<<<<< HEAD
			{Query: fmt.Sprintf("{ %s && %s } | count() = 1", rando(trueConditionsBySpan[0]), rando(trueConditionsBySpan[0]))},
			// avgs/min/max/sum
			{Query: fmt.Sprintf("{ %s && %s } && { %s && %s } | avg(duration) = %dns",
				rando(trueConditionsBySpan[0]), rando(trueConditionsBySpan[0]),
				rando(trueConditionsBySpan[1]), rando(trueConditionsBySpan[1]),
				(durationBySpan[0]+durationBySpan[1])/2)},
			{Query: fmt.Sprintf("{ %s && %s } && { %s && %s } | min(duration) = %dns",
				rando(trueConditionsBySpan[0]), rando(trueConditionsBySpan[0]),
				rando(trueConditionsBySpan[1]), rando(trueConditionsBySpan[1]),
				math.Min64(int64(durationBySpan[0]), int64(durationBySpan[1])))},
			{Query: fmt.Sprintf("{ %s && %s } && { %s && %s } | max(duration) = %dns",
				rando(trueConditionsBySpan[0]), rando(trueConditionsBySpan[0]),
				rando(trueConditionsBySpan[1]), rando(trueConditionsBySpan[1]),
				math.Max64(int64(durationBySpan[0]), int64(durationBySpan[1])))},
			{Query: fmt.Sprintf("{ %s && %s } && { %s && %s } | sum(duration) = %dns",
				rando(trueConditionsBySpan[0]), rando(trueConditionsBySpan[0]),
				rando(trueConditionsBySpan[1]), rando(trueConditionsBySpan[1]),
				durationBySpan[0]+durationBySpan[1])},
=======
			{Query: fmt.Sprintf("{} | count() <= %d", totalSpans)},
			{Query: fmt.Sprintf("{} | count() >= %d", totalSpans)},
			{Query: fmt.Sprintf("{ true } && { true } | count() = %d", totalSpans)},
			{Query: fmt.Sprintf("{ true } || { true } | count() = %d", totalSpans)},
			// avgs
			{Query: "{ } | avg(duration) > 0"}, // todo: make this better
>>>>>>> 7f72fb0e
		}
		searchesThatDontMatch := []*tempopb.SearchRequest{
			// conditions
			{Query: fmt.Sprintf("{%s && %s}", rando(trueConditionsBySpan[0]), rando(falseConditions))},
			{Query: fmt.Sprintf("{%s || %s}", rando(falseConditions), rando(falseConditions))},
			{Query: fmt.Sprintf("{%s && (%s || %s)}", rando(falseConditions), rando(falseConditions), rando(trueConditionsBySpan[0]))},
			// spansets
			{Query: fmt.Sprintf("{%s} && {%s}", rando(trueConditionsBySpan[0]), rando(falseConditions))},
			{Query: fmt.Sprintf("{%s} || {%s}", rando(falseConditions), rando(falseConditions))},
			{Query: fmt.Sprintf("{%s && %s} || {%s}", rando(falseConditions), rando(falseConditions), rando(falseConditions))},
			// pipelines
			{Query: fmt.Sprintf("{%s} | {%s}", rando(trueConditionsBySpan[0]), rando(falseConditions))},
			{Query: fmt.Sprintf("{%s} | {%s}", rando(falseConditions), rando(trueConditionsBySpan[0]))},
			{Query: fmt.Sprintf("{%s || %s} | {%s}", rando(falseConditions), rando(trueConditionsBySpan[0]), rando(falseConditions))},
			// pipeline expressions
			{Query: fmt.Sprintf("({%s} | count() > 0) && ({%s} | count() > 0)", rando(trueConditionsBySpan[0]), rando(falseConditions))},
			{Query: fmt.Sprintf("({%s} | count() > 0) || ({%s} | count() > 0)", rando(falseConditions), rando(falseConditions))},
			// counts
			{Query: fmt.Sprintf("{} | count() = %d", totalSpans+1)},
			{Query: fmt.Sprintf("{} | count() != %d", totalSpans)},
			{Query: fmt.Sprintf("{} | count() < %d", totalSpans)},
			{Query: fmt.Sprintf("{} | count() > %d", totalSpans)},
			// avgs
			{Query: "{ } | avg(.dne) != 0"},
			{Query: "{ } | avg(duration) < 0"},
			{Query: "{ } | min(duration) < 0"},
			{Query: "{ } | max(duration) < 0"},
			{Query: "{ } | sum(duration) < 0"},
		}

		for _, req := range searchesThatMatch {
			fetcher := traceql.NewSpansetFetcherWrapper(func(ctx context.Context, req traceql.FetchSpansRequest) (traceql.FetchSpansResponse, error) {
				return r.Fetch(ctx, meta, req, common.DefaultSearchOptions())
			})

			res, err := e.Execute(ctx, req, fetcher)
			require.NoError(t, err, "search request: %+v", req)
			actual := actualForExpectedMeta(wantMeta, res)
			require.NotNil(t, actual, "search request: %v", req)
			actual.SpanSet = nil // todo: add the matching spansets to wantmeta
			require.Equal(t, wantMeta, actual, "search request: %v", req)
		}

		for _, req := range searchesThatDontMatch {
			fetcher := traceql.NewSpansetFetcherWrapper(func(ctx context.Context, req traceql.FetchSpansRequest) (traceql.FetchSpansResponse, error) {
				return r.Fetch(ctx, meta, req, common.DefaultSearchOptions())
			})

			res, err := e.Execute(ctx, req, fetcher)
			require.NoError(t, err, "search request: %+v", req)
			require.Nil(t, actualForExpectedMeta(wantMeta, res), "search request: %v", req)
		}
	})
}

func conditionsForAttributes(atts []*v1_common.KeyValue, scope string) ([]string, []string) {
	trueConditions := []string{}
	falseConditions := []string{}

	for _, a := range atts {
		switch v := a.GetValue().Value.(type) {
		case *v1_common.AnyValue_StringValue:
			trueConditions = append(trueConditions, fmt.Sprintf("%s.%v=`%v`", scope, a.Key, v.StringValue))
			trueConditions = append(trueConditions, fmt.Sprintf(".%v=`%v`", a.Key, v.StringValue))
			falseConditions = append(falseConditions, fmt.Sprintf("%s.%v=`%v`", scope, a.Key, test.RandomString()))
			falseConditions = append(falseConditions, fmt.Sprintf(".%v=`%v`", a.Key, test.RandomString()))
		case *v1_common.AnyValue_BoolValue:
			trueConditions = append(trueConditions, fmt.Sprintf("%s.%v=%t", scope, a.Key, v.BoolValue))
			trueConditions = append(trueConditions, fmt.Sprintf(".%v=%t", a.Key, v.BoolValue))
			// tough to add an always false condition here
		case *v1_common.AnyValue_IntValue:
			trueConditions = append(trueConditions, fmt.Sprintf("%s.%v=%d", scope, a.Key, v.IntValue))
			trueConditions = append(trueConditions, fmt.Sprintf(".%v=%d", a.Key, v.IntValue))
			falseConditions = append(falseConditions, fmt.Sprintf("%s.%v=%d", scope, a.Key, rand.Intn(1000)+20000))
			falseConditions = append(falseConditions, fmt.Sprintf(".%v=%d", a.Key, rand.Intn(1000)+20000))
		case *v1_common.AnyValue_DoubleValue:
			trueConditions = append(trueConditions, fmt.Sprintf("%s.%v=%f", scope, a.Key, v.DoubleValue))
			trueConditions = append(trueConditions, fmt.Sprintf(".%v=%f", a.Key, v.DoubleValue))
			falseConditions = append(falseConditions, fmt.Sprintf("%s.%v=%f", scope, a.Key, rand.Float64()))
			falseConditions = append(falseConditions, fmt.Sprintf(".%v=%f", a.Key, rand.Float64()))
		}
	}

	return trueConditions, falseConditions
}

func actualForExpectedMeta(wantMeta *tempopb.TraceSearchMetadata, res *tempopb.SearchResponse) *tempopb.TraceSearchMetadata {
	// find wantMeta in res
	for _, tr := range res.Traces {
		if tr.TraceID == wantMeta.TraceID {
			return tr
		}
	}

	return nil
}

type runnerFn func(*tempopb.Trace, *tempopb.TraceSearchMetadata, []*tempopb.SearchRequest, []*tempopb.SearchRequest, *backend.BlockMeta, Reader)

func runCompleteBlockSearchTest(t testing.TB, blockVersion string, runner runnerFn) {
	// v2 doesn't support any search. just bail here before doing the work below to save resources
	if blockVersion == v2.VersionString {
		return
	}

	tempDir := t.TempDir()

	r, w, c, err := New(&Config{
		Backend: "local",
		Local: &local.Config{
			Path: path.Join(tempDir, "traces"),
		},
		Block: &common.BlockConfig{
			IndexDownsampleBytes: 17,
			BloomFP:              .01,
			BloomShardSizeBytes:  100_000,
			Version:              blockVersion,
			IndexPageSizeBytes:   1000,
			RowGroupSizeBytes:    10000,
		},
		WAL: &wal.Config{
			Filepath:       path.Join(tempDir, "wal"),
			IngestionSlack: time.Since(time.Time{}),
		},
		Search: &SearchConfig{
			ChunkSizeBytes:      1_000_000,
			ReadBufferCount:     8,
			ReadBufferSizeBytes: 4 * 1024 * 1024,
		},
		BlocklistPoll: 0,
	}, log.NewNopLogger())
	require.NoError(t, err)

	c.EnableCompaction(&CompactorConfig{
		ChunkSizeBytes:          10,
		MaxCompactionRange:      time.Hour,
		BlockRetention:          0,
		CompactedBlockRetention: 0,
	}, &mockSharder{}, &mockOverrides{})

	r.EnablePolling(&mockJobSharder{})
	rw := r.(*readerWriter)

	wantID, wantTr, start, end, wantMeta, searchesThatMatch, searchesThatDontMatch := searchTestSuite()

	// Write to wal
	wal := w.WAL()
	head, err := wal.NewBlock(uuid.New(), testTenantID, model.CurrentEncoding)
	require.NoError(t, err)
	dec := model.MustNewSegmentDecoder(model.CurrentEncoding)

	totalTraces := 250
	wantTrIdx := rand.Intn(250)
	for i := 0; i < totalTraces; i++ {
		var tr *tempopb.Trace
		var id []byte
		if i == wantTrIdx {
			tr = wantTr
			id = wantID
		} else {
			id = test.ValidTraceID(nil)
			tr = test.MakeTrace(10, id)
		}
		b1, err := dec.PrepareForWrite(tr, start, end)
		require.NoError(t, err)

		b2, err := dec.ToObject([][]byte{b1})
		require.NoError(t, err)
		err = head.Append(id, b2, start, end)
		require.NoError(t, err)
	}

	// Complete block
	block, err := w.CompleteBlock(context.Background(), head)
	require.NoError(t, err)
	meta := block.BlockMeta()

	runner(wantTr, wantMeta, searchesThatMatch, searchesThatDontMatch, meta, rw)

	// todo: do some compaction and then call runner again
}

func stringKV(k, v string) *v1_common.KeyValue {
	return &v1_common.KeyValue{
		Key:   k,
		Value: &v1_common.AnyValue{Value: &v1_common.AnyValue_StringValue{StringValue: v}},
	}
}

func intKV(k string, v int) *v1_common.KeyValue {
	return &v1_common.KeyValue{
		Key:   k,
		Value: &v1_common.AnyValue{Value: &v1_common.AnyValue_IntValue{IntValue: int64(v)}},
	}
}

// Helper function to make a tag search
func makeReq(k, v string) *tempopb.SearchRequest {
	return &tempopb.SearchRequest{
		Tags: map[string]string{
			k: v,
		},
	}
}

func addTraceQL(req *tempopb.SearchRequest) {
	// todo: traceql concepts are different than search concepts. this code maps key/value pairs
	// from search to traceql. we can clean this up after we drop old search and move these tests into
	// the tempodb package.
	traceqlConditions := []string{}
	for k, v := range req.Tags {
		traceqlKey := k
		switch traceqlKey {
		case "root.service.name":
			traceqlKey = ".service.name"
		case "root.name":
			traceqlKey = "name"
		case "name":
		case "status.code":
			traceqlKey = "status"
		default:
			traceqlKey = "." + traceqlKey
		}

		traceqlVal := v
		switch traceqlKey {
		case ".http.status_code":
			break
		case "status":
			break
		default:
			traceqlVal = fmt.Sprintf(`"%s"`, v)
		}
		traceqlConditions = append(traceqlConditions, fmt.Sprintf("%s=%s", traceqlKey, traceqlVal))
	}
	if req.MaxDurationMs != 0 {
		traceqlConditions = append(traceqlConditions, fmt.Sprintf("duration < %dms", req.MaxDurationMs))
	}
	if req.MinDurationMs != 0 {
		traceqlConditions = append(traceqlConditions, fmt.Sprintf("duration > %dms", req.MinDurationMs))
	}

	req.Query = "{" + strings.Join(traceqlConditions, "&&") + "}"
}

// searchTestSuite returns a set of search test cases that ensure
// search behavior is consistent across block types and modules.
// The return parameters are:
//   - trace ID
//   - trace - a fully-populated trace that is searched for every condition. If testing a
//     block format, then write this trace to the block.
//   - start, end - the unix second start/end times for the trace, i.e. slack-adjusted timestamps
//   - expected - The exact search result that should be returned for every matching request
//   - searchesThatMatch - List of search requests that are expected to match the trace
//   - searchesThatDontMatch - List of requests that don't match the trace
func searchTestSuite() (
	id []byte,
	tr *tempopb.Trace,
	start, end uint32,
	expected *tempopb.TraceSearchMetadata,
	searchesThatMatch []*tempopb.SearchRequest,
	searchesThatDontMatch []*tempopb.SearchRequest,
) {
	id = test.ValidTraceID(nil)

	start = 1000
	end = 1001

	tr = &tempopb.Trace{
		Batches: []*v1.ResourceSpans{
			{
				Resource: &v1_resource.Resource{
					Attributes: []*v1_common.KeyValue{
						stringKV("service.name", "MyService"),
						stringKV("cluster", "MyCluster"),
						stringKV("namespace", "MyNamespace"),
						stringKV("pod", "MyPod"),
						stringKV("container", "MyContainer"),
						stringKV("k8s.cluster.name", "k8sCluster"),
						stringKV("k8s.namespace.name", "k8sNamespace"),
						stringKV("k8s.pod.name", "k8sPod"),
						stringKV("k8s.container.name", "k8sContainer"),
						stringKV("bat", "Baz"),
					},
				},
				ScopeSpans: []*v1.ScopeSpans{
					{
						Spans: []*v1.Span{
							{
								TraceId:           id,
								Name:              "MySpan",
								SpanId:            []byte{1, 2, 3},
								ParentSpanId:      []byte{4, 5, 6},
								StartTimeUnixNano: uint64(1000 * time.Second),
								EndTimeUnixNano:   uint64(1001 * time.Second),
								Status: &v1.Status{
									Code: v1.Status_STATUS_CODE_ERROR,
								},
								Attributes: []*v1_common.KeyValue{
									stringKV("http.method", "Get"),
									stringKV("http.url", "url/Hello/World"),
									intKV("http.status_code", 500),
									stringKV("foo", "Bar"),
								},
							},
						},
					},
				},
			},
			{
				Resource: &v1_resource.Resource{
					Attributes: []*v1_common.KeyValue{
						stringKV("service.name", "RootService"),
					},
				},
				ScopeSpans: []*v1.ScopeSpans{
					{
						Spans: []*v1.Span{
							{
								TraceId:           id,
								Name:              "RootSpan",
								StartTimeUnixNano: uint64(1000 * time.Second),
								EndTimeUnixNano:   uint64(1002 * time.Second),
								Status:            &v1.Status{},
							},
						},
					},
				},
			},
		},
	}

	expected = &tempopb.TraceSearchMetadata{
		TraceID:           util.TraceIDToHexString(id),
		StartTimeUnixNano: uint64(1000 * time.Second),
		DurationMs:        2000,
		RootServiceName:   "RootService",
		RootTraceName:     "RootSpan",
	}

	// Matches
	searchesThatMatch = []*tempopb.SearchRequest{
		{
			// Empty request
		},
		{
			MinDurationMs: 999,
			MaxDurationMs: 1001,
		},
		{
			Start: 1000,
			End:   2000,
		},
		{
			// Overlaps start
			Start: 999,
			End:   1001,
		},
		{
			// Overlaps end
			Start: 1001,
			End:   1002,
		},

		// Well-known resource attributes
		makeReq("service.name", "MyService"),
		makeReq("cluster", "MyCluster"),
		makeReq("namespace", "MyNamespace"),
		makeReq("pod", "MyPod"),
		makeReq("container", "MyContainer"),
		makeReq("k8s.cluster.name", "k8sCluster"),
		makeReq("k8s.namespace.name", "k8sNamespace"),
		makeReq("k8s.pod.name", "k8sPod"),
		makeReq("k8s.container.name", "k8sContainer"),
		makeReq("root.service.name", "RootService"),
		makeReq("root.name", "RootSpan"),

		// Well-known span attributes
		makeReq("name", "MySpan"),
		makeReq("http.method", "Get"),
		makeReq("http.url", "url/Hello/World"),
		makeReq("http.status_code", "500"),
		makeReq("status.code", "error"),

		// Span attributes
		makeReq("foo", "Bar"),
		// Resource attributes
		makeReq("bat", "Baz"),

		// Multiple
		{
			Tags: map[string]string{
				"service.name": "MyService",
				"http.method":  "Get",
				"foo":          "Bar",
			},
		},
	}

	// Excludes
	searchesThatDontMatch = []*tempopb.SearchRequest{
		{
			MinDurationMs: 1001,
		},
		{
			MaxDurationMs: 999,
		},
		{
			Start: 100,
			End:   200,
		},

		// Well-known resource attributes
		makeReq("service.name", "service"), // wrong case
		makeReq("cluster", "cluster"),      // wrong case
		makeReq("namespace", "namespace"),  // wrong case
		makeReq("pod", "pod"),              // wrong case
		makeReq("container", "container"),  // wrong case

		// Well-known span attributes
		makeReq("http.method", "post"),
		makeReq("http.url", "asdf"),
		makeReq("http.status_code", "200"),
		makeReq("status.code", "ok"),
		makeReq("root.service.name", "NotRootService"),
		makeReq("root.name", "NotRootSpan"),

		// Span attributes
		makeReq("foo", "baz"), // wrong case
	}

	// add traceql to all searches
	for _, req := range searchesThatDontMatch {
		addTraceQL(req)
	}
	for _, req := range searchesThatMatch {
		addTraceQL(req)
	}

	return
}<|MERGE_RESOLUTION|>--- conflicted
+++ resolved
@@ -176,7 +176,8 @@
 			// counts
 			{Query: fmt.Sprintf("{} | count() = %d", totalSpans)},
 			{Query: fmt.Sprintf("{} | count() != %d", totalSpans+1)},
-<<<<<<< HEAD
+			{Query: fmt.Sprintf("{ true } && { true } | count() = %d", totalSpans)},
+			{Query: fmt.Sprintf("{ true } || { true } | count() = %d", totalSpans)},
 			{Query: fmt.Sprintf("{ %s && %s } | count() = 1", rando(trueConditionsBySpan[0]), rando(trueConditionsBySpan[0]))},
 			// avgs/min/max/sum
 			{Query: fmt.Sprintf("{ %s && %s } && { %s && %s } | avg(duration) = %dns",
@@ -195,14 +196,6 @@
 				rando(trueConditionsBySpan[0]), rando(trueConditionsBySpan[0]),
 				rando(trueConditionsBySpan[1]), rando(trueConditionsBySpan[1]),
 				durationBySpan[0]+durationBySpan[1])},
-=======
-			{Query: fmt.Sprintf("{} | count() <= %d", totalSpans)},
-			{Query: fmt.Sprintf("{} | count() >= %d", totalSpans)},
-			{Query: fmt.Sprintf("{ true } && { true } | count() = %d", totalSpans)},
-			{Query: fmt.Sprintf("{ true } || { true } | count() = %d", totalSpans)},
-			// avgs
-			{Query: "{ } | avg(duration) > 0"}, // todo: make this better
->>>>>>> 7f72fb0e
 		}
 		searchesThatDontMatch := []*tempopb.SearchRequest{
 			// conditions
