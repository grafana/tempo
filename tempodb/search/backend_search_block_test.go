package search

import (
	"context"
	"fmt"
	"os"
	"path"
	"strconv"
	"sync"
	"testing"
	"time"

	"github.com/google/uuid"
	"github.com/grafana/tempo/pkg/tempofb"
	"github.com/grafana/tempo/pkg/tempopb"
	"github.com/grafana/tempo/tempodb/backend"
	"github.com/grafana/tempo/tempodb/backend/local"
	"github.com/stretchr/testify/require"
)

func genSearchData(traceID []byte, i int) [][]byte {
	return [][]byte{(&tempofb.SearchEntryMutable{
		TraceID: traceID,
		Tags: tempofb.SearchDataMap{
			"key" + strconv.Itoa(i): {"value_A_" + strconv.Itoa(i), "value_B_" + strconv.Itoa(i)},
		}}).ToBytes()}
}

func newBackendSearchBlockWithTraces(t testing.TB, traceCount int, enc backend.Encoding, pageSizeBytes int) *BackendSearchBlock {
	id := []byte{0, 1, 2, 3, 4, 5, 6, 7, 8, 9, 10, 11, 12, 13, 14, 15} // 16-byte ids required

	f, err := os.OpenFile(path.Join(t.TempDir(), "searchdata"), os.O_CREATE|os.O_RDWR, 0644)
	require.NoError(t, err)

	b1, err := NewStreamingSearchBlockForFile(f)
	require.NoError(t, err)

	for i := 0; i < traceCount; i++ {
<<<<<<< HEAD
		require.NoError(t, b1.Append(context.Background(), id, searchData))
=======
		assert.NoError(t, b1.Append(context.Background(), id, genSearchData(id, i)))
>>>>>>> ce0b23ac
	}

	l, err := local.NewBackend(&local.Config{
		Path: t.TempDir(),
	})
	require.NoError(t, err)

	blockID := uuid.New()
	tenantID := "fake"
	err = NewBackendSearchBlock(b1, l, blockID, tenantID, enc, pageSizeBytes)
	require.NoError(t, err)

	b2 := OpenBackendSearchBlock(l, blockID, tenantID)
	return b2
}

func TestBackendSearchBlockSearch(t *testing.T) {
	traceCount := 1_000

	b2 := newBackendSearchBlockWithTraces(t, traceCount, backend.EncNone, 0)

	p := NewSearchPipeline(&tempopb.SearchRequest{
		Tags: map[string]string{"key1": "value_A_1", "key20": "value_B_20"},
	})

	sr := NewResults()

	sr.StartWorker()
	go func() {
		defer sr.FinishWorker()
		err := b2.Search(context.TODO(), p, sr)
		require.NoError(t, err)
	}()
	sr.AllWorkersStarted()

	var results []*tempopb.TraceSearchMetadata
	for r := range sr.Results() {
		results = append(results, r)
	}
	require.Equal(t, 1, len(results))
	require.Equal(t, 1, int(sr.TracesInspected()))
}

func BenchmarkBackendSearchBlockSearch(b *testing.B) {
	pageSizesMB := []float32{0.5, 1, 2}

	for _, enc := range backend.SupportedEncoding {
		for _, sz := range pageSizesMB {
			b.Run(fmt.Sprint(enc.String(), "/", sz, "MiB"), func(b *testing.B) {

				b2 := newBackendSearchBlockWithTraces(b, b.N, enc, int(sz*1024*1024))

				// Use secret tag to perform exhaustive search
				p := NewSearchPipeline(&tempopb.SearchRequest{
					Tags: map[string]string{SecretExhaustiveSearchTag: "!"},
				})

				sr := NewResults()

				b.ResetTimer()
				start := time.Now()
				// Search 10x10 because reading the search data is much faster than creating it, but we need
				// to spend at least 1 second to satisfy go bench minimum elapsed time requirement.
				loops := 10
				wg := &sync.WaitGroup{}
				for i := 0; i < loops; i++ {
					wg.Add(1)
					go func() {
						defer wg.Done()
						for j := 0; j < loops; j++ {
							err := b2.Search(context.TODO(), p, sr)
							require.NoError(b, err)
						}
					}()
				}
				wg.Wait()
				elapsed := time.Since(start)

				fmt.Printf("BackendSearchBlock search throughput: %v elapsed %.2f MB = %.2f MiB/s \t %d traces = %.2fM traces/s \n",
					elapsed,
					float64(sr.bytesInspected.Load())/(1024*1024),
					float64(sr.bytesInspected.Load())/(elapsed.Seconds())/(1024*1024),
					sr.TracesInspected(),
					float64(sr.TracesInspected())/(elapsed.Seconds())/1_000_000,
				)
			})
		}
	}
}<|MERGE_RESOLUTION|>--- conflicted
+++ resolved
@@ -2,6 +2,7 @@
 
 import (
 	"context"
+	"encoding/binary"
 	"fmt"
 	"os"
 	"path"
@@ -27,7 +28,7 @@
 }
 
 func newBackendSearchBlockWithTraces(t testing.TB, traceCount int, enc backend.Encoding, pageSizeBytes int) *BackendSearchBlock {
-	id := []byte{0, 1, 2, 3, 4, 5, 6, 7, 8, 9, 10, 11, 12, 13, 14, 15} // 16-byte ids required
+	//id := []byte{0, 0, 0, 0, 0, 0, 0, 0, 0, 0, 0, 0, 0, 0, 0, 0} // 16-byte ids required
 
 	f, err := os.OpenFile(path.Join(t.TempDir(), "searchdata"), os.O_CREATE|os.O_RDWR, 0644)
 	require.NoError(t, err)
@@ -36,11 +37,9 @@
 	require.NoError(t, err)
 
 	for i := 0; i < traceCount; i++ {
-<<<<<<< HEAD
-		require.NoError(t, b1.Append(context.Background(), id, searchData))
-=======
-		assert.NoError(t, b1.Append(context.Background(), id, genSearchData(id, i)))
->>>>>>> ce0b23ac
+		id := make([]byte, 16)
+		binary.LittleEndian.PutUint32(id, uint32(i))
+		require.NoError(t, b1.Append(context.Background(), id, genSearchData(id, i)))
 	}
 
 	l, err := local.NewBackend(&local.Config{
@@ -58,12 +57,12 @@
 }
 
 func TestBackendSearchBlockSearch(t *testing.T) {
-	traceCount := 1_000
+	traceCount := 50_000
 
 	b2 := newBackendSearchBlockWithTraces(t, traceCount, backend.EncNone, 0)
 
 	p := NewSearchPipeline(&tempopb.SearchRequest{
-		Tags: map[string]string{"key1": "value_A_1", "key20": "value_B_20"},
+		Tags: map[string]string{"key20": "value_B_20"},
 	})
 
 	sr := NewResults()
@@ -81,7 +80,7 @@
 		results = append(results, r)
 	}
 	require.Equal(t, 1, len(results))
-	require.Equal(t, 1, int(sr.TracesInspected()))
+	require.Equal(t, traceCount, int(sr.TracesInspected()))
 }
 
 func BenchmarkBackendSearchBlockSearch(b *testing.B) {
@@ -118,7 +117,6 @@
 				}
 				wg.Wait()
 				elapsed := time.Since(start)
-
 				fmt.Printf("BackendSearchBlock search throughput: %v elapsed %.2f MB = %.2f MiB/s \t %d traces = %.2fM traces/s \n",
 					elapsed,
 					float64(sr.bytesInspected.Load())/(1024*1024),
