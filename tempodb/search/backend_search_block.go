--- conflicted
+++ resolved
@@ -118,12 +118,9 @@
 		pageSizeBytes = defaultBackendSearchBlockPageSize
 	}
 
-<<<<<<< HEAD
 	header := tempofb.NewSearchBlockHeaderBuilder()
 
 	// Copy records into the appender
-=======
->>>>>>> ce0b23ac
 	w, err := newBackendSearchBlockWriter(blockID, tenantID, l, version, enc)
 	if err != nil {
 		return err
@@ -158,18 +155,12 @@
 			continue
 		}
 
-<<<<<<< HEAD
-		s := tempofb.SearchEntryFromBytes(buf)
+		s := tempofb.SearchEntryFromBytes(data)
 
 		header.AddEntry(s)
 
-		data := &tempofb.SearchEntryMutable{
-			TraceID:           r.ID,
-=======
-		s := tempofb.SearchEntryFromBytes(data)
 		entry := &tempofb.SearchEntryMutable{
 			TraceID:           id,
->>>>>>> ce0b23ac
 			StartTimeUnixNano: s.StartTimeUnixNano(),
 			EndTimeUnixNano:   s.EndTimeUnixNano(),
 		}
