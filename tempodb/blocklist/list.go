package blocklist

import (
	"slices"
	"sync"

	"github.com/grafana/tempo/tempodb/backend"
)

// PerTenant is a map of tenant ids to backend.BlockMetas
type PerTenant map[string][]*backend.BlockMeta

// PerTenantCompacted is a map of tenant ids to backend.CompactedBlockMetas
type PerTenantCompacted map[string][]*backend.CompactedBlockMeta

// List controls access to a per tenant blocklist and compacted blocklist
type List struct {
	mtx            sync.Mutex
	metas          PerTenant
	compactedMetas PerTenantCompacted

	// used by the compactor to track local changes it is aware of
	added            PerTenant
	removed          PerTenant
	compactedAdded   PerTenantCompacted
	compactedRemoved PerTenantCompacted
}

func New() *List {
	return &List{
		metas:          make(PerTenant),
		compactedMetas: make(PerTenantCompacted),

		added:            make(PerTenant),
		removed:          make(PerTenant),
		compactedAdded:   make(PerTenantCompacted),
		compactedRemoved: make(PerTenantCompacted),
	}
}

// Tenants returns a slice of tenant ids with metas (compacted metas are ignored.)
func (l *List) Tenants() []string {
	l.mtx.Lock()
	defer l.mtx.Unlock()

	tenants := make([]string, 0, len(l.metas))
	for tenant := range l.metas {
		tenants = append(tenants, tenant)
	}

	return tenants
}

func (l *List) Metas(tenantID string) []*backend.BlockMeta {
	if tenantID == "" {
		return nil
	}

	l.mtx.Lock()
	defer l.mtx.Unlock()

	copiedBlocklist := make([]*backend.BlockMeta, 0, len(l.metas[tenantID]))
	copiedBlocklist = append(copiedBlocklist, l.metas[tenantID]...)
	return copiedBlocklist
}

func (l *List) CompactedMetas(tenantID string) []*backend.CompactedBlockMeta {
	if tenantID == "" {
		return nil
	}

	l.mtx.Lock()
	defer l.mtx.Unlock()

	copiedBlocklist := make([]*backend.CompactedBlockMeta, 0, len(l.compactedMetas[tenantID]))
	copiedBlocklist = append(copiedBlocklist, l.compactedMetas[tenantID]...)

	return copiedBlocklist
}

// ApplyPollResults applies the PerTenant and PerTenantCompacted maps to this blocklist
// Note that it also applies any known local changes and then wipes them out to be restored
// in the next polling cycle.
func (l *List) ApplyPollResults(m PerTenant, c PerTenantCompacted) {
	l.mtx.Lock()
	defer l.mtx.Unlock()

	l.metas = m
	l.compactedMetas = c

	// now reapply all updates and clear
	for tenantID := range l.added {
		l.updateInternal(tenantID, l.added[tenantID], l.removed[tenantID], l.compactedAdded[tenantID], l.compactedRemoved[tenantID])
	}

	clear(l.added)
	clear(l.removed)
	clear(l.compactedAdded)
	clear(l.compactedRemoved)
}

// Update Adds and removes regular or compacted blocks from the in-memory blocklist.
// Changes are temporary and will be preserved only for one poll
func (l *List) Update(tenantID string, add []*backend.BlockMeta, remove []*backend.BlockMeta, compactedAdd []*backend.CompactedBlockMeta, compactedRemove []*backend.CompactedBlockMeta) {
	if tenantID == "" {
		return
	}

	l.mtx.Lock()
	defer l.mtx.Unlock()

	l.updateInternal(tenantID, add, remove, compactedAdd, compactedRemove)

	// We have updated the current blocklist, but we may be in the middle of a
	// polling cycle.  When the Apply is called above, we will have lost the
	// changes that we have just added. So we keep track of them here and apply
	// them again after the Apply to save them for the next polling cycle.  On
	// the next polling cycle, the changes here will rediscovered.
	l.added[tenantID] = append(l.added[tenantID], add...)
	l.removed[tenantID] = append(l.removed[tenantID], remove...)
	l.compactedAdded[tenantID] = append(l.compactedAdded[tenantID], compactedAdd...)
	l.compactedRemoved[tenantID] = append(l.compactedRemoved[tenantID], compactedRemove...)
}

// updateInternal exists to do the work of applying updates to held PerTenant and PerTenantCompacted maps
// it must be called under lock
func (l *List) updateInternal(tenantID string, add []*backend.BlockMeta, remove []*backend.BlockMeta, compactedAdd []*backend.CompactedBlockMeta, compactedRemove []*backend.CompactedBlockMeta) {
	hasID := func(id backend.UUID) func(*backend.BlockMeta) bool {
		return func(b *backend.BlockMeta) bool {
			return b.BlockID == id
		}
	}

	hasIDC := func(id backend.UUID) func(*backend.CompactedBlockMeta) bool {
		return func(b *backend.CompactedBlockMeta) bool {
			return b.BlockID == id
		}
	}
<<<<<<< HEAD
	// add new blocks (only if they don't already exist)
	for _, a := range add {
		// Make sure not already compacted itself
		skip := false
		for _, c := range compactedAdd {
			if a.BlockID == c.BlockID {
				skip = true
			}
		}
		for _, c := range compactedRemove {
			if a.BlockID == c.BlockID {
				skip = true
			}
		}
		if skip {
			continue
		}

		if _, ok := existingMetas[(uuid.UUID)(a.BlockID)]; !ok {
			newblocklist = append(newblocklist, a)
		}
	}

	l.metas[tenantID] = newblocklist
=======
>>>>>>> 881888b9

	// ******** Regular blocks ********
	if len(add) > 0 || len(remove) > 0 || len(compactedAdd) > 0 || len(compactedRemove) > 0 {
		var (
			existing = l.metas[tenantID]
			final    = make([]*backend.BlockMeta, 0, max(0, len(existing)+len(add)-len(remove)))
		)

		// rebuild dropping all removals
		for _, b := range existing {
			if slices.ContainsFunc(remove, hasID(b.BlockID)) {
				continue
			}
			final = append(final, b)
		}
		// add new if they don't already exist and weren't also removed
		for _, b := range add {
			if slices.ContainsFunc(final, hasID(b.BlockID)) ||
				slices.ContainsFunc(remove, hasID(b.BlockID)) ||
				slices.ContainsFunc(compactedAdd, hasIDC(b.BlockID)) ||
				slices.ContainsFunc(compactedRemove, hasIDC(b.BlockID)) {
				continue
			}

			final = append(final, b)
		}

		l.metas[tenantID] = final
	}

	// ******** Compacted blocks ********
	if len(compactedAdd) > 0 || len(compactedRemove) > 0 {
		var (
			existing = l.compactedMetas[tenantID]
			final    = make([]*backend.CompactedBlockMeta, 0, max(0, len(existing)+len(compactedAdd)-len(compactedRemove)))
		)

		// rebuild dropping all removals
		for _, b := range existing {
			if slices.ContainsFunc(compactedRemove, hasIDC(b.BlockID)) {
				continue
			}
			final = append(final, b)
		}
		// add new if they don't already exist and weren't also removed
		for _, b := range compactedAdd {
			if slices.ContainsFunc(existing, hasIDC(b.BlockID)) ||
				slices.ContainsFunc(compactedRemove, hasIDC(b.BlockID)) {
				continue
			}
			final = append(final, b)
		}

		l.compactedMetas[tenantID] = final
	}
}<|MERGE_RESOLUTION|>--- conflicted
+++ resolved
@@ -136,33 +136,6 @@
 			return b.BlockID == id
 		}
 	}
-<<<<<<< HEAD
-	// add new blocks (only if they don't already exist)
-	for _, a := range add {
-		// Make sure not already compacted itself
-		skip := false
-		for _, c := range compactedAdd {
-			if a.BlockID == c.BlockID {
-				skip = true
-			}
-		}
-		for _, c := range compactedRemove {
-			if a.BlockID == c.BlockID {
-				skip = true
-			}
-		}
-		if skip {
-			continue
-		}
-
-		if _, ok := existingMetas[(uuid.UUID)(a.BlockID)]; !ok {
-			newblocklist = append(newblocklist, a)
-		}
-	}
-
-	l.metas[tenantID] = newblocklist
-=======
->>>>>>> 881888b9
 
 	// ******** Regular blocks ********
 	if len(add) > 0 || len(remove) > 0 || len(compactedAdd) > 0 || len(compactedRemove) > 0 {
