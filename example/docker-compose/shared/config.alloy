otelcol.receiver.otlp "otlp_receiver" {
  grpc {
    endpoint = "0.0.0.0:4317"
  }
  http {
    endpoint = "0.0.0.0:4318"
  }

  output {
    traces = [otelcol.exporter.otlp.grafanacloud.input,]
  }
}

otelcol.exporter.otlp "grafanacloud" {
  client {
<<<<<<< HEAD
    endpoint = "distributor:4317"
=======
    endpoint = env("ALLOY_OTLP_UPSTREAM")
>>>>>>> de90f711
    tls {
			insecure = true
		}
  }
}<|MERGE_RESOLUTION|>--- conflicted
+++ resolved
@@ -13,11 +13,7 @@
 
 otelcol.exporter.otlp "grafanacloud" {
   client {
-<<<<<<< HEAD
-    endpoint = "distributor:4317"
-=======
     endpoint = env("ALLOY_OTLP_UPSTREAM")
->>>>>>> de90f711
     tls {
 			insecure = true
 		}
