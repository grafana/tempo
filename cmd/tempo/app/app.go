package app

import (
	"bytes"
	"context"
	"flag"
	"fmt"
	"io"
	"net/http"
	"sort"
	"time"

	"github.com/go-kit/log/level"
	"github.com/gorilla/mux"
	"github.com/grafana/dskit/flagext"
	"github.com/grafana/dskit/grpcutil"
	"github.com/grafana/dskit/kv/memberlist"
	"github.com/grafana/dskit/modules"
	"github.com/grafana/dskit/ring"
	"github.com/grafana/dskit/services"
	"github.com/jedib0t/go-pretty/v6/table"
	"github.com/pkg/errors"
	"github.com/prometheus/common/version"
	"github.com/weaveworks/common/middleware"
	"github.com/weaveworks/common/server"
	"github.com/weaveworks/common/signals"
	"google.golang.org/grpc"
	"google.golang.org/grpc/health/grpc_health_v1"
	"gopkg.in/yaml.v3"

	"github.com/grafana/tempo/modules/compactor"
	"github.com/grafana/tempo/modules/distributor"
	"github.com/grafana/tempo/modules/distributor/receiver"
	"github.com/grafana/tempo/modules/frontend"
<<<<<<< HEAD
	"github.com/grafana/tempo/modules/generator"
	generator_client "github.com/grafana/tempo/modules/generator/client"
=======
	frontend_v1 "github.com/grafana/tempo/modules/frontend/v1"
>>>>>>> a54bf2d9
	"github.com/grafana/tempo/modules/ingester"
	ingester_client "github.com/grafana/tempo/modules/ingester/client"
	"github.com/grafana/tempo/modules/overrides"
	"github.com/grafana/tempo/modules/querier"
	"github.com/grafana/tempo/modules/storage"
	"github.com/grafana/tempo/pkg/util"
	"github.com/grafana/tempo/pkg/util/log"
	"github.com/grafana/tempo/tempodb"
)

const metricsNamespace = "tempo"
const apiDocs = "https://grafana.com/docs/tempo/latest/api_docs/"

// Config is the root config for App.
type Config struct {
	Target              string `yaml:"target,omitempty"`
	AuthEnabled         bool   `yaml:"auth_enabled,omitempty"`
	MultitenancyEnabled bool   `yaml:"multitenancy_enabled,omitempty"`
	SearchEnabled       bool   `yaml:"search_enabled,omitempty"`
	HTTPAPIPrefix       string `yaml:"http_api_prefix"`
	UseOTelTracer       bool   `yaml:"use_otel_tracer,omitempty"`

	Server          server.Config           `yaml:"server,omitempty"`
	Distributor     distributor.Config      `yaml:"distributor,omitempty"`
	IngesterClient  ingester_client.Config  `yaml:"ingester_client,omitempty"`
	GeneratorClient generator_client.Config `yaml:"metrics_generator_client,omitempty"`
	Querier         querier.Config          `yaml:"querier,omitempty"`
	Frontend        frontend.Config         `yaml:"query_frontend,omitempty"`
	Compactor       compactor.Config        `yaml:"compactor,omitempty"`
	Ingester        ingester.Config         `yaml:"ingester,omitempty"`
	Generator       generator.Config        `yaml:"metrics_generator,omitempty"`
	StorageConfig   storage.Config          `yaml:"storage,omitempty"`
	LimitsConfig    overrides.Limits        `yaml:"overrides,omitempty"`
	MemberlistKV    memberlist.KVConfig     `yaml:"memberlist,omitempty"`
}

// RegisterFlagsAndApplyDefaults registers flag.
func (c *Config) RegisterFlagsAndApplyDefaults(prefix string, f *flag.FlagSet) {
	c.Target = SingleBinary
	// global settings
	f.StringVar(&c.Target, "target", SingleBinary, "target module")
	f.BoolVar(&c.AuthEnabled, "auth.enabled", false, "Set to true to enable auth (deprecated: use multitenancy.enabled)")
	f.BoolVar(&c.MultitenancyEnabled, "multitenancy.enabled", false, "Set to true to enable multitenancy.")
	f.BoolVar(&c.SearchEnabled, "search.enabled", false, "Set to true to enable search (unstable).")
	f.StringVar(&c.HTTPAPIPrefix, "http-api-prefix", "", "String prefix for all http api endpoints.")
	f.BoolVar(&c.UseOTelTracer, "use-otel-tracer", false, "Set to true to replace the OpenTracing tracer with the OpenTelemetry tracer")

	// Server settings
	flagext.DefaultValues(&c.Server)
	c.Server.LogLevel.RegisterFlags(f)

	// The following GRPC server settings are added to address this issue - https://github.com/grafana/tempo/issues/493
	// The settings prevent the grpc server from sending a GOAWAY message if a client sends heartbeat messages
	// too frequently (due to lack of real traffic).
	c.Server.GRPCServerMinTimeBetweenPings = 10 * time.Second
	c.Server.GRPCServerPingWithoutStreamAllowed = true

	f.IntVar(&c.Server.HTTPListenPort, "server.http-listen-port", 80, "HTTP server listen port.")
	f.IntVar(&c.Server.GRPCListenPort, "server.grpc-listen-port", 9095, "gRPC server listen port.")

	// Memberlist settings
	fs := flag.NewFlagSet("", flag.PanicOnError) // create a new flag set b/c we don't want all of the memberlist settings in our flags. we're just doing this to get defaults
	c.MemberlistKV.RegisterFlags(fs)
	_ = fs.Parse([]string{})
	// these defaults were chosen to balance resource usage vs. ring propagation speed. they are a "toned down" version of
	// the memberlist defaults
	c.MemberlistKV.RetransmitMult = 2
	c.MemberlistKV.GossipInterval = time.Second
	c.MemberlistKV.GossipNodes = 2
	c.MemberlistKV.EnableCompression = false

	f.Var(&c.MemberlistKV.JoinMembers, "memberlist.host-port", "Host port to connect to memberlist cluster.")
	f.IntVar(&c.MemberlistKV.TCPTransport.BindPort, "memberlist.bind-port", 7946, "Port for memberlist to communicate on")

	// Everything else
	flagext.DefaultValues(&c.IngesterClient)
	c.IngesterClient.GRPCClientConfig.GRPCCompression = "snappy"
	flagext.DefaultValues(&c.GeneratorClient)
	c.GeneratorClient.GRPCClientConfig.GRPCCompression = "snappy"
	flagext.DefaultValues(&c.LimitsConfig)

	c.Distributor.RegisterFlagsAndApplyDefaults(util.PrefixConfig(prefix, "distributor"), f)
	c.Ingester.RegisterFlagsAndApplyDefaults(util.PrefixConfig(prefix, "ingester"), f)
	c.Generator.RegisterFlagsAndApplyDefaults(util.PrefixConfig(prefix, "generator"), f)
	c.Querier.RegisterFlagsAndApplyDefaults(util.PrefixConfig(prefix, "querier"), f)
	c.Frontend.RegisterFlagsAndApplyDefaults(util.PrefixConfig(prefix, "frontend"), f)
	c.Compactor.RegisterFlagsAndApplyDefaults(util.PrefixConfig(prefix, "compactor"), f)
	c.StorageConfig.RegisterFlagsAndApplyDefaults(util.PrefixConfig(prefix, "storage"), f)

}

// MultitenancyIsEnabled checks if multitenancy is enabled
func (c *Config) MultitenancyIsEnabled() bool {
	return c.MultitenancyEnabled || c.AuthEnabled
}

// CheckConfig checks if config values are suspect.
func (c *Config) CheckConfig() {
	if c.Ingester.CompleteBlockTimeout < c.StorageConfig.Trace.BlocklistPoll {
		level.Warn(log.Logger).Log("msg", "ingester.complete_block_timeout < storage.trace.blocklist_poll",
			"explan", "You may receive 404s between the time the ingesters have flushed a trace and the querier is aware of the new block")
	}

	if c.Compactor.Compactor.BlockRetention < c.StorageConfig.Trace.BlocklistPoll {
		level.Warn(log.Logger).Log("msg", "compactor.compaction.compacted_block_timeout < storage.trace.blocklist_poll",
			"explan", "Queriers and Compactors may attempt to read a block that no longer exists")
	}

	if c.Compactor.Compactor.RetentionConcurrency == 0 {
		level.Warn(log.Logger).Log("msg", "c.Compactor.Compactor.RetentionConcurrency must be greater than zero. Using default.", "default", tempodb.DefaultRetentionConcurrency)
	}

	if c.StorageConfig.Trace.Backend == "s3" && c.Compactor.Compactor.FlushSizeBytes < 5242880 {
		level.Warn(log.Logger).Log("msg", "c.Compactor.Compactor.FlushSizeBytes < 5242880",
			"explan", "Compaction flush size should be 5MB or higher for S3 backend")
	}

	if c.StorageConfig.Trace.BlocklistPollConcurrency == 0 {
		level.Warn(log.Logger).Log("msg", "c.StorageConfig.Trace.BlocklistPollConcurrency must be greater than zero. Using default.", "default", tempodb.DefaultBlocklistPollConcurrency)
	}
}

func newDefaultConfig() *Config {
	defaultConfig := &Config{}
	defaultFS := flag.NewFlagSet("", flag.PanicOnError)
	defaultConfig.RegisterFlagsAndApplyDefaults("", defaultFS)
	return defaultConfig
}

// App is the root datastructure.
type App struct {
	cfg Config

<<<<<<< HEAD
	Server        *server.Server
	ring          *ring.Ring // TODO should we rename this to ingesterRing?
	generatorRing *ring.Ring
	overrides     *overrides.Overrides
	distributor   *distributor.Distributor
	querier       *querier.Querier
	frontend      *cortex_frontend.Frontend
	compactor     *compactor.Compactor
	ingester      *ingester.Ingester
	generator     *generator.Generator
	store         storage.Store
	MemberlistKV  *memberlist.KVInitService
=======
	Server       *server.Server
	ring         *ring.Ring
	overrides    *overrides.Overrides
	distributor  *distributor.Distributor
	querier      *querier.Querier
	frontend     *frontend_v1.Frontend
	compactor    *compactor.Compactor
	ingester     *ingester.Ingester
	store        storage.Store
	MemberlistKV *memberlist.KVInitService
>>>>>>> a54bf2d9

	HTTPAuthMiddleware       middleware.Interface
	TracesConsumerMiddleware receiver.Middleware

	ModuleManager *modules.Manager
	serviceMap    map[string]services.Service
}

// New makes a new app.
func New(cfg Config) (*App, error) {
	app := &App{
		cfg: cfg,
	}

	app.setupAuthMiddleware()

	if err := app.setupModuleManager(); err != nil {
		return nil, fmt.Errorf("failed to setup module manager %w", err)
	}

	return app, nil
}

func (t *App) setupAuthMiddleware() {
	if t.cfg.MultitenancyIsEnabled() {

		// don't check auth for these gRPC methods, since single call is used for multiple users
		noGRPCAuthOn := []string{
			"/frontend.Frontend/Process",
			"/frontend.Frontend/NotifyClientShutdown",
		}
		ignoredMethods := map[string]bool{}
		for _, m := range noGRPCAuthOn {
			ignoredMethods[m] = true
		}

		t.cfg.Server.GRPCMiddleware = []grpc.UnaryServerInterceptor{
			func(ctx context.Context, req interface{}, info *grpc.UnaryServerInfo, handler grpc.UnaryHandler) (resp interface{}, err error) {
				if ignoredMethods[info.FullMethod] {
					return handler(ctx, req)
				}
				return middleware.ServerUserHeaderInterceptor(ctx, req, info, handler)
			},
		}
		t.cfg.Server.GRPCStreamMiddleware = []grpc.StreamServerInterceptor{
			func(srv interface{}, ss grpc.ServerStream, info *grpc.StreamServerInfo, handler grpc.StreamHandler) error {
				if ignoredMethods[info.FullMethod] {
					return handler(srv, ss)
				}
				return middleware.StreamServerUserHeaderInterceptor(srv, ss, info, handler)
			},
		}
		t.HTTPAuthMiddleware = middleware.AuthenticateUser
		t.TracesConsumerMiddleware = receiver.MultiTenancyMiddleware()
	} else {
		t.cfg.Server.GRPCMiddleware = []grpc.UnaryServerInterceptor{
			fakeGRPCAuthUniaryMiddleware,
		}
		t.cfg.Server.GRPCStreamMiddleware = []grpc.StreamServerInterceptor{
			fakeGRPCAuthStreamMiddleware,
		}
		t.HTTPAuthMiddleware = fakeHTTPAuthMiddleware
		t.TracesConsumerMiddleware = receiver.FakeTenantMiddleware()
	}
}

// Run starts, and blocks until a signal is received.
func (t *App) Run() error {
	if !t.ModuleManager.IsUserVisibleModule(t.cfg.Target) {
		level.Warn(log.Logger).Log("msg", "selected target is an internal module, is this intended?", "target", t.cfg.Target)
	}

	serviceMap, err := t.ModuleManager.InitModuleServices(t.cfg.Target)
	if err != nil {
		return fmt.Errorf("failed to init module services %w", err)
	}
	t.serviceMap = serviceMap

	servs := []services.Service(nil)
	for _, s := range serviceMap {
		servs = append(servs, s)
	}

	sm, err := services.NewManager(servs...)
	if err != nil {
		return fmt.Errorf("failed to start service manager %w", err)
	}

	// before starting servers, register /ready handler and gRPC health check service.
	t.Server.HTTP.Path("/ready").Handler(t.readyHandler(sm))
	t.Server.HTTP.Path("/status").Handler(t.statusHandler()).Methods("GET")
	t.Server.HTTP.Path("/status/{endpoint}").Handler(t.statusHandler()).Methods("GET")
	grpc_health_v1.RegisterHealthServer(t.Server.GRPC, grpcutil.NewHealthCheck(sm))

	// Let's listen for events from this manager, and log them.
	healthy := func() { level.Info(log.Logger).Log("msg", "Tempo started") }
	stopped := func() { level.Info(log.Logger).Log("msg", "Tempo stopped") }
	serviceFailed := func(service services.Service) {
		// if any service fails, stop everything
		sm.StopAsync()

		// let's find out which module failed
		for m, s := range serviceMap {
			if s == service {
				if service.FailureCase() == modules.ErrStopProcess {
					level.Info(log.Logger).Log("msg", "received stop signal via return error", "module", m, "err", service.FailureCase())
				} else {
					level.Error(log.Logger).Log("msg", "module failed", "module", m, "err", service.FailureCase())
				}
				return
			}
		}

		level.Error(log.Logger).Log("msg", "module failed", "module", "unknown", "err", service.FailureCase())
	}
	sm.AddListener(services.NewManagerListener(healthy, stopped, serviceFailed))

	// Setup signal handler. If signal arrives, we stop the manager, which stops all the services.
	handler := signals.NewHandler(t.Server.Log)
	go func() {
		handler.Loop()
		sm.StopAsync()
	}()

	// Start all services. This can really only fail if some service is already
	// in other state than New, which should not be the case.
	err = sm.StartAsync(context.Background())
	if err != nil {
		return fmt.Errorf("failed to start service manager %w", err)
	}

	return sm.AwaitStopped(context.Background())
}

func (t *App) writeStatusVersion(w io.Writer) error {
	_, err := w.Write([]byte(version.Print("tempo") + "\n"))
	if err != nil {
		return err
	}

	return nil
}

func (t *App) writeStatusConfig(w io.Writer, r *http.Request) error {
	var output interface{}

	mode := r.URL.Query().Get("mode")
	switch mode {
	case "diff":
		defaultCfg := newDefaultConfig()

		defaultCfgYaml, err := util.YAMLMarshalUnmarshal(defaultCfg)
		if err != nil {
			return err
		}

		cfgYaml, err := util.YAMLMarshalUnmarshal(t.cfg)
		if err != nil {
			return err
		}

		output, err = util.DiffConfig(defaultCfgYaml, cfgYaml)
		if err != nil {
			return err
		}
	case "defaults":
		output = newDefaultConfig()
	case "":
		output = t.cfg
	default:
		return errors.Errorf("unknown value for mode query parameter: %v", mode)
	}

	out, err := yaml.Marshal(output)
	if err != nil {
		return err
	}

	_, err = w.Write([]byte("---\n"))
	if err != nil {
		return err
	}

	_, err = w.Write(out)
	if err != nil {
		return err
	}

	return nil
}

func (t *App) readyHandler(sm *services.Manager) http.HandlerFunc {
	return func(w http.ResponseWriter, r *http.Request) {
		if !sm.IsHealthy() {
			msg := bytes.Buffer{}
			msg.WriteString("Some services are not Running:\n")

			byState := sm.ServicesByState()
			for st, ls := range byState {
				msg.WriteString(fmt.Sprintf("%v: %d\n", st, len(ls)))
			}

			http.Error(w, msg.String(), http.StatusServiceUnavailable)
			return
		}

		// Ingester has a special check that makes sure that it was able to register into the ring,
		// and that all other ring entries are OK too.
		if t.ingester != nil {
			if err := t.ingester.CheckReady(r.Context()); err != nil {
				http.Error(w, "Ingester not ready: "+err.Error(), http.StatusServiceUnavailable)
				return
			}
		}

		// Generator has a special check that makes sure that it was able to register into the ring,
		// and that all other ring entries are OK too.
		if t.generator != nil {
			if err := t.generator.CheckReady(r.Context()); err != nil {
				http.Error(w, "Generator not ready: "+err.Error(), http.StatusServiceUnavailable)
				return
			}
		}

		// Query Frontend has a special check that makes sure that a querier is attached before it signals
		// itself as ready
		if t.frontend != nil {
			if err := t.frontend.CheckReady(r.Context()); err != nil {
				http.Error(w, "Query Frontend not ready: "+err.Error(), http.StatusServiceUnavailable)
				return
			}
		}

		http.Error(w, "ready", http.StatusOK)
	}
}

func (t *App) writeRuntimeConfig(w io.Writer, r *http.Request) error {
	// Querier and query-frontend services do not run the overrides module
	if t.overrides == nil {
		_, err := w.Write([]byte(fmt.Sprintf("overrides module not loaded in %s\n", t.cfg.Target)))
		return err
	}
	return t.overrides.WriteStatusRuntimeConfig(w, r)
}

func (t *App) statusHandler() http.HandlerFunc {
	return func(w http.ResponseWriter, r *http.Request) {
		var errs []error
		msg := bytes.Buffer{}

		simpleEndpoints := map[string]func(io.Writer) error{
			"version":   t.writeStatusVersion,
			"services":  t.writeStatusServices,
			"endpoints": t.writeStatusEndpoints,
		}

		wrapStatus := func(endpoint string) {
			msg.WriteString("GET /status/" + endpoint + "\n")

			switch endpoint {
			case "runtime_config":
				err := t.writeRuntimeConfig(&msg, r)
				if err != nil {
					errs = append(errs, err)
				}
			case "config":
				err := t.writeStatusConfig(&msg, r)
				if err != nil {
					errs = append(errs, err)
				}
			default:
				err := simpleEndpoints[endpoint](&msg)
				if err != nil {
					errs = append(errs, err)
				}
			}
		}

		vars := mux.Vars(r)

		if endpoint, ok := vars["endpoint"]; ok {
			wrapStatus(endpoint)
		} else {
			wrapStatus("version")
			wrapStatus("services")
			wrapStatus("endpoints")
			wrapStatus("runtime_config")
			wrapStatus("config")
		}

		w.Header().Set("Content-Type", "text/plain")

		joinErrors := func(errs []error) error {
			if len(errs) == 0 {
				return nil
			}
			var err error

			for _, e := range errs {
				if e != nil {
					if err == nil {
						err = e
					} else {
						err = errors.Wrap(err, e.Error())
					}
				}
			}
			return err
		}

		err := joinErrors(errs)
		if err != nil {
			http.Error(w, err.Error(), http.StatusInternalServerError)
		} else {
			w.WriteHeader(http.StatusOK)
		}

		if _, err := w.Write(msg.Bytes()); err != nil {
			level.Error(log.Logger).Log("msg", "error writing response", "err", err)
		}
	}
}

func (t *App) writeStatusServices(w io.Writer) error {
	svcNames := make([]string, 0, len(t.serviceMap))
	for name := range t.serviceMap {
		svcNames = append(svcNames, name)
	}

	sort.Strings(svcNames)

	x := table.NewWriter()
	x.SetOutputMirror(w)
	x.AppendHeader(table.Row{"service name", "status", "failure case"})

	for _, name := range svcNames {
		service := t.serviceMap[name]

		var e string

		if err := service.FailureCase(); err != nil {
			e = err.Error()
		}

		x.AppendRows([]table.Row{
			{name, service.State(), e},
		})
	}

	x.AppendSeparator()
	x.Render()

	return nil
}

func (t *App) writeStatusEndpoints(w io.Writer) error {
	type endpoint struct {
		name  string
		regex string
	}

	endpoints := []endpoint{}

	err := t.Server.HTTP.Walk(func(route *mux.Route, router *mux.Router, ancestors []*mux.Route) error {
		e := endpoint{}

		pathTemplate, err := route.GetPathTemplate()
		if err == nil {
			e.name = pathTemplate
		}

		pathRegexp, err := route.GetPathRegexp()
		if err == nil {
			e.regex = pathRegexp
		}

		endpoints = append(endpoints, e)

		return nil
	})
	if err != nil {
		return errors.Wrap(err, "error walking routes")
	}

	sort.Slice(endpoints[:], func(i, j int) bool {
		return endpoints[i].name < endpoints[j].name
	})

	x := table.NewWriter()
	x.SetOutputMirror(w)
	x.AppendHeader(table.Row{"name", "regex"})

	for _, e := range endpoints {
		x.AppendRows([]table.Row{
			{e.name, e.regex},
		})
	}

	x.AppendSeparator()
	x.Render()

	_, err = w.Write([]byte(fmt.Sprintf("\nAPI documentation: %s\n\n", apiDocs)))
	if err != nil {
		return errors.Wrap(err, "error writing status endpoints")
	}

	return nil
}<|MERGE_RESOLUTION|>--- conflicted
+++ resolved
@@ -32,12 +32,9 @@
 	"github.com/grafana/tempo/modules/distributor"
 	"github.com/grafana/tempo/modules/distributor/receiver"
 	"github.com/grafana/tempo/modules/frontend"
-<<<<<<< HEAD
+	frontend_v1 "github.com/grafana/tempo/modules/frontend/v1"
 	"github.com/grafana/tempo/modules/generator"
 	generator_client "github.com/grafana/tempo/modules/generator/client"
-=======
-	frontend_v1 "github.com/grafana/tempo/modules/frontend/v1"
->>>>>>> a54bf2d9
 	"github.com/grafana/tempo/modules/ingester"
 	ingester_client "github.com/grafana/tempo/modules/ingester/client"
 	"github.com/grafana/tempo/modules/overrides"
@@ -171,31 +168,18 @@
 type App struct {
 	cfg Config
 
-<<<<<<< HEAD
 	Server        *server.Server
 	ring          *ring.Ring // TODO should we rename this to ingesterRing?
 	generatorRing *ring.Ring
 	overrides     *overrides.Overrides
 	distributor   *distributor.Distributor
 	querier       *querier.Querier
-	frontend      *cortex_frontend.Frontend
+	frontend      *frontend_v1.Frontend
 	compactor     *compactor.Compactor
 	ingester      *ingester.Ingester
 	generator     *generator.Generator
 	store         storage.Store
 	MemberlistKV  *memberlist.KVInitService
-=======
-	Server       *server.Server
-	ring         *ring.Ring
-	overrides    *overrides.Overrides
-	distributor  *distributor.Distributor
-	querier      *querier.Querier
-	frontend     *frontend_v1.Frontend
-	compactor    *compactor.Compactor
-	ingester     *ingester.Ingester
-	store        storage.Store
-	MemberlistKV *memberlist.KVInitService
->>>>>>> a54bf2d9
 
 	HTTPAuthMiddleware       middleware.Interface
 	TracesConsumerMiddleware receiver.Middleware
