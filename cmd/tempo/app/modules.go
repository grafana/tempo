package app

import (
	"fmt"
	"io"
	"net/http"
	"path"

	"github.com/go-kit/log/level"
	"github.com/grafana/dskit/dns"
	"github.com/grafana/dskit/kv/codec"
	"github.com/grafana/dskit/kv/memberlist"
	"github.com/grafana/dskit/modules"
	"github.com/grafana/dskit/ring"
	"github.com/grafana/dskit/services"
	jsoniter "github.com/json-iterator/go"
	"github.com/pkg/errors"
	"github.com/prometheus/client_golang/prometheus"
	"github.com/prometheus/client_golang/prometheus/collectors"
	"github.com/weaveworks/common/middleware"
	"github.com/weaveworks/common/server"

	"github.com/grafana/tempo/modules/compactor"
	"github.com/grafana/tempo/modules/distributor"
	"github.com/grafana/tempo/modules/frontend"
	frontend_v1pb "github.com/grafana/tempo/modules/frontend/v1/frontendv1pb"
	"github.com/grafana/tempo/modules/generator"
	"github.com/grafana/tempo/modules/ingester"
	"github.com/grafana/tempo/modules/overrides"
	"github.com/grafana/tempo/modules/overrides/userconfigurableapi"
	"github.com/grafana/tempo/modules/querier"
	tempo_storage "github.com/grafana/tempo/modules/storage"
	"github.com/grafana/tempo/pkg/api"
	tempo_ring "github.com/grafana/tempo/pkg/ring"
	"github.com/grafana/tempo/pkg/tempopb"
	"github.com/grafana/tempo/pkg/usagestats"
	"github.com/grafana/tempo/pkg/util/log"
	util_log "github.com/grafana/tempo/pkg/util/log"
	"github.com/grafana/tempo/tempodb/backend"
	"github.com/grafana/tempo/tempodb/backend/azure"
	"github.com/grafana/tempo/tempodb/backend/gcs"
	"github.com/grafana/tempo/tempodb/backend/local"
	"github.com/grafana/tempo/tempodb/backend/s3"
)

// The various modules that make up tempo.
const (
	// utilities
	Server         string = "server"
	InternalServer string = "internal-server"
	Store          string = "store"
	MemberlistKV   string = "memberlist-kv"
	UsageReport    string = "usage-report"
	Overrides      string = "overrides"
	OverridesAPI   string = "overrides-api"
	// rings
	IngesterRing          string = "ring"
	SecondaryIngesterRing string = "secondary-ring"
	MetricsGeneratorRing  string = "metrics-generator-ring"

	// individual targets
	Distributor      string = "distributor"
	Ingester         string = "ingester"
	MetricsGenerator string = "metrics-generator"
	Querier          string = "querier"
	QueryFrontend    string = "query-frontend"
	Compactor        string = "compactor"

	// composite targets
	SingleBinary         string = "all"
	ScalableSingleBinary string = "scalable-single-binary"

	// ring names
	ringIngester          string = "ingester"
	ringMetricsGenerator  string = "metrics-generator"
	ringSecondaryIngester string = "secondary-ingester"
)

func (t *App) initServer() (services.Service, error) {
	t.cfg.Server.MetricsNamespace = metricsNamespace
	t.cfg.Server.ExcludeRequestInLog = true

	prometheus.MustRegister(&t.cfg)

	if t.cfg.EnableGoRuntimeMetrics {
		// unregister default Go collector
		prometheus.Unregister(collectors.NewGoCollector())
		// register Go collector with all available runtime metrics
		prometheus.MustRegister(collectors.NewGoCollector(
			collectors.WithGoCollectorRuntimeMetrics(collectors.MetricsAll),
		))
	}

	DisableSignalHandling(&t.cfg.Server)

	if !t.cfg.DoNotRouteHTTPToGRPC {
		// this allows us to serve http and grpc over the primary http server.
		//  to use this register services with GRPCOnHTTPServer
		t.cfg.Server.RouteHTTPToGRPC = true
	}

	server, err := server.New(t.cfg.Server)
	if err != nil {
		return nil, fmt.Errorf("failed to create server %w", err)
	}

	servicesToWaitFor := func() []services.Service {
		svs := []services.Service(nil)
		for m, s := range t.serviceMap {
			// Server should not wait for itself.
			if m != Server && m != InternalServer {
				svs = append(svs, s)
			}
		}
		return svs
	}

	t.Server = server
	s := NewServerService(server, servicesToWaitFor)

	return s, nil
}

func (t *App) initInternalServer() (services.Service, error) {
	if !t.cfg.InternalServer.Enable {
		return services.NewIdleService(nil, nil), nil
	}

	DisableSignalHandling(&t.cfg.InternalServer.Config)
	serv, err := server.New(t.cfg.InternalServer.Config)
	if err != nil {
		return nil, err
	}

	servicesToWaitFor := func() []services.Service {
		svs := []services.Service(nil)
		for m, s := range t.serviceMap {
			// Server should not wait for itself or the server
			if m != InternalServer && m != Server {
				svs = append(svs, s)
			}
		}
		return svs
	}

	t.InternalServer = serv
	s := NewServerService(t.InternalServer, servicesToWaitFor)

	return s, nil
}

func (t *App) initIngesterRing() (services.Service, error) {
	return t.initReadRing(t.cfg.Ingester.LifecyclerConfig.RingConfig, ringIngester, t.cfg.Ingester.OverrideRingKey)
}

func (t *App) initGeneratorRing() (services.Service, error) {
	return t.initReadRing(t.cfg.Generator.Ring.ToRingConfig(), ringMetricsGenerator, t.cfg.Generator.OverrideRingKey)
}

// initSecondaryIngesterRing is an optional ring for the queriers. This secondary ring is useful in edge cases and should
// not be used generally. Use this if you need one set of queries to query 2 different sets of ingesters.
func (t *App) initSecondaryIngesterRing() (services.Service, error) {
	// if no secondary ring is configured, then bail by returning a dummy service
	if t.cfg.Querier.SecondaryIngesterRing == "" {
		return services.NewIdleService(nil, nil), nil
	}

	// note that this is using the same cnofig as above. both rings have to be configured the same
	return t.initReadRing(t.cfg.Ingester.LifecyclerConfig.RingConfig, ringSecondaryIngester, t.cfg.Querier.SecondaryIngesterRing)
}

func (t *App) initReadRing(cfg ring.Config, name, key string) (*ring.Ring, error) {
	ring, err := tempo_ring.New(cfg, name, key, prometheus.DefaultRegisterer)
	if err != nil {
		return nil, fmt.Errorf("failed to create ring %s: %w", name, err)
	}

	t.Server.HTTP.Handle("/"+name+"/ring", ring)
	t.readRings[name] = ring

	return ring, nil
}

func (t *App) initOverrides() (services.Service, error) {
<<<<<<< HEAD
	overrides, err := overrides.NewOverrides(t.cfg.OverridesConfig)
=======
	o, err := overrides.NewOverrides(t.cfg.LimitsConfig)
>>>>>>> 6a73dbb0
	if err != nil {
		return nil, fmt.Errorf("failed to create overrides %w", err)
	}
	t.Overrides = o

	prometheus.MustRegister(&t.cfg.OverridesConfig.DefaultLimits)

	if t.cfg.OverridesConfig.PerTenantOverrideConfig != "" {
		prometheus.MustRegister(t.Overrides)
	}

	return t.Overrides, nil
}

func (t *App) initOverridesAPI() (services.Service, error) {
	cfg := t.cfg.LimitsConfig.UserConfigurableOverridesConfig

	if !cfg.Enabled {
		return services.NewIdleService(nil, nil), nil
	}

	userConfigOverridesAPI, err := userconfigurableapi.NewUserConfigOverridesAPI(&cfg.ClientConfig, NewOverridesValidator(&t.cfg))
	if err != nil {
		return nil, errors.Wrap(err, "failed to create user-configurable overrides API")
	}

	overridesPath := addHTTPAPIPrefix(&t.cfg, api.PathOverrides)
	wrapHandler := func(h http.HandlerFunc) http.Handler {
		return t.HTTPAuthMiddleware.Wrap(h)
	}

	t.Server.HTTP.Path(overridesPath).Methods(http.MethodGet).Handler(wrapHandler(userConfigOverridesAPI.GetOverridesHandler))
	t.Server.HTTP.Path(overridesPath).Methods(http.MethodPost).Handler(wrapHandler(userConfigOverridesAPI.PostOverridesHandler))
	t.Server.HTTP.Path(overridesPath).Methods(http.MethodDelete).Handler(wrapHandler(userConfigOverridesAPI.DeleteOverridesHandler))

	return userConfigOverridesAPI, nil
}

func (t *App) initDistributor() (services.Service, error) {
	// todo: make ingester client a module instead of passing the config everywhere
	distributor, err := distributor.New(t.cfg.Distributor,
		t.cfg.IngesterClient,
		t.readRings[ringIngester],
		t.cfg.GeneratorClient,
		t.readRings[ringMetricsGenerator],
		t.Overrides,
		t.TracesConsumerMiddleware,
		log.Logger, t.cfg.Server.LogLevel, prometheus.DefaultRegisterer)
	if err != nil {
		return nil, fmt.Errorf("failed to create distributor %w", err)
	}
	t.distributor = distributor

	if distributor.DistributorRing != nil {
		t.Server.HTTP.Handle("/distributor/ring", distributor.DistributorRing)
	}

	return t.distributor, nil
}

func (t *App) initIngester() (services.Service, error) {
	t.cfg.Ingester.LifecyclerConfig.ListenPort = t.cfg.Server.GRPCListenPort
	t.cfg.Ingester.AutocompleteFilteringEnabled = t.cfg.AutocompleteFilteringEnabled
	ingester, err := ingester.New(t.cfg.Ingester, t.store, t.Overrides, prometheus.DefaultRegisterer)
	if err != nil {
		return nil, fmt.Errorf("failed to create ingester: %w", err)
	}
	t.ingester = ingester

	tempopb.RegisterPusherServer(t.Server.GRPC, t.ingester)
	tempopb.RegisterQuerierServer(t.Server.GRPC, t.ingester)
	t.Server.HTTP.Path("/flush").Handler(http.HandlerFunc(t.ingester.FlushHandler))
	t.Server.HTTP.Path("/shutdown").Handler(http.HandlerFunc(t.ingester.ShutdownHandler))
	return t.ingester, nil
}

func (t *App) initGenerator() (services.Service, error) {
	t.cfg.Generator.Ring.ListenPort = t.cfg.Server.GRPCListenPort
	genSvc, err := generator.New(&t.cfg.Generator, t.Overrides, prometheus.DefaultRegisterer, log.Logger)
	if err == generator.ErrUnconfigured && t.cfg.Target != MetricsGenerator { // just warn if we're not running the metrics-generator
		level.Warn(log.Logger).Log("msg", "metrics-generator is not configured.", "err", err)
		return services.NewIdleService(nil, nil), nil
	}
	if err != nil {
		return nil, fmt.Errorf("failed to create metrics-generator %w", err)
	}
	t.generator = genSvc

	spanStatsHandler := t.HTTPAuthMiddleware.Wrap(http.HandlerFunc(t.generator.SpanMetricsHandler))
	t.Server.HTTP.Handle(path.Join(api.PathPrefixGenerator, addHTTPAPIPrefix(&t.cfg, api.PathSpanMetrics)), spanStatsHandler)

	tempopb.RegisterMetricsGeneratorServer(t.Server.GRPC, t.generator)

	return t.generator, nil
}

func (t *App) initQuerier() (services.Service, error) {
	// validate worker config
	// if we're not in single binary mode and worker address is not specified - bail
	if t.cfg.Target != SingleBinary && t.cfg.Querier.Worker.FrontendAddress == "" {
		return nil, fmt.Errorf("frontend worker address not specified")
	} else if t.cfg.Target == SingleBinary {
		// if we're in single binary mode with no worker address specified, register default endpoint
		if t.cfg.Querier.Worker.FrontendAddress == "" {
			t.cfg.Querier.Worker.FrontendAddress = fmt.Sprintf("127.0.0.1:%d", t.cfg.Server.GRPCListenPort)
			level.Warn(log.Logger).Log("msg", "Worker address is empty in single binary mode. Attempting automatic worker configuration. If queries are unresponsive consider configuring the worker explicitly.", "address", t.cfg.Querier.Worker.FrontendAddress)
		}
	}

	// do not enable polling if this is the single binary. in that case the compactor will take care of polling
	if t.cfg.Target == Querier {
		t.store.EnablePolling(nil)
	}

	ingesterRings := []ring.ReadRing{t.readRings[ringIngester]}
	if ring := t.readRings[ringSecondaryIngester]; ring != nil {
		ingesterRings = append(ingesterRings, ring)
	}

	querier, err := querier.New(
		t.cfg.Querier,
		t.cfg.IngesterClient,
		ingesterRings,
		t.cfg.GeneratorClient,
		t.readRings[ringMetricsGenerator],
		t.store,
		t.Overrides,
	)
	if err != nil {
		return nil, fmt.Errorf("failed to create querier %w", err)
	}
	t.querier = querier

	middleware := middleware.Merge(
		t.HTTPAuthMiddleware,
	)

	tracesHandler := middleware.Wrap(http.HandlerFunc(t.querier.TraceByIDHandler))
	t.Server.HTTP.Handle(path.Join(api.PathPrefixQuerier, addHTTPAPIPrefix(&t.cfg, api.PathTraces)), tracesHandler)

	searchHandler := t.HTTPAuthMiddleware.Wrap(http.HandlerFunc(t.querier.SearchHandler))
	t.Server.HTTP.Handle(path.Join(api.PathPrefixQuerier, addHTTPAPIPrefix(&t.cfg, api.PathSearch)), searchHandler)

	searchTagsHandler := t.HTTPAuthMiddleware.Wrap(http.HandlerFunc(t.querier.SearchTagsHandler))
	t.Server.HTTP.Handle(path.Join(api.PathPrefixQuerier, addHTTPAPIPrefix(&t.cfg, api.PathSearchTags)), searchTagsHandler)

	searchTagsV2Handler := t.HTTPAuthMiddleware.Wrap(http.HandlerFunc(t.querier.SearchTagsV2Handler))
	t.Server.HTTP.Handle(path.Join(api.PathPrefixQuerier, addHTTPAPIPrefix(&t.cfg, api.PathSearchTagsV2)), searchTagsV2Handler)

	searchTagValuesHandler := t.HTTPAuthMiddleware.Wrap(http.HandlerFunc(t.querier.SearchTagValuesHandler))
	t.Server.HTTP.Handle(path.Join(api.PathPrefixQuerier, addHTTPAPIPrefix(&t.cfg, api.PathSearchTagValues)), searchTagValuesHandler)

	searchTagValuesV2Handler := t.HTTPAuthMiddleware.Wrap(http.HandlerFunc(t.querier.SearchTagValuesV2Handler))
	t.Server.HTTP.Handle(path.Join(api.PathPrefixQuerier, addHTTPAPIPrefix(&t.cfg, api.PathSearchTagValuesV2)), searchTagValuesV2Handler)

	spanMetricsSummaryHandler := t.HTTPAuthMiddleware.Wrap(http.HandlerFunc(t.querier.SpanMetricsSummaryHandler))
	t.Server.HTTP.Handle(path.Join(api.PathPrefixQuerier, addHTTPAPIPrefix(&t.cfg, api.PathSpanMetricsSummary)), spanMetricsSummaryHandler)

	return t.querier, t.querier.CreateAndRegisterWorker(t.Server.HTTPServer.Handler)
}

func (t *App) initQueryFrontend() (services.Service, error) {
	// cortexTripper is a bridge between http and httpgrpc.
	// It does the job of passing data to the cortex frontend code.
	cortexTripper, v1, err := frontend.InitFrontend(t.cfg.Frontend.Config, frontend.CortexNoQuerierLimits{}, log.Logger, prometheus.DefaultRegisterer)
	if err != nil {
		return nil, err
	}
	t.frontend = v1

	// create query frontend
	queryFrontend, err := frontend.New(t.cfg.Frontend, cortexTripper, t.Overrides, t.store, t.cfg.HTTPAPIPrefix, log.Logger, prometheus.DefaultRegisterer)
	if err != nil {
		return nil, err
	}

	// wrap handlers with auth
	middleware := middleware.Merge(
		t.HTTPAuthMiddleware,
		httpGzipMiddleware(),
	)

	traceByIDHandler := middleware.Wrap(queryFrontend.TraceByIDHandler)
	searchHandler := middleware.Wrap(queryFrontend.SearchHandler)
	spanMetricsSummaryHandler := middleware.Wrap(queryFrontend.SpanMetricsSummaryHandler)
	searchTagsHandler := middleware.Wrap(queryFrontend.SearchTagsHandler)

	// register grpc server for queriers to connect to
	frontend_v1pb.RegisterFrontendServer(t.Server.GRPC, t.frontend)
	// we register the streaming querier service on both the http and grpc servers. Grafana expects
	// this GRPC service to be available on the HTTP server.
	tempopb.RegisterStreamingQuerierServer(t.Server.GRPC, queryFrontend)
	tempopb.RegisterStreamingQuerierServer(t.Server.GRPCOnHTTPServer, queryFrontend)

	// http trace by id endpoint
	t.Server.HTTP.Handle(addHTTPAPIPrefix(&t.cfg, api.PathTraces), traceByIDHandler)

	// http search endpoints
	t.Server.HTTP.Handle(addHTTPAPIPrefix(&t.cfg, api.PathSearch), searchHandler)
	t.Server.HTTP.Handle(addHTTPAPIPrefix(&t.cfg, api.PathSearchTags), searchTagsHandler)
	t.Server.HTTP.Handle(addHTTPAPIPrefix(&t.cfg, api.PathSearchTagsV2), searchTagsHandler)
	t.Server.HTTP.Handle(addHTTPAPIPrefix(&t.cfg, api.PathSearchTagValues), searchTagsHandler)
	t.Server.HTTP.Handle(addHTTPAPIPrefix(&t.cfg, api.PathSearchTagValuesV2), searchTagsHandler)

	// http metrics endpoints
	t.Server.HTTP.Handle(addHTTPAPIPrefix(&t.cfg, api.PathSpanMetricsSummary), spanMetricsSummaryHandler)

	// the query frontend needs to have knowledge of the blocks so it can shard search jobs
	t.store.EnablePolling(nil)

	// http query echo endpoint
	t.Server.HTTP.Handle(addHTTPAPIPrefix(&t.cfg, api.PathEcho), echoHandler())

	// http endpoint to see usage stats data
	t.Server.HTTP.Handle(addHTTPAPIPrefix(&t.cfg, api.PathUsageStats), usageStatsHandler(t.cfg.UsageReport))

	// todo: queryFrontend should implement service.Service and take the cortex frontend a submodule
	return t.frontend, nil
}

func (t *App) initCompactor() (services.Service, error) {
	if t.cfg.Target == ScalableSingleBinary && t.cfg.Compactor.ShardingRing.KVStore.Store == "" {
		t.cfg.Compactor.ShardingRing.KVStore.Store = "memberlist"
	}

	compactor, err := compactor.New(t.cfg.Compactor, t.store, t.Overrides, prometheus.DefaultRegisterer)
	if err != nil {
		return nil, fmt.Errorf("failed to create compactor %w", err)
	}
	t.compactor = compactor

	if t.compactor.Ring != nil {
		t.Server.HTTP.Handle("/compactor/ring", t.compactor.Ring)
	}

	return t.compactor, nil
}

func (t *App) initStore() (services.Service, error) {
	store, err := tempo_storage.NewStore(t.cfg.StorageConfig, log.Logger)
	if err != nil {
		return nil, fmt.Errorf("failed to create store %w", err)
	}
	t.store = store

	return t.store, nil
}

func (t *App) initMemberlistKV() (services.Service, error) {
	reg := prometheus.DefaultRegisterer
	t.cfg.MemberlistKV.MetricsRegisterer = reg
	t.cfg.MemberlistKV.MetricsNamespace = metricsNamespace
	t.cfg.MemberlistKV.Codecs = []codec.Codec{
		ring.GetCodec(),
		usagestats.JSONCodec,
	}

	dnsProviderReg := prometheus.WrapRegistererWithPrefix(
		"tempo_",
		prometheus.WrapRegistererWith(
			prometheus.Labels{"name": "memberlist"},
			reg,
		),
	)

	dnsProvider := dns.NewProvider(log.Logger, dnsProviderReg, dns.GolangResolverType)
	t.MemberlistKV = memberlist.NewKVInitService(&t.cfg.MemberlistKV, log.Logger, dnsProvider, reg)

	t.cfg.Ingester.LifecyclerConfig.RingConfig.KVStore.MemberlistKV = t.MemberlistKV.GetMemberlistKV
	t.cfg.Generator.Ring.KVStore.MemberlistKV = t.MemberlistKV.GetMemberlistKV
	t.cfg.Distributor.DistributorRing.KVStore.MemberlistKV = t.MemberlistKV.GetMemberlistKV
	t.cfg.Compactor.ShardingRing.KVStore.MemberlistKV = t.MemberlistKV.GetMemberlistKV

	t.Server.HTTP.Handle("/memberlist", t.MemberlistKV)

	return t.MemberlistKV, nil
}

func (t *App) initUsageReport() (services.Service, error) {
	if !t.cfg.UsageReport.Enabled {
		return nil, nil
	}

	t.cfg.UsageReport.Leader = false
	if t.isModuleActive(Ingester) {
		t.cfg.UsageReport.Leader = true
	}

	usagestats.Target(t.cfg.Target)

	var err error
	var reader backend.RawReader
	var writer backend.RawWriter

	switch t.cfg.StorageConfig.Trace.Backend {
	case backend.Local:
		reader, writer, _, err = local.New(t.cfg.StorageConfig.Trace.Local)
	case backend.GCS:
		reader, writer, _, err = gcs.New(t.cfg.StorageConfig.Trace.GCS)
	case backend.S3:
		reader, writer, _, err = s3.New(t.cfg.StorageConfig.Trace.S3)
	case backend.Azure:
		reader, writer, _, err = azure.New(t.cfg.StorageConfig.Trace.Azure)
	default:
		err = fmt.Errorf("unknown backend %s", t.cfg.StorageConfig.Trace.Backend)
	}

	if err != nil {
		return nil, fmt.Errorf("failed to initialize usage report: %w", err)
	}

	ur, err := usagestats.NewReporter(t.cfg.UsageReport, t.cfg.Ingester.LifecyclerConfig.RingConfig.KVStore, reader, writer, util_log.Logger, prometheus.DefaultRegisterer)
	if err != nil {
		level.Info(util_log.Logger).Log("msg", "failed to initialize usage report", "err", err)
		return nil, nil
	}
	t.usageReport = ur
	return ur, nil
}

func (t *App) setupModuleManager() error {
	mm := modules.NewManager(log.Logger)

	// Common is a module that exists only to map dependencies
	const Common = "common"

	mm.RegisterModule(Store, t.initStore, modules.UserInvisibleModule)
	mm.RegisterModule(Server, t.initServer, modules.UserInvisibleModule)
	mm.RegisterModule(InternalServer, t.initInternalServer, modules.UserInvisibleModule)
	mm.RegisterModule(MemberlistKV, t.initMemberlistKV, modules.UserInvisibleModule)
	mm.RegisterModule(Overrides, t.initOverrides, modules.UserInvisibleModule)
	mm.RegisterModule(OverridesAPI, t.initOverridesAPI)
	mm.RegisterModule(UsageReport, t.initUsageReport)
	mm.RegisterModule(IngesterRing, t.initIngesterRing, modules.UserInvisibleModule)
	mm.RegisterModule(MetricsGeneratorRing, t.initGeneratorRing, modules.UserInvisibleModule)
	mm.RegisterModule(SecondaryIngesterRing, t.initSecondaryIngesterRing, modules.UserInvisibleModule)

	mm.RegisterModule(Common, nil, modules.UserInvisibleModule)

	mm.RegisterModule(Distributor, t.initDistributor)
	mm.RegisterModule(Ingester, t.initIngester)
	mm.RegisterModule(Querier, t.initQuerier)
	mm.RegisterModule(QueryFrontend, t.initQueryFrontend)
	mm.RegisterModule(Compactor, t.initCompactor)
	mm.RegisterModule(MetricsGenerator, t.initGenerator)

	mm.RegisterModule(SingleBinary, nil)
	mm.RegisterModule(ScalableSingleBinary, nil)

	deps := map[string][]string{
		// Store:          nil,
		// InternalServer: nil,
		Server:                {InternalServer},
		Overrides:             {Server},
		OverridesAPI:          {Server},
		MemberlistKV:          {Server},
		UsageReport:           {MemberlistKV},
		IngesterRing:          {Server, MemberlistKV},
		SecondaryIngesterRing: {Server, MemberlistKV},
		MetricsGeneratorRing:  {Server, MemberlistKV},

		Common: {UsageReport, Server, Overrides},

		// individual targets
		QueryFrontend:    {Common, Store, OverridesAPI},
		Distributor:      {Common, IngesterRing, MetricsGeneratorRing},
		Ingester:         {Common, Store, MemberlistKV},
		MetricsGenerator: {Common, MemberlistKV},
		Querier:          {Common, Store, IngesterRing, MetricsGeneratorRing, SecondaryIngesterRing},
		Compactor:        {Common, Store, MemberlistKV},
		// composite targets
		SingleBinary:         {Compactor, QueryFrontend, Querier, Ingester, Distributor, MetricsGenerator},
		ScalableSingleBinary: {SingleBinary},
	}

	for mod, targets := range deps {
		if err := mm.AddDependency(mod, targets...); err != nil {
			return err
		}
	}

	t.ModuleManager = mm

	t.deps = deps

	return nil
}

func (t *App) isModuleActive(m string) bool {
	if t.cfg.Target == m {
		return true
	}
	if t.recursiveIsModuleActive(t.cfg.Target, m) {
		return true
	}

	return false
}

func (t *App) recursiveIsModuleActive(target, m string) bool {
	if targetDeps, ok := t.deps[target]; ok {
		for _, dep := range targetDeps {
			if dep == m {
				return true
			}
			if t.recursiveIsModuleActive(dep, m) {
				return true
			}
		}
	}
	return false
}

func addHTTPAPIPrefix(cfg *Config, apiPath string) string {
	return path.Join(cfg.HTTPAPIPrefix, apiPath)
}

func echoHandler() http.HandlerFunc {
	return func(w http.ResponseWriter, r *http.Request) {
		http.Error(w, "echo", http.StatusOK)
	}
}

func usageStatsHandler(urCfg usagestats.Config) http.HandlerFunc {
	if !urCfg.Enabled {
		return func(w http.ResponseWriter, r *http.Request) {
			http.Error(w, "usage-stats is not enabled", http.StatusOK)
		}
	}

	// usage stats is Enabled, build and return usage stats json
	reportStr, err := jsoniter.MarshalToString(usagestats.BuildStats())
	if err != nil {
		return func(w http.ResponseWriter, r *http.Request) {
			http.Error(w, "error building usage report", http.StatusInternalServerError)
		}
	}

	return func(w http.ResponseWriter, r *http.Request) {
		w.WriteHeader(http.StatusOK)
		w.Header().Set("Content-Type", "application/json")
		_, _ = io.WriteString(w, reportStr)
	}
}<|MERGE_RESOLUTION|>--- conflicted
+++ resolved
@@ -182,17 +182,13 @@
 }
 
 func (t *App) initOverrides() (services.Service, error) {
-<<<<<<< HEAD
-	overrides, err := overrides.NewOverrides(t.cfg.OverridesConfig)
-=======
-	o, err := overrides.NewOverrides(t.cfg.LimitsConfig)
->>>>>>> 6a73dbb0
+	o, err := overrides.NewOverrides(t.cfg.OverridesConfig)
 	if err != nil {
 		return nil, fmt.Errorf("failed to create overrides %w", err)
 	}
 	t.Overrides = o
 
-	prometheus.MustRegister(&t.cfg.OverridesConfig.DefaultLimits)
+	prometheus.MustRegister(&t.cfg.OverridesConfig)
 
 	if t.cfg.OverridesConfig.PerTenantOverrideConfig != "" {
 		prometheus.MustRegister(t.Overrides)
@@ -202,7 +198,7 @@
 }
 
 func (t *App) initOverridesAPI() (services.Service, error) {
-	cfg := t.cfg.LimitsConfig.UserConfigurableOverridesConfig
+	cfg := t.cfg.OverridesConfig.UserConfigurableOverridesConfig
 
 	if !cfg.Enabled {
 		return services.NewIdleService(nil, nil), nil
