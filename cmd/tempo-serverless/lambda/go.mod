module github.com/grafana/tempo/cmd/tempo-serverless/lambda

go 1.20

require (
	github.com/aws/aws-lambda-go v1.28.0
	github.com/gogo/protobuf v1.3.2
	github.com/grafana/tempo v0.0.0-00010101000000-000000000000
	github.com/stretchr/testify v1.8.1
)

require (
	cloud.google.com/go v0.107.0 // indirect
	cloud.google.com/go/compute v1.18.0 // indirect
	cloud.google.com/go/compute/metadata v0.2.3 // indirect
	cloud.google.com/go/iam v0.11.0 // indirect
	cloud.google.com/go/storage v1.27.0 // indirect
	github.com/Azure/azure-pipeline-go v0.2.3 // indirect
	github.com/Azure/azure-storage-blob-go v0.15.0 // indirect
	github.com/Azure/go-autorest v14.2.0+incompatible // indirect
	github.com/Azure/go-autorest/autorest v0.11.28 // indirect
	github.com/Azure/go-autorest/autorest/adal v0.9.21 // indirect
	github.com/Azure/go-autorest/autorest/azure/auth v0.5.11 // indirect
	github.com/Azure/go-autorest/autorest/azure/cli v0.4.5 // indirect
	github.com/Azure/go-autorest/autorest/date v0.3.0 // indirect
	github.com/Azure/go-autorest/logger v0.2.1 // indirect
	github.com/Azure/go-autorest/tracing v0.6.0 // indirect
	github.com/VividCortex/gohistogram v1.0.0 // indirect
	github.com/alecthomas/units v0.0.0-20211218093645-b94a6e3cc137 // indirect
	github.com/andybalholm/brotli v1.0.4 // indirect
	github.com/apache/thrift v0.17.0 // indirect
	github.com/aws/aws-sdk-go v1.44.205 // indirect
	github.com/beorn7/perks v1.0.1 // indirect
	github.com/bradfitz/gomemcache v0.0.0-20190913173617-a41fca850d0b // indirect
	github.com/cespare/xxhash v1.1.0 // indirect
	github.com/cespare/xxhash/v2 v2.2.0 // indirect
	github.com/coreos/go-systemd/v22 v22.5.0 // indirect
	github.com/cristalhq/hedgedhttp v0.7.0 // indirect
	github.com/davecgh/go-spew v1.1.1 // indirect
	github.com/dgryski/go-rendezvous v0.0.0-20200823014737-9f7001d12a5f // indirect
	github.com/dimchansky/utfbom v1.1.1 // indirect
	github.com/dustin/go-humanize v1.0.1 // indirect
	github.com/facette/natsort v0.0.0-20181210072756-2cd4dd1e2dcb // indirect
	github.com/felixge/httpsnoop v1.0.3 // indirect
	github.com/fsnotify/fsnotify v1.6.0 // indirect
	github.com/go-kit/kit v0.12.0 // indirect
	github.com/go-kit/log v0.2.1 // indirect
	github.com/go-logfmt/logfmt v0.5.1 // indirect
	github.com/go-redis/redis/v8 v8.11.5 // indirect
	github.com/gogo/googleapis v1.4.1 // indirect
	github.com/gogo/status v1.1.1 // indirect
	github.com/golang-jwt/jwt/v4 v4.2.0 // indirect
	github.com/golang/groupcache v0.0.0-20210331224755-41bb18bfe9da // indirect
	github.com/golang/protobuf v1.5.2 // indirect
	github.com/golang/snappy v0.0.4 // indirect
	github.com/google/go-cmp v0.5.9 // indirect
	github.com/google/uuid v1.3.0 // indirect
	github.com/googleapis/enterprise-certificate-proxy v0.2.3 // indirect
	github.com/googleapis/gax-go/v2 v2.7.0 // indirect
	github.com/gorilla/handlers v1.5.1 // indirect
	github.com/gorilla/mux v1.8.0 // indirect
	github.com/grafana/dskit v0.0.0-20230202132725-6043e861a8e2 // indirect
	github.com/grpc-ecosystem/go-grpc-middleware v1.3.0 // indirect
	github.com/hashicorp/hcl v1.0.0 // indirect
	github.com/inconshreveable/mousetrap v1.0.1 // indirect
	github.com/jaegertracing/jaeger v1.41.0 // indirect
	github.com/jmespath/go-jmespath v0.4.0 // indirect
	github.com/jpillora/backoff v1.0.0 // indirect
	github.com/json-iterator/go v1.1.12 // indirect
	github.com/klauspost/compress v1.15.15 // indirect
	github.com/klauspost/cpuid v1.3.1 // indirect
	github.com/magiconair/properties v1.8.6 // indirect
	github.com/mattn/go-ieproxy v0.0.1 // indirect
	github.com/mattn/go-runewidth v0.0.13 // indirect
	github.com/matttproud/golang_protobuf_extensions v1.0.4 // indirect
	github.com/miekg/dns v1.1.50 // indirect
	github.com/minio/md5-simd v1.1.0 // indirect
	github.com/minio/minio-go/v7 v7.0.23 // indirect
	github.com/minio/sha256-simd v0.1.1 // indirect
	github.com/mitchellh/go-homedir v1.1.0 // indirect
	github.com/mitchellh/mapstructure v1.5.0 // indirect
	github.com/modern-go/concurrent v0.0.0-20180306012644-bacd9c7ef1dd // indirect
	github.com/modern-go/reflect2 v1.0.2 // indirect
	github.com/mwitkow/go-conntrack v0.0.0-20190716064945-2f068394615f // indirect
	github.com/olekukonko/tablewriter v0.0.5 // indirect
	github.com/open-telemetry/opentelemetry-collector-contrib/internal/coreinternal v0.71.0 // indirect
	github.com/open-telemetry/opentelemetry-collector-contrib/pkg/translator/jaeger v0.71.0 // indirect
	github.com/opentracing-contrib/go-grpc v0.0.0-20210225150812-73cb765af46e // indirect
	github.com/opentracing-contrib/go-stdlib v1.0.0 // indirect
	github.com/opentracing/opentracing-go v1.2.0 // indirect
	github.com/pelletier/go-toml v1.9.5 // indirect
	github.com/pelletier/go-toml/v2 v2.0.5 // indirect
	github.com/pierrec/lz4/v4 v4.1.17 // indirect
	github.com/pkg/errors v0.9.1 // indirect
	github.com/pmezard/go-difflib v1.0.1-0.20181226105442-5d4384ee4fb2 // indirect
	github.com/prometheus/client_golang v1.14.0 // indirect
	github.com/prometheus/client_model v0.3.0 // indirect
	github.com/prometheus/common v0.40.0 // indirect
	github.com/prometheus/exporter-toolkit v0.8.2 // indirect
	github.com/prometheus/procfs v0.9.0 // indirect
	github.com/prometheus/prometheus v1.8.2-0.20221021121301-51a44e6657c3 // indirect
	github.com/rivo/uniseg v0.2.0 // indirect
	github.com/rs/xid v1.2.1 // indirect
	github.com/segmentio/encoding v0.3.5 // indirect
	github.com/segmentio/parquet-go v0.0.0-20230309140036-b6d0a6236da6 // indirect
	github.com/sercand/kuberesolver v2.4.0+incompatible // indirect
	github.com/sirupsen/logrus v1.8.1 // indirect
	github.com/sony/gobreaker v0.4.1 // indirect
	github.com/spaolacci/murmur3 v1.1.0 // indirect
	github.com/spf13/afero v1.9.2 // indirect
	github.com/spf13/cast v1.5.0 // indirect
	github.com/spf13/cobra v1.6.1 // indirect
	github.com/spf13/jwalterweatherman v1.1.0 // indirect
	github.com/spf13/pflag v1.0.5 // indirect
<<<<<<< HEAD
	github.com/spf13/viper v1.14.0 // indirect
	github.com/stretchr/testify v1.8.1 // indirect
	github.com/subosito/gotenv v1.4.1 // indirect
=======
	github.com/spf13/viper v1.12.0 // indirect
	github.com/subosito/gotenv v1.3.0 // indirect
>>>>>>> 415afbf0
	github.com/uber-go/atomic v1.4.0 // indirect
	github.com/uber/jaeger-client-go v2.30.0+incompatible // indirect
	github.com/uber/jaeger-lib v2.4.1+incompatible // indirect
	github.com/weaveworks/common v0.0.0-20230208133027-16871410fca4 // indirect
	github.com/weaveworks/promrus v1.2.0 // indirect
	github.com/willf/bitset v1.1.11 // indirect
	github.com/willf/bloom v2.0.3+incompatible // indirect
	go.opencensus.io v0.24.0 // indirect
	go.opentelemetry.io/collector/pdata v1.0.0-rc5 // indirect
	go.opentelemetry.io/collector/semconv v0.71.0 // indirect
	go.opentelemetry.io/otel v1.13.0 // indirect
	go.opentelemetry.io/otel/trace v1.13.0 // indirect
	go.uber.org/atomic v1.10.0 // indirect
	go.uber.org/multierr v1.9.0 // indirect
	go.uber.org/zap v1.24.0 // indirect
	golang.org/x/crypto v0.1.0 // indirect
	golang.org/x/mod v0.8.0 // indirect
<<<<<<< HEAD
	golang.org/x/net v0.7.0 // indirect
	golang.org/x/oauth2 v0.5.0 // indirect
	golang.org/x/sync v0.1.0 // indirect
	golang.org/x/sys v0.5.0 // indirect
	golang.org/x/text v0.7.0 // indirect
	golang.org/x/time v0.3.0 // indirect
=======
	golang.org/x/net v0.8.0 // indirect
	golang.org/x/oauth2 v0.1.0 // indirect
	golang.org/x/sync v0.1.0 // indirect
	golang.org/x/sys v0.6.0 // indirect
	golang.org/x/text v0.8.0 // indirect
	golang.org/x/time v0.1.0 // indirect
>>>>>>> 415afbf0
	golang.org/x/tools v0.6.0 // indirect
	golang.org/x/xerrors v0.0.0-20220907171357-04be3eba64a2 // indirect
	google.golang.org/api v0.110.0 // indirect
	google.golang.org/appengine v1.6.7 // indirect
	google.golang.org/genproto v0.0.0-20230216225411-c8e22ba71e44 // indirect
	google.golang.org/grpc v1.53.0 // indirect
	google.golang.org/protobuf v1.28.1 // indirect
	gopkg.in/ini.v1 v1.67.0 // indirect
	gopkg.in/yaml.v2 v2.4.0 // indirect
	gopkg.in/yaml.v3 v3.0.1 // indirect
)

replace github.com/grafana/tempo => ../../../

replace (
	github.com/bradfitz/gomemcache => github.com/themihai/gomemcache v0.0.0-20180902122335-24332e2d58ab
	k8s.io/api => k8s.io/api v0.20.4
	k8s.io/client-go => k8s.io/client-go v0.20.4
)

// Remove grpc override when the following is merged.
// https://github.com/weaveworks/common/issues/239
replace google.golang.org/grpc => google.golang.org/grpc v1.45.0<|MERGE_RESOLUTION|>--- conflicted
+++ resolved
@@ -112,14 +112,8 @@
 	github.com/spf13/cobra v1.6.1 // indirect
 	github.com/spf13/jwalterweatherman v1.1.0 // indirect
 	github.com/spf13/pflag v1.0.5 // indirect
-<<<<<<< HEAD
 	github.com/spf13/viper v1.14.0 // indirect
-	github.com/stretchr/testify v1.8.1 // indirect
 	github.com/subosito/gotenv v1.4.1 // indirect
-=======
-	github.com/spf13/viper v1.12.0 // indirect
-	github.com/subosito/gotenv v1.3.0 // indirect
->>>>>>> 415afbf0
 	github.com/uber-go/atomic v1.4.0 // indirect
 	github.com/uber/jaeger-client-go v2.30.0+incompatible // indirect
 	github.com/uber/jaeger-lib v2.4.1+incompatible // indirect
@@ -137,21 +131,12 @@
 	go.uber.org/zap v1.24.0 // indirect
 	golang.org/x/crypto v0.1.0 // indirect
 	golang.org/x/mod v0.8.0 // indirect
-<<<<<<< HEAD
-	golang.org/x/net v0.7.0 // indirect
+	golang.org/x/net v0.8.0 // indirect
 	golang.org/x/oauth2 v0.5.0 // indirect
-	golang.org/x/sync v0.1.0 // indirect
-	golang.org/x/sys v0.5.0 // indirect
-	golang.org/x/text v0.7.0 // indirect
-	golang.org/x/time v0.3.0 // indirect
-=======
-	golang.org/x/net v0.8.0 // indirect
-	golang.org/x/oauth2 v0.1.0 // indirect
 	golang.org/x/sync v0.1.0 // indirect
 	golang.org/x/sys v0.6.0 // indirect
 	golang.org/x/text v0.8.0 // indirect
-	golang.org/x/time v0.1.0 // indirect
->>>>>>> 415afbf0
+	golang.org/x/time v0.3.0 // indirect
 	golang.org/x/tools v0.6.0 // indirect
 	golang.org/x/xerrors v0.0.0-20220907171357-04be3eba64a2 // indirect
 	google.golang.org/api v0.110.0 // indirect
