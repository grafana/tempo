package tempo

import (
	"context"
	"crypto/tls"
	"crypto/x509"
	"fmt"
	"io"
	"net/http"
	"net/url"
	"os"
	"strconv"
	"strings"
	"time"

	"github.com/go-logfmt/logfmt"
	"github.com/gogo/protobuf/jsonpb"
	tlsCfg "github.com/grafana/dskit/crypto/tls"
	"github.com/grafana/dskit/user"
	"github.com/grafana/tempo/pkg/tempopb"
<<<<<<< HEAD
=======
	"github.com/jaegertracing/jaeger/proto-gen/storage_v1"
	"github.com/opentracing/opentracing-go"
	ot_log "github.com/opentracing/opentracing-go/log"
>>>>>>> aeb2a79a
	"go.opentelemetry.io/collector/pdata/ptrace"
	"go.opentelemetry.io/otel"
	"go.opentelemetry.io/otel/propagation"
	"google.golang.org/grpc/metadata"

	jaeger "github.com/jaegertracing/jaeger/model"
	jaeger_spanstore "github.com/jaegertracing/jaeger/storage/spanstore"

	ot_jaeger "github.com/open-telemetry/opentelemetry-collector-contrib/pkg/translator/jaeger"
)

const (
	AcceptHeaderKey         = "Accept"
	ProtobufTypeHeaderValue = "application/protobuf"
)

const (
	tagsSearchTag        = "tags"
	serviceSearchTag     = "service.name"
	operationSearchTag   = "name"
	minDurationSearchTag = "minDuration"
	maxDurationSearchTag = "maxDuration"
	startTimeMaxTag      = "end"
	startTimeMinTag      = "start"
	numTracesSearchTag   = "limit"
)

var tlsVersions = map[string]uint16{
	"VersionTLS10": tls.VersionTLS10,
	"VersionTLS11": tls.VersionTLS11,
	"VersionTLS12": tls.VersionTLS12,
	"VersionTLS13": tls.VersionTLS13,
}

<<<<<<< HEAD
var tracer = otel.Tracer("tempo-query")
=======
var (
	_ storage_v1.SpanReaderPluginServer         = (*Backend)(nil)
	_ storage_v1.DependenciesReaderPluginServer = (*Backend)(nil)
	_ storage_v1.SpanWriterPluginServer         = (*Backend)(nil)
)
>>>>>>> aeb2a79a

type Backend struct {
	tempoBackend          string
	tlsEnabled            bool
	tls                   tlsCfg.ClientConfig
	httpClient            *http.Client
	tenantHeaderKey       string
	QueryServicesDuration *time.Duration
}

func New(cfg *Config) (*Backend, error) {
	httpClient, err := createHTTPClient(cfg)
	if err != nil {
		return nil, err
	}

	var queryServiceDuration *time.Duration

	if cfg.QueryServicesDuration != "" {
		queryDuration, err := time.ParseDuration(cfg.QueryServicesDuration)
		if err != nil {
			return nil, err
		}
		queryServiceDuration = &queryDuration

	}

	return &Backend{
		tempoBackend:          cfg.Backend,
		tlsEnabled:            cfg.TLSEnabled,
		tls:                   cfg.TLS,
		httpClient:            httpClient,
		tenantHeaderKey:       cfg.TenantHeaderKey,
		QueryServicesDuration: queryServiceDuration,
	}, nil
}

func createHTTPClient(cfg *Config) (*http.Client, error) {
	if !cfg.TLSEnabled {
		return http.DefaultClient, nil
	}

	config := &tls.Config{
		InsecureSkipVerify: cfg.TLS.InsecureSkipVerify,
		ServerName:         cfg.TLS.ServerName,
	}

	// read ca certificates
	if cfg.TLS.CAPath != "" {

		caCert, err := os.ReadFile(cfg.TLS.CAPath)
		if err != nil {
			return nil, fmt.Errorf("error opening %s CA", cfg.TLS.CAPath)
		}
		caCertPool := x509.NewCertPool()
		caCertPool.AppendCertsFromPEM(caCert)
		config.RootCAs = caCertPool
	}
	// read client certificate
	if cfg.TLS.CertPath != "" || cfg.TLS.KeyPath != "" {
		clientCert, err := tls.LoadX509KeyPair(cfg.TLS.CertPath, cfg.TLS.KeyPath)
		if err != nil {
			return nil, fmt.Errorf("error opening %s , %s cert", cfg.TLS.CertPath, cfg.TLS.KeyPath)
		}
		config.Certificates = []tls.Certificate{clientCert}
	}

	if cfg.TLS.MinVersion != "" {
		minVersion, ok := tlsVersions[cfg.TLS.MinVersion]
		if !ok {
			return nil, fmt.Errorf("unknown minimum TLS version: %q", cfg.TLS.MinVersion)
		}
		config.MinVersion = minVersion
	}

	if cfg.TLS.CipherSuites != "" {
		cleanedCipherSuiteNames := strings.ReplaceAll(cfg.TLS.CipherSuites, " ", "")
		cipherSuitesNames := strings.Split(cleanedCipherSuiteNames, ",")
		cipherSuites, err := mapCipherNamesToIDs(cipherSuitesNames)
		if err != nil {
			return nil, err
		}
		config.CipherSuites = cipherSuites
	}
	transport := &http.Transport{TLSClientConfig: config}
	return &http.Client{Transport: transport}, nil
}

func mapCipherNamesToIDs(cipherSuiteNames []string) ([]uint16, error) {
	cipherSuites := []uint16{}
	allCipherSuites := tlsCipherSuites()

	for _, name := range cipherSuiteNames {
		id, ok := allCipherSuites[name]
		if !ok {
			return nil, fmt.Errorf("unsupported cipher suite: %q", name)
		}
		cipherSuites = append(cipherSuites, id)
	}

	return cipherSuites, nil
}

func tlsCipherSuites() map[string]uint16 {
	cipherSuites := map[string]uint16{}

	for _, suite := range tls.CipherSuites() {
		cipherSuites[suite.Name] = suite.ID
	}
	for _, suite := range tls.InsecureCipherSuites() {
		cipherSuites[suite.Name] = suite.ID
	}

	return cipherSuites
}

func (b *Backend) GetDependencies(context.Context, *storage_v1.GetDependenciesRequest) (*storage_v1.GetDependenciesResponse, error) {
	return &storage_v1.GetDependenciesResponse{}, nil
}

func (b *Backend) apiSchema() string {
	if b.tlsEnabled {
		return "https"
	}
	return "http"
}

func (b *Backend) GetTrace(req *storage_v1.GetTraceRequest, stream storage_v1.SpanReaderPlugin_GetTraceServer) error {
	jt, err := b.getTrace(stream.Context(), req.TraceID)
	if err != nil {
		return err
	}

	spans := make([]jaeger.Span, len(jt.Spans))
	for i, span := range jt.Spans {
		spans[i] = *span
	}

	return stream.Send(&storage_v1.SpansResponseChunk{Spans: spans})
}

func (b *Backend) getTrace(ctx context.Context, traceID jaeger.TraceID) (*jaeger.Trace, error) {
	url := fmt.Sprintf("%s://%s/api/traces/%s", b.apiSchema(), b.tempoBackend, traceID)

	ctx, span := tracer.Start(ctx, "tempo-query.GetTrace")
	defer span.End()

	req, err := b.newGetRequest(ctx, url)
	if err != nil {
		return nil, err
	}

	// Set content type to GRPC
	req.Header.Set(AcceptHeaderKey, ProtobufTypeHeaderValue)

	resp, err := b.httpClient.Do(req)
	if err != nil {
		return nil, fmt.Errorf("failed GET to tempo: %w", err)
	}
	defer resp.Body.Close()

	if resp.StatusCode == http.StatusNotFound {
		return nil, jaeger_spanstore.ErrTraceNotFound
	}

	body, err := io.ReadAll(resp.Body)
	if err != nil {
		return nil, fmt.Errorf("error reading response from tempo: %w", err)
	}

	if resp.StatusCode != http.StatusOK {
		return nil, fmt.Errorf("%s", body)
	}

	otTrace, err := (&ptrace.ProtoUnmarshaler{}).UnmarshalTraces(body)
	if err != nil {
		return nil, fmt.Errorf("error unmarshalling body to otlp trace %v: %w", traceID, err)
	}

	jaegerBatches, err := ot_jaeger.ProtoFromTraces(otTrace)
	if err != nil {
		return nil, fmt.Errorf("error translating to jaegerBatches %v: %w", traceID, err)
	}

	jaegerTrace := &jaeger.Trace{
		Spans:      []*jaeger.Span{},
		ProcessMap: []jaeger.Trace_ProcessMapping{},
	}

	span.AddEvent("build process map")
	// otel proto conversion doesn't set jaeger processes
	for _, batch := range jaegerBatches {
		for _, s := range batch.Spans {
			s.Process = batch.Process
		}

		jaegerTrace.Spans = append(jaegerTrace.Spans, batch.Spans...)
		jaegerTrace.ProcessMap = append(jaegerTrace.ProcessMap, jaeger.Trace_ProcessMapping{
			Process:   *batch.Process,
			ProcessID: batch.Process.ServiceName,
		})
	}

	return jaegerTrace, nil
}

func (b *Backend) calculateTimeRange() (int64, int64) {
	now := time.Now()
	start := now.Add(*b.QueryServicesDuration * -1)
	return start.Unix(), now.Unix()
}

<<<<<<< HEAD
func (b *Backend) GetServices(ctx context.Context) ([]string, error) {
	ctx, span := tracer.Start(ctx, "tempo-query.GetOperations")
	defer span.End()

	return b.lookupTagValues(ctx, serviceSearchTag)
}

func (b *Backend) GetOperations(ctx context.Context, _ jaeger_spanstore.OperationQueryParameters) ([]jaeger_spanstore.Operation, error) {
	ctx, span := tracer.Start(ctx, "tempo-query.GetOperations")
	defer span.End()
=======
func (b *Backend) GetServices(ctx context.Context, _ *storage_v1.GetServicesRequest) (*storage_v1.GetServicesResponse, error) {
	span, ctx := opentracing.StartSpanFromContext(ctx, "tempo-query.GetOperations")
	defer span.Finish()

	services, err := b.lookupTagValues(ctx, span, serviceSearchTag)
	if err != nil {
		return nil, err
	}
	return &storage_v1.GetServicesResponse{Services: services}, nil
}

func (b *Backend) GetOperations(ctx context.Context, _ *storage_v1.GetOperationsRequest) (*storage_v1.GetOperationsResponse, error) {
	span, ctx := opentracing.StartSpanFromContext(ctx, "tempo-query.GetOperations")
	defer span.Finish()
>>>>>>> aeb2a79a

	tagValues, err := b.lookupTagValues(ctx, operationSearchTag)
	if err != nil {
		return nil, err
	}

	var operations []*storage_v1.Operation
	for _, value := range tagValues {
		operations = append(operations, &storage_v1.Operation{
			Name:     value,
			SpanKind: "",
		})
	}

	return &storage_v1.GetOperationsResponse{
		OperationNames: tagValues,
		Operations:     operations,
	}, nil
}

<<<<<<< HEAD
func (b *Backend) FindTraces(ctx context.Context, query *jaeger_spanstore.TraceQueryParameters) ([]*jaeger.Trace, error) {
	ctx, span := tracer.Start(ctx, "tempo-query.FindTraces")
	defer span.End()
=======
func (b *Backend) FindTraces(req *storage_v1.FindTracesRequest, stream storage_v1.SpanReaderPlugin_FindTracesServer) error {
	span, ctx := opentracing.StartSpanFromContext(stream.Context(), "tempo-query.FindTraces")
	defer span.Finish()
>>>>>>> aeb2a79a

	resp, err := b.FindTraceIDs(ctx, &storage_v1.FindTraceIDsRequest{Query: req.Query})
	if err != nil {
		return err
	}

<<<<<<< HEAD
	span.AddEvent(fmt.Sprintf("Found %d trace IDs", len(traceIDs)))
=======
	span.LogFields(ot_log.String("msg", fmt.Sprintf("Found %d trace IDs", len(resp.TraceIDs))))
>>>>>>> aeb2a79a

	// for every traceID, get the full trace
	var jaegerTraces []*jaeger.Trace
	for _, traceID := range resp.TraceIDs {
		trace, err := b.getTrace(ctx, traceID)
		if err != nil {
			// TODO this seems to be an internal inconsistency error, ignore so we can still show the rest
			span.AddEvent(fmt.Sprintf("could not get trace for traceID %v", traceID))
			span.RecordError(err)
			continue
		}

		jaegerTraces = append(jaegerTraces, trace)
	}

	span.AddEvent(fmt.Sprintf("Returning %d traces", len(jaegerTraces)))

	for _, jt := range jaegerTraces {
		spans := make([]jaeger.Span, len(jt.Spans))
		for i, span := range jt.Spans {
			spans[i] = *span
		}
		if err := stream.Send(&storage_v1.SpansResponseChunk{Spans: spans}); err != nil {
			return err
		}
	}
	return nil
}

<<<<<<< HEAD
func (b *Backend) FindTraceIDs(ctx context.Context, query *jaeger_spanstore.TraceQueryParameters) ([]jaeger.TraceID, error) {
	ctx, span := tracer.Start(ctx, "tempo-query.FindTraceIDs")
	defer span.End()
=======
func (b *Backend) FindTraceIDs(ctx context.Context, r *storage_v1.FindTraceIDsRequest) (*storage_v1.FindTraceIDsResponse, error) {
	span, ctx := opentracing.StartSpanFromContext(ctx, "tempo-query.FindTraceIDs")
	defer span.Finish()
>>>>>>> aeb2a79a

	url := url.URL{
		Scheme: b.apiSchema(),
		Host:   b.tempoBackend,
		Path:   "api/search",
	}
	urlQuery := url.Query()
	urlQuery.Set(minDurationSearchTag, r.Query.DurationMin.String())
	urlQuery.Set(maxDurationSearchTag, r.Query.DurationMax.String())
	urlQuery.Set(numTracesSearchTag, strconv.Itoa(int(r.Query.GetNumTraces())))
	urlQuery.Set(startTimeMaxTag, fmt.Sprintf("%d", r.Query.StartTimeMax.Unix()))
	urlQuery.Set(startTimeMinTag, fmt.Sprintf("%d", r.Query.StartTimeMin.Unix()))

	queryParam, err := createTagsQueryParam(
		r.Query.ServiceName,
		r.Query.OperationName,
		r.Query.Tags,
	)
	if err != nil {
		return nil, fmt.Errorf("failed to create tags query parameter: %w", err)
	}
	urlQuery.Set(tagsSearchTag, queryParam)

	url.RawQuery = urlQuery.Encode()

	req, err := b.newGetRequest(ctx, url.String())
	if err != nil {
		return nil, err
	}

	resp, err := b.httpClient.Do(req)
	if err != nil {
		return nil, fmt.Errorf("failed GET to tempo: %w", err)
	}
	defer resp.Body.Close()

	// if search endpoint returns 404, search is most likely not enabled
	if resp.StatusCode == http.StatusNotFound {
		return nil, nil
	}

	if resp.StatusCode != http.StatusOK {
		body, err := io.ReadAll(resp.Body)
		if err != nil {
			return nil, fmt.Errorf("error reading response from Tempo: got %s", resp.Status)
		}
		return nil, fmt.Errorf("%s", body)
	}

	var searchResponse tempopb.SearchResponse
	err = jsonpb.Unmarshal(resp.Body, &searchResponse)
	if err != nil {
		return nil, fmt.Errorf("error unmarshaling Tempo response: %w", err)
	}

	jaegerTraceIDs := make([]jaeger.TraceID, len(searchResponse.Traces))

	for i, traceMetadata := range searchResponse.Traces {
		jaegerTraceID, err := jaeger.TraceIDFromString(traceMetadata.TraceID)
		if err != nil {
			return nil, fmt.Errorf("could not convert traceID into Jaeger's traceID: %w", err)
		}
		jaegerTraceIDs[i] = jaegerTraceID
	}

	return &storage_v1.FindTraceIDsResponse{TraceIDs: jaegerTraceIDs}, nil
}

func createTagsQueryParam(service string, operation string, tags map[string]string) (string, error) {
	tagsBuilder := &strings.Builder{}
	tagsEncoder := logfmt.NewEncoder(tagsBuilder)
	err := tagsEncoder.EncodeKeyval(serviceSearchTag, service)
	if err != nil {
		return "", err
	}
	if operation != "" {
		err := tagsEncoder.EncodeKeyval(operationSearchTag, operation)
		if err != nil {
			return "", err
		}
	}
	for k, v := range tags {
		err := tagsEncoder.EncodeKeyval(k, v)
		if err != nil {
			return "", err
		}
	}
	return tagsBuilder.String(), nil
}

func (b *Backend) lookupTagValues(ctx context.Context, tagName string) ([]string, error) {
	var url string

	if b.QueryServicesDuration == nil {
		url = fmt.Sprintf("%s://%s/api/search/tag/%s/values", b.apiSchema(), b.tempoBackend, tagName)
	} else {
		startTime, endTime := b.calculateTimeRange()
		url = fmt.Sprintf("%s://%s/api/search/tag/%s/values?start=%d&end=%d", b.apiSchema(), b.tempoBackend, tagName, startTime, endTime)
	}

	req, err := b.newGetRequest(ctx, url)
	if err != nil {
		return nil, err
	}

	resp, err := b.httpClient.Do(req)
	if err != nil {
		return nil, fmt.Errorf("failed GET to tempo: %w", err)
	}
	defer resp.Body.Close()

	// if search endpoint returns 404, search is most likely not enabled
	if resp.StatusCode == http.StatusNotFound {
		return nil, nil
	}

	if resp.StatusCode != http.StatusOK {
		body, err := io.ReadAll(resp.Body)
		if err != nil {
			return nil, fmt.Errorf("error reading response from Tempo: got %s", resp.Status)
		}
		return nil, fmt.Errorf("%s", body)
	}

	var searchLookupResponse tempopb.SearchTagValuesResponse
	err = jsonpb.Unmarshal(resp.Body, &searchLookupResponse)
	if err != nil {
		return nil, fmt.Errorf("error unmarshaling Tempo response: %w", err)
	}

	return searchLookupResponse.TagValues, nil
}

func (b *Backend) WriteSpan(context.Context, *storage_v1.WriteSpanRequest) (*storage_v1.WriteSpanResponse, error) {
	return nil, nil
}

func (b *Backend) Close(context.Context, *storage_v1.CloseWriterRequest) (*storage_v1.CloseWriterResponse, error) {
	return nil, nil
}

func (b *Backend) newGetRequest(ctx context.Context, url string) (*http.Request, error) {
	req, err := http.NewRequestWithContext(ctx, "GET", url, nil)
	if err != nil {
		return nil, err
	}

	otel.GetTextMapPropagator().Inject(ctx, propagation.HeaderCarrier(req.Header))

	// currently Jaeger Query will only propagate bearer token to the grpc backend and no other headers
	// so we are going to extract the tenant id from the header, if it exists and use it
	tenantID, found := extractBearerToken(ctx, b.tenantHeaderKey)
	if found {
		req.Header.Set(user.OrgIDHeaderName, tenantID)
	}

	return req, nil
}

func extractBearerToken(ctx context.Context, tenantHeader string) (string, bool) {
	if md, ok := metadata.FromIncomingContext(ctx); ok {
		values := md.Get(tenantHeader)
		if len(values) > 0 {
			return values[0], true
		}

	}
	return "", false
}<|MERGE_RESOLUTION|>--- conflicted
+++ resolved
@@ -18,12 +18,7 @@
 	tlsCfg "github.com/grafana/dskit/crypto/tls"
 	"github.com/grafana/dskit/user"
 	"github.com/grafana/tempo/pkg/tempopb"
-<<<<<<< HEAD
-=======
 	"github.com/jaegertracing/jaeger/proto-gen/storage_v1"
-	"github.com/opentracing/opentracing-go"
-	ot_log "github.com/opentracing/opentracing-go/log"
->>>>>>> aeb2a79a
 	"go.opentelemetry.io/collector/pdata/ptrace"
 	"go.opentelemetry.io/otel"
 	"go.opentelemetry.io/otel/propagation"
@@ -58,15 +53,13 @@
 	"VersionTLS13": tls.VersionTLS13,
 }
 
-<<<<<<< HEAD
-var tracer = otel.Tracer("tempo-query")
-=======
 var (
 	_ storage_v1.SpanReaderPluginServer         = (*Backend)(nil)
 	_ storage_v1.DependenciesReaderPluginServer = (*Backend)(nil)
 	_ storage_v1.SpanWriterPluginServer         = (*Backend)(nil)
 )
->>>>>>> aeb2a79a
+
+var tracer = otel.Tracer("tempo-query")
 
 type Backend struct {
 	tempoBackend          string
@@ -279,33 +272,20 @@
 	return start.Unix(), now.Unix()
 }
 
-<<<<<<< HEAD
-func (b *Backend) GetServices(ctx context.Context) ([]string, error) {
+func (b *Backend) GetServices(ctx context.Context, _ *storage_v1.GetServicesRequest) (*storage_v1.GetServicesResponse, error) {
 	ctx, span := tracer.Start(ctx, "tempo-query.GetOperations")
 	defer span.End()
 
-	return b.lookupTagValues(ctx, serviceSearchTag)
-}
-
-func (b *Backend) GetOperations(ctx context.Context, _ jaeger_spanstore.OperationQueryParameters) ([]jaeger_spanstore.Operation, error) {
+	services, err := b.lookupTagValues(ctx, serviceSearchTag)
+	if err != nil {
+		return nil, err
+	}
+	return &storage_v1.GetServicesResponse{Services: services}, nil
+}
+
+func (b *Backend) GetOperations(ctx context.Context, _ *storage_v1.GetOperationsRequest) (*storage_v1.GetOperationsResponse, error) {
 	ctx, span := tracer.Start(ctx, "tempo-query.GetOperations")
 	defer span.End()
-=======
-func (b *Backend) GetServices(ctx context.Context, _ *storage_v1.GetServicesRequest) (*storage_v1.GetServicesResponse, error) {
-	span, ctx := opentracing.StartSpanFromContext(ctx, "tempo-query.GetOperations")
-	defer span.Finish()
-
-	services, err := b.lookupTagValues(ctx, span, serviceSearchTag)
-	if err != nil {
-		return nil, err
-	}
-	return &storage_v1.GetServicesResponse{Services: services}, nil
-}
-
-func (b *Backend) GetOperations(ctx context.Context, _ *storage_v1.GetOperationsRequest) (*storage_v1.GetOperationsResponse, error) {
-	span, ctx := opentracing.StartSpanFromContext(ctx, "tempo-query.GetOperations")
-	defer span.Finish()
->>>>>>> aeb2a79a
 
 	tagValues, err := b.lookupTagValues(ctx, operationSearchTag)
 	if err != nil {
@@ -326,26 +306,16 @@
 	}, nil
 }
 
-<<<<<<< HEAD
-func (b *Backend) FindTraces(ctx context.Context, query *jaeger_spanstore.TraceQueryParameters) ([]*jaeger.Trace, error) {
-	ctx, span := tracer.Start(ctx, "tempo-query.FindTraces")
+func (b *Backend) FindTraces(req *storage_v1.FindTracesRequest, stream storage_v1.SpanReaderPlugin_FindTracesServer) error {
+	ctx, span := tracer.Start(stream.Context(), "tempo-query.FindTraces")
 	defer span.End()
-=======
-func (b *Backend) FindTraces(req *storage_v1.FindTracesRequest, stream storage_v1.SpanReaderPlugin_FindTracesServer) error {
-	span, ctx := opentracing.StartSpanFromContext(stream.Context(), "tempo-query.FindTraces")
-	defer span.Finish()
->>>>>>> aeb2a79a
 
 	resp, err := b.FindTraceIDs(ctx, &storage_v1.FindTraceIDsRequest{Query: req.Query})
 	if err != nil {
 		return err
 	}
 
-<<<<<<< HEAD
-	span.AddEvent(fmt.Sprintf("Found %d trace IDs", len(traceIDs)))
-=======
-	span.LogFields(ot_log.String("msg", fmt.Sprintf("Found %d trace IDs", len(resp.TraceIDs))))
->>>>>>> aeb2a79a
+	span.AddEvent(fmt.Sprintf("Found %d trace IDs", len(resp.TraceIDs)))
 
 	// for every traceID, get the full trace
 	var jaegerTraces []*jaeger.Trace
@@ -375,15 +345,9 @@
 	return nil
 }
 
-<<<<<<< HEAD
-func (b *Backend) FindTraceIDs(ctx context.Context, query *jaeger_spanstore.TraceQueryParameters) ([]jaeger.TraceID, error) {
+func (b *Backend) FindTraceIDs(ctx context.Context, r *storage_v1.FindTraceIDsRequest) (*storage_v1.FindTraceIDsResponse, error) {
 	ctx, span := tracer.Start(ctx, "tempo-query.FindTraceIDs")
 	defer span.End()
-=======
-func (b *Backend) FindTraceIDs(ctx context.Context, r *storage_v1.FindTraceIDsRequest) (*storage_v1.FindTraceIDsResponse, error) {
-	span, ctx := opentracing.StartSpanFromContext(ctx, "tempo-query.FindTraceIDs")
-	defer span.Finish()
->>>>>>> aeb2a79a
 
 	url := url.URL{
 		Scheme: b.apiSchema(),
