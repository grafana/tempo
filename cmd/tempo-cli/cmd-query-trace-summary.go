package main

import (
	"context"
	"fmt"
	"math"
	"math/rand"
	"sort"
	"time"

	"github.com/davecgh/go-spew/spew"
	"github.com/google/uuid"

	"github.com/grafana/tempo/pkg/boundedwaitgroup"
	v1resource "github.com/grafana/tempo/pkg/tempopb/resource/v1"
	v1 "github.com/grafana/tempo/pkg/tempopb/trace/v1"
	"github.com/grafana/tempo/pkg/util"
	"github.com/grafana/tempo/tempodb/backend"
	"github.com/grafana/tempo/tempodb/encoding/common"
)

type queryTraceSummaryCmd struct {
	backendOptions

	TraceID  string `arg:"" help:"trace ID to retrieve"`
	TenantID string `arg:"" help:"tenant ID to search"`

	Percentage float32 `help:"percentage of blocks to scan e.g..1 for 10%"`
}

func (cmd *queryTraceSummaryCmd) Run(ctx *globalOptions) error {
	r, _, c, err := loadBackend(&cmd.backendOptions, ctx)
	if err != nil {
		return err
	}

	id, err := util.HexStringToTraceID(cmd.TraceID)
	if err != nil {
		return err
	}

	traceSummary, err := queryBucketForSummary(context.Background(), cmd.Percentage, r, c, cmd.TenantID, id)
	if err != nil {
		return err
	}

<<<<<<< HEAD
	var (
		combiner   = trace.NewCombiner(0)
		marshaller = new(jsonpb.Marshaler)
		jsonBytes  = bytes.Buffer{}
	)

	fmt.Println()
	for i, result := range results {
		_, err = combiner.ConsumeWithFinal(result.trace, i == len(results)-1)
		if err != nil {
			return fmt.Errorf("error combining trace: %w", err)
		}
=======
	fmt.Printf("Number of blocks: %d \n", traceSummary.NumBlock)
	fmt.Printf("Span count: %d \n", traceSummary.SpanCount)
	fmt.Printf("Trace size: %d B \n", traceSummary.TraceSize)
	fmt.Printf("Trace duration: %d seconds \n", traceSummary.TraceDuration)
	fmt.Printf("Root service name: %s \n", traceSummary.RootServiceName)

	fmt.Println("Root span info:")
	if traceSummary.RootSpan != nil {
		scs := spew.ConfigState{DisableMethods: true, Indent: " "}
		scs.Dump(traceSummary.RootSpan)
	} else {
		fmt.Println("No root span found")
	}

	fmt.Println("top frequent service.names: ")
	fmt.Println(traceSummary.ServiceNames)

	return nil
}

type TraceSummary struct {
	NumBlock         int
	SpanCount        int
	TraceSize        int
	TraceDuration    uint64
	RootServiceName  string
	RootSpan         *v1.Span
	RootSpanResource *v1resource.Resource
	ServiceNames     []string
}

func sortServiceNames(nameFrequencies map[string]int) PairList {
	pl := make(PairList, len(nameFrequencies))
	i := 0
	for k, v := range nameFrequencies {
		pl[i] = Pair{k, v}
		i++
	}
	sort.Sort(sort.Reverse(pl))
	return pl
}

func queryBucketForSummary(ctx context.Context, percentage float32, r backend.Reader, c backend.Compactor, tenantID string, traceID common.ID) (*TraceSummary, error) {
	blockIDs, err := r.Blocks(context.Background(), tenantID)
	if err != nil {
		return nil, err
	}

	if percentage > 0 {
		// shuffle
		rand.Shuffle(len(blockIDs), func(i, j int) { blockIDs[i], blockIDs[j] = blockIDs[j], blockIDs[i] })

		// get the first n%
		total := len(blockIDs)
		total = int(float32(total) * percentage)
		blockIDs = blockIDs[:total]
>>>>>>> 6c7e07d3
	}

	fmt.Println("total blocks to search: ", len(blockIDs))

	// Load in parallel
	wg := boundedwaitgroup.New(50)
	resultsCh := make(chan *queryResults)

	go func() {
		for blockNum, id := range blockIDs {
			wg.Add(1)

			go func(blockNum2 int, id2 uuid.UUID) {
				defer wg.Done()

				// search here
				q, err := queryBlock(ctx, r, c, blockNum2, id2, tenantID, traceID)
				if err != nil {
					fmt.Println("Error querying block:", err)
					return
				}

				if q != nil {
					resultsCh <- q
				}
			}(blockNum, id)
		}
	}()

	// cheap way to let the wait group get at least one .Add()
	time.Sleep(time.Second)

	go func() {
		wg.Wait()
		close(resultsCh)
	}()

	var rootSpan *v1.Span
	var rootSpanResource *v1resource.Resource

	numBlock := 0
	size := 0
	spanCount := 0

	firstStartTime := uint64(math.MaxUint64)
	lastEndTime := uint64(0)

	rootServiceName := ""
	serviceNameMap := make(map[string]int)

	for q := range resultsCh {
		numBlock++
		for _, b := range q.trace.Batches {
			size += b.Size()
			for _, attr := range b.Resource.Attributes {
				if "service.name" == attr.Key {
					serviceNameMap[attr.Value.GetStringValue()]++
					break
				}
			}
			for _, scope := range b.ScopeSpans {
				spanCount += len(scope.Spans)
				for _, span := range scope.Spans {
					if span.StartTimeUnixNano < firstStartTime {
						firstStartTime = span.StartTimeUnixNano
					}
					if span.EndTimeUnixNano > lastEndTime {
						lastEndTime = span.EndTimeUnixNano
					}
					if len(span.ParentSpanId) == 0 {
						rootSpan = span
						rootSpanResource = b.Resource
					}
				}
			}
		}

		if rootSpanResource != nil {
			for _, attr := range rootSpanResource.Attributes {
				if attr.Key == "service.name" {
					rootServiceName = attr.Value.GetStringValue()
					break
				}
			}
		}
	}

	duration := lastEndTime - firstStartTime
	durationSecond := duration / 1000000000

	// get top 5 most frequent service names
	topFiveSortedPL := sortServiceNames(serviceNameMap)
	topFiveServiceName := make([]string, 5)
	length := len(topFiveSortedPL)
	if length > 5 {
		length = 5
	}
	for index := 0; index < length; index++ {
		topFiveServiceName[index] = topFiveSortedPL[index].Key
	}

	return &TraceSummary{
		NumBlock:         numBlock,
		SpanCount:        spanCount,
		TraceSize:        size,
		TraceDuration:    durationSecond,
		RootServiceName:  rootServiceName,
		RootSpan:         rootSpan,
		RootSpanResource: rootSpanResource,
		ServiceNames:     topFiveServiceName,
	}, nil
}

type Pair struct {
	Key   string
	Value int
}

type PairList []Pair

func (p PairList) Len() int           { return len(p) }
func (p PairList) Less(i, j int) bool { return p[i].Value < p[j].Value }
func (p PairList) Swap(i, j int)      { p[i], p[j] = p[j], p[i] }<|MERGE_RESOLUTION|>--- conflicted
+++ resolved
@@ -44,20 +44,6 @@
 		return err
 	}
 
-<<<<<<< HEAD
-	var (
-		combiner   = trace.NewCombiner(0)
-		marshaller = new(jsonpb.Marshaler)
-		jsonBytes  = bytes.Buffer{}
-	)
-
-	fmt.Println()
-	for i, result := range results {
-		_, err = combiner.ConsumeWithFinal(result.trace, i == len(results)-1)
-		if err != nil {
-			return fmt.Errorf("error combining trace: %w", err)
-		}
-=======
 	fmt.Printf("Number of blocks: %d \n", traceSummary.NumBlock)
 	fmt.Printf("Span count: %d \n", traceSummary.SpanCount)
 	fmt.Printf("Trace size: %d B \n", traceSummary.TraceSize)
@@ -114,7 +100,6 @@
 		total := len(blockIDs)
 		total = int(float32(total) * percentage)
 		blockIDs = blockIDs[:total]
->>>>>>> 6c7e07d3
 	}
 
 	fmt.Println("total blocks to search: ", len(blockIDs))
