package parquetquery

import (
	"bytes"
	"context"
	"errors"
	"fmt"
	"io"
	"math"
	"sync"
	"sync/atomic"

	"github.com/grafana/tempo/pkg/parquetquery/intern"
	"github.com/grafana/tempo/pkg/util"
	"github.com/opentracing/opentracing-go"
	pq "github.com/parquet-go/parquet-go"
)

// RowNumber is the sequence of row numbers uniquely identifying a value
// in a tree of nested columns, starting at the top-level and including
// another row number for each level of nesting. -1 is a placeholder
// for undefined at lower levels.  RowNumbers can be compared for full
// equality using the == operator, or can be compared partially, looking
// for equal lineages down to a certain level.
// For example given the following tree, the row numbers would be:
//
//	A          0, -1, -1
//	  B        0,  0, -1
//	  C        0,  1, -1
//	    D      0,  1,  0
//	  E        0,  2, -1
//
// Currently supports 6 levels of nesting which should be enough for anybody. :)
type RowNumber [6]int64

const MaxDefinitionLevel = 5

// EmptyRowNumber creates an empty invalid row number.
func EmptyRowNumber() RowNumber {
	return RowNumber{-1, -1, -1, -1, -1, -1}
}

// MaxRowNumber is a helper that represents the maximum(-ish) representable value.
func MaxRowNumber() RowNumber {
	return RowNumber{math.MaxInt64}
}

// CompareRowNumbers compares the sequences of row numbers in
// a and b for partial equality, descending from top-level
// through the given definition level.
// For example, definition level 1 means that row numbers are compared
// at two levels of nesting, the top-level and 1 level of nesting
// below.
func CompareRowNumbers(upToDefinitionLevel int, a, b RowNumber) int {
	for i := 0; i <= upToDefinitionLevel; i++ {
		if a[i] < b[i] {
			return -1
		}
		if a[i] > b[i] {
			return 1
		}
	}
	return 0
}

// EqualRowNumber compares the sequences of row numbers in a and b
// for partial equality. A little faster than CompareRowNumbers(d,a,b)==0
// NOTE - Unrolling this loop is slower because then it can't be inlined.
func EqualRowNumber(upToDefinitionLevel int, a, b RowNumber) bool {
	for i := 0; i <= upToDefinitionLevel; i++ {
		if a[i] != b[i] {
			return false
		}
	}
	return true
}

func TruncateRowNumber(definitionLevelToKeep int, t RowNumber) RowNumber {
	n := EmptyRowNumber()
	for i := 0; i <= definitionLevelToKeep; i++ {
		n[i] = t[i]
	}
	return n
}

func (t *RowNumber) Valid() bool {
	return t[0] >= 0
}

// Next increments and resets the row numbers according
// to the given repetition and definition levels. Examples
// from the Dremel whitepaper:
// https://storage.googleapis.com/pub-tools-public-publication-data/pdf/36632.pdf
// Name.Language.Country
// value  | r | d | expected RowNumber
// -------|---|---|-------------------
//
//	|   |   | { -1, -1, -1, -1 }  <-- starting position
//
// us     | 0 | 3 | {  0,  0,  0,  0 }
// null   | 2 | 2 | {  0,  0,  1, -1 }
// null   | 1 | 1 | {  0,  1, -1, -1 }
// gb     | 1 | 3 | {  0,  2,  0,  0 }
// null   | 0 | 1 | {  1,  0, -1, -1 }
func (t *RowNumber) Next(repetitionLevel, definitionLevel int) {
	t[repetitionLevel]++

	// the following is nextSlow() unrolled
	switch repetitionLevel {
	case 0:
		switch definitionLevel {
		case 0:
			t[1] = -1
			t[2] = -1
			t[3] = -1
			t[4] = -1
			t[5] = -1
		case 1:
			t[1] = 0
			t[2] = -1
			t[3] = -1
			t[4] = -1
			t[5] = -1
		case 2:
			t[1] = 0
			t[2] = 0
			t[3] = -1
			t[4] = -1
			t[5] = -1
		case 3:
			t[1] = 0
			t[2] = 0
			t[3] = 0
			t[4] = -1
			t[5] = -1
		case 4:
			t[1] = 0
			t[2] = 0
			t[3] = 0
			t[4] = 0
			t[5] = -1
		case 5:
			t[1] = 0
			t[2] = 0
			t[3] = 0
			t[4] = 0
			t[5] = 0
		}
	case 1:
		switch definitionLevel {
		case 0:
			t[1] = -1
			t[2] = -1
			t[3] = -1
			t[4] = -1
			t[5] = -1
		case 1:
			t[2] = -1
			t[3] = -1
			t[4] = -1
			t[5] = -1
		case 2:
			t[2] = 0
			t[3] = -1
			t[4] = -1
			t[5] = -1
		case 3:
			t[2] = 0
			t[3] = 0
			t[4] = -1
			t[5] = -1
		case 4:
			t[2] = 0
			t[3] = 0
			t[4] = 0
			t[5] = -1
		case 5:
			t[2] = 0
			t[3] = 0
			t[4] = 0
			t[5] = 0
		}
	case 2:
		switch definitionLevel {
		case 0:
			t[1] = -1
			t[2] = -1
			t[3] = -1
			t[4] = -1
			t[5] = -1
		case 1:
			t[2] = -1
			t[3] = -1
			t[4] = -1
			t[5] = -1
		case 2:
			t[3] = -1
			t[4] = -1
			t[5] = -1
		case 3:
			t[3] = 0
			t[4] = -1
			t[5] = -1
		case 4:
			t[3] = 0
			t[4] = 0
			t[5] = -1
		case 5:
			t[3] = 0
			t[4] = 0
			t[5] = 0
		}
	case 3:
		switch definitionLevel {
		case 0:
			t[1] = -1
			t[2] = -1
			t[3] = -1
			t[4] = -1
			t[5] = -1
		case 1:
			t[2] = -1
			t[3] = -1
			t[4] = -1
			t[5] = -1
		case 2:
			t[3] = -1
			t[4] = -1
			t[5] = -1
		case 3:
			t[4] = -1
			t[5] = -1
		case 4:
			t[4] = 0
			t[5] = -1
		case 5:
			t[4] = 0
			t[5] = 0
		}
	case 4:
		switch definitionLevel {
		case 0:
			t[1] = -1
			t[2] = -1
			t[3] = -1
			t[4] = -1
			t[5] = -1
		case 1:
			t[2] = -1
			t[3] = -1
			t[4] = -1
			t[5] = -1
		case 2:
			t[3] = -1
			t[4] = -1
			t[5] = -1
		case 3:
			t[4] = -1
			t[5] = -1
		case 4:
			t[5] = -1
		case 5:
			t[5] = 0
		}
	case 5:
		switch definitionLevel {
		case 0:
			t[1] = -1
			t[2] = -1
			t[3] = -1
			t[4] = -1
			t[5] = -1
		case 1:
			t[2] = -1
			t[3] = -1
			t[4] = -1
			t[5] = -1
		case 2:
			t[3] = -1
			t[4] = -1
			t[5] = -1
		case 3:
			t[4] = -1
			t[5] = -1
		case 4:
			t[5] = -1
		}
	}
}

// nextSlow is the original implementation of next. it is kept to test against
// the unrolled version above
func (t *RowNumber) nextSlow(repetitionLevel, definitionLevel int) {
	t[repetitionLevel]++

	// New children up through the definition level
	for i := repetitionLevel + 1; i <= definitionLevel; i++ {
		t[i] = 0
	}

	// // Children past the definition level are undefined
	for i := definitionLevel + 1; i < len(t); i++ {
		t[i] = -1
	}
}

// Skip rows at the root-level.
func (t *RowNumber) Skip(numRows int64) {
	t[0] += numRows
	for i := 1; i < len(t); i++ {
		t[i] = -1
	}
}

// Preceding returns the largest representable row number that is immediately prior to this
// one. Think of it like math.NextAfter but for segmented row numbers. Examples:
//
//		RowNumber 1000.0.0 (defined at 3 levels) is preceded by 999.max.max
//	    RowNumber 1000.-1.-1 (defined at 1 level) is preceded by 999.-1.-1
func (t RowNumber) Preceding() RowNumber {
	for i := len(t) - 1; i >= 0; i-- {
		switch t[i] {
		case -1:
			continue
		case 0:
			t[i] = math.MaxInt64
		default:
			t[i]--
			return t
		}
	}
	return t
}

// IteratorResult is a row of data with a row number and named columns of data.
// Internally it has an unstructured list for efficient collection. The ToMap()
// function can be used to make inspection easier.
type IteratorResult struct {
	RowNumber RowNumber
	Entries   []struct {
		Key   string
		Value pq.Value
	}
	OtherEntries []struct {
		Key   string
		Value interface{}
	}
	ReleaseFn func(*IteratorResult)
}

func (r *IteratorResult) Release() {
	if r != nil && r.ReleaseFn != nil {
		r.ReleaseFn(r)
	}
}

func (r *IteratorResult) Reset() {
	r.Entries = r.Entries[:0]
	r.OtherEntries = r.OtherEntries[:0]
}

func (r *IteratorResult) Append(rr *IteratorResult) {
	r.Entries = append(r.Entries, rr.Entries...)
	r.OtherEntries = append(r.OtherEntries, rr.OtherEntries...)
}

func (r *IteratorResult) AppendValue(k string, v pq.Value) {
	r.Entries = append(r.Entries, struct {
		Key   string
		Value pq.Value
	}{k, v})
}

func (r *IteratorResult) AppendOtherValue(k string, v interface{}) {
	r.OtherEntries = append(r.OtherEntries, struct {
		Key   string
		Value interface{}
	}{k, v})
}

func (r *IteratorResult) OtherValueFromKey(k string) interface{} {
	for _, e := range r.OtherEntries {
		if e.Key == k {
			return e.Value
		}
	}
	return nil
}

// ToMap converts the unstructured list of data into a map containing an entry
// for each column, and the lists of values.  The order of columns is
// not preseved, but the order of values within each column is.
func (r *IteratorResult) ToMap() map[string][]pq.Value {
	m := map[string][]pq.Value{}
	for _, e := range r.Entries {
		m[e.Key] = append(m[e.Key], e.Value)
	}
	return m
}

// Columns gets the values for each named column. The order of returned values
// matches the order of names given. This is more efficient than converting to a map.
func (r *IteratorResult) Columns(buffer [][]pq.Value, names ...string) [][]pq.Value {
	if cap(buffer) < len(names) {
		buffer = make([][]pq.Value, len(names))
	} else {
		buffer = buffer[:len(names)]
	}
	for i := range buffer {
		buffer[i] = buffer[i][:0]
	}

	for _, e := range r.Entries {
		for i := range names {
			if e.Key == names[i] {
				buffer[i] = append(buffer[i], e.Value)
				break
			}
		}
	}
	return buffer
}

// iterator - Every iterator follows this interface and can be composed.
type Iterator interface {
	fmt.Stringer

	// Next returns nil when done
	Next() (*IteratorResult, error)

	// Like Next but skips over results until reading >= the given location
	SeekTo(t RowNumber, definitionLevel int) (*IteratorResult, error)

	Close()
}

var columnIteratorPool = sync.Pool{
	New: func() interface{} {
		return &columnIteratorBuffer{}
	},
}

func columnIteratorPoolGet(capacity, len int) *columnIteratorBuffer {
	res := columnIteratorPool.Get().(*columnIteratorBuffer)
	if cap(res.rowNumbers) < capacity {
		res.rowNumbers = make([]RowNumber, capacity)
	}
	if cap(res.values) < capacity {
		res.values = make([]pq.Value, capacity)
	}
	res.rowNumbers = res.rowNumbers[:len]
	res.values = res.values[:len]
	return res
}

func columnIteratorPoolPut(b *columnIteratorBuffer) {
	for i := range b.values {
		b.values[i] = pq.Value{}
	}
	columnIteratorPool.Put(b)
}

var syncIteratorPool = sync.Pool{
	New: func() interface{} {
		return []pq.Value{}
	},
}

func syncIteratorPoolGet(capacity, len int) []pq.Value {
	res := syncIteratorPool.Get().([]pq.Value)
	if cap(res) < capacity {
		res = make([]pq.Value, capacity)
	}
	res = res[:len]
	return res
}

func syncIteratorPoolPut(b []pq.Value) {
	for i := range b {
		b[i] = pq.Value{}
	}
	syncIteratorPool.Put(b) // nolint: staticcheck
}

<<<<<<< HEAD
=======
var columnIteratorResultPool = sync.Pool{
	New: func() interface{} {
		return &IteratorResult{Entries: make([]struct {
			Key   string
			Value pq.Value
		}, 0, 10)} // For luck
	},
}

// GetResult buffer struct from the internal memory pool.  Should be
// released by calling ReleaseResult() when done.
func GetResult() *IteratorResult {
	res := columnIteratorResultPool.Get().(*IteratorResult)
	return res
}

// ReleaseResult returns the buffer struct back to the internal memory pool.
func ReleaseResult(r *IteratorResult) {
	if r != nil {
		r.Reset()
		columnIteratorResultPool.Put(r)
	}
}

type SyncIteratorOpt func(*SyncIterator)

// SyncIteratorOptIntern enables interning of string values.
// This is useful when the same string value is repeated many times.
// Not recommended with (very) high cardinality columns, such as UUIDs (spanID and traceID).
func SyncIteratorOptIntern() SyncIteratorOpt {
	return func(i *SyncIterator) {
		i.intern = true
		i.interner = intern.New()
	}
}

>>>>>>> 9e77d6f6
// SyncIterator is like ColumnIterator but synchronous. It scans through the given row
// groups and column, and applies the optional predicate to each chunk, page, and value.
// Results are read by calling Next() until it returns nil.
type SyncIterator struct {
	// Config
	column     int
	columnName string
	rgs        []pq.RowGroup
	rgsMin     []RowNumber
	rgsMax     []RowNumber // Exclusive, row number of next one past the row group
	readSize   int
	selectAs   string
	filter     *InstrumentedPredicate

	// Status
	span            opentracing.Span
	curr            RowNumber
	currRowGroup    pq.RowGroup
	currRowGroupMin RowNumber
	currRowGroupMax RowNumber
	currChunk       *ColumnChunkHelper
	currPage        pq.Page
	currPageMin     RowNumber
	currPageMax     RowNumber
	currValues      pq.ValueReader
	currBuf         []pq.Value
	currBufN        int
	currPageN       int

	intern   bool
	interner *intern.Interner
}

var _ Iterator = (*SyncIterator)(nil)

func NewSyncIterator(ctx context.Context, rgs []pq.RowGroup, column int, columnName string, readSize int, filter Predicate, selectAs string, opts ...SyncIteratorOpt) *SyncIterator {
	// Assign row group bounds.
	// Lower bound is inclusive
	// Upper bound is exclusive, points at the first row of the next group
	rn := EmptyRowNumber()
	rgsMin := make([]RowNumber, len(rgs))
	rgsMax := make([]RowNumber, len(rgs))
	for i, rg := range rgs {
		rgsMin[i] = rn
		rgsMax[i] = rn
		rgsMax[i].Skip(rg.NumRows() + 1)
		rn.Skip(rg.NumRows())
	}

	span, _ := opentracing.StartSpanFromContext(ctx, "syncIterator", opentracing.Tags{
		"columnIndex": column,
		"column":      columnName,
	})

	// Create the iterator
	i := &SyncIterator{
		span:       span,
		column:     column,
		columnName: columnName,
		rgs:        rgs,
		readSize:   readSize,
		selectAs:   selectAs,
		rgsMin:     rgsMin,
		rgsMax:     rgsMax,
		filter:     &InstrumentedPredicate{pred: filter},
		curr:       EmptyRowNumber(),
	}

	// Apply options
	for _, opt := range opts {
		opt(i)
	}

	return i
}

func (c *SyncIterator) String() string {
	filter := "nil"
	if c.filter != nil {
		filter = c.filter.String()
	}
	return fmt.Sprintf("SyncIterator: %s : %s", c.columnName, filter)
}

func (c *SyncIterator) Next() (*IteratorResult, error) {
	rn, v, err := c.next()
	if err != nil {
		return nil, err
	}
	if !rn.Valid() {
		return nil, nil
	}
	return c.makeResult(rn, v), nil
}

// SeekTo moves this iterator to the next result that is greater than
// or equal to the given row number (and based on the given definition level)
func (c *SyncIterator) SeekTo(to RowNumber, definitionLevel int) (*IteratorResult, error) {
	if c.seekRowGroup(to, definitionLevel) {
		return nil, nil
	}

	done, err := c.seekPages(to, definitionLevel)
	if err != nil {
		return nil, err
	}
	if done {
		return nil, nil
	}

	c.seekWithinPage(to, definitionLevel)

	// The row group and page have been selected to where this value is possibly
	// located. Now scan through the page and look for it.
	for {
		rn, v, err := c.next()
		if err != nil {
			return nil, err
		}
		if !rn.Valid() {
			return nil, nil
		}

		if CompareRowNumbers(definitionLevel, rn, to) >= 0 {
			return c.makeResult(rn, v), nil
		}
	}
}

func (c *SyncIterator) popRowGroup() (pq.RowGroup, RowNumber, RowNumber) {
	if len(c.rgs) == 0 {
		return nil, EmptyRowNumber(), EmptyRowNumber()
	}

	rg := c.rgs[0]
	min := c.rgsMin[0]
	max := c.rgsMax[0]

	c.rgs = c.rgs[1:]
	c.rgsMin = c.rgsMin[1:]
	c.rgsMax = c.rgsMax[1:]

	return rg, min, max
}

// seekRowGroup skips ahead to the row group that could contain the value at the
// desired row number. Does nothing if the current row group is already the correct one.
func (c *SyncIterator) seekRowGroup(seekTo RowNumber, definitionLevel int) (done bool) {
	if c.currRowGroup != nil && CompareRowNumbers(definitionLevel, seekTo, c.currRowGroupMax) >= 0 {
		// Done with this row group
		c.closeCurrRowGroup()
	}

	for c.currRowGroup == nil {

		rg, min, max := c.popRowGroup()
		if rg == nil {
			return true
		}

		if CompareRowNumbers(definitionLevel, seekTo, max) != -1 {
			continue
		}

		cc := &ColumnChunkHelper{ColumnChunk: rg.ColumnChunks()[c.column]}
		if c.filter != nil && !c.filter.KeepColumnChunk(cc) {
			cc.Close()
			continue
		}

		// This row group matches both row number and filter.
		c.setRowGroup(rg, min, max, cc)
	}

	return c.currRowGroup == nil
}

// seekPages skips ahead in the current row group to the page that could contain the value at
// the desired row number. Does nothing if the current page is already the correct one.
func (c *SyncIterator) seekPages(seekTo RowNumber, definitionLevel int) (done bool, err error) {
	if c.currPage != nil && CompareRowNumbers(definitionLevel, seekTo, c.currPageMax) >= 0 {
		// Value not in this page
		c.setPage(nil)
	}

	if c.currPage == nil {
		// TODO (mdisibio)   :((((((((
		//    pages.SeekToRow is more costly than expected.  It doesn't reuse existing i/o
		// so it can't be called naively every time we swap pages. We need to figure out
		// a way to determine when it is worth calling here.
		/*
			// Seek into the pages. This is relative to the start of the row group
			if seekTo[0] > 0 {
				// Determine row delta. We subtract 1 because curr points at the previous row
				skip := seekTo[0] - c.currRowGroupMin[0] - 1
				if skip > 0 {
					if err := c.currPages.SeekToRow(skip); err != nil {
						return true, err
					}
					c.curr.Skip(skip)
				}
			}*/

		for c.currPage == nil {
			pg, err := c.currChunk.NextPage()
			if pg == nil || err != nil {
				// No more pages in this column chunk,
				// cleanup and exit.
				if errors.Is(err, io.EOF) {
					err = nil
				}
				pq.Release(pg)
				c.closeCurrRowGroup()
				return true, err
			}

			// Skip based on row number?
			newRN := c.curr
			newRN.Skip(pg.NumRows() + 1)
			if CompareRowNumbers(definitionLevel, seekTo, newRN) >= 0 {
				c.curr.Skip(pg.NumRows())
				pq.Release(pg)
				continue
			}

			// Skip based on filter?
			if c.filter != nil && !c.filter.KeepPage(pg) {
				c.curr.Skip(pg.NumRows())
				pq.Release(pg)
				continue
			}

			c.setPage(pg)
		}
	}

	return false, nil
}

// seekWithinPage decides if it should reslice the current page to jump directly to the desired row number
// or allow the iterator to call Next() until it finds the desired row number. it uses the magicThreshold
// as its balance point. if the number of Next()s to skip is less than the magicThreshold, it will not reslice
func (c *SyncIterator) seekWithinPage(to RowNumber, definitionLevel int) {
	rowSkipRelative := int(to[0] - c.curr[0])
	if rowSkipRelative == 0 {
		return
	}

	const magicThreshold = 1000
	shouldSkip := false

	if definitionLevel == 0 {
		// if definition level is 0 there is always a 1:1 ratio between Next()s and rows. it's only deeper
		// levels of nesting we have to manually count
		shouldSkip = rowSkipRelative > magicThreshold
	} else {
		// this is a nested iterator, let's count the Next()s required to get to the desired row number
		// and decide if we should skip or not
		replvls := c.currPage.RepetitionLevels()
		nextsRequired := 0

		for i := c.currPageN; i < len(replvls); i++ {
			nextsRequired++

			if nextsRequired > magicThreshold {
				shouldSkip = true
				break
			}

			if replvls[i] == 0 { // 0 rep lvl indicates a new row
				rowSkipRelative-- // decrement the number of rows we need to skip
				if rowSkipRelative <= 0 {
					// if we hit here we skipped all rows and did not exceed the magic threshold, so we're leaving shouldSkip false
					break
				}
			}
		}
	}

	if !shouldSkip {
		return
	}

	// skips are calculated off the start of the page
	rowSkip := to[0] - c.currPageMin[0]
	if rowSkip < 1 {
		return
	}
	if rowSkip > c.currPage.NumRows() {
		return
	}

	// reslice the page to jump directly to the desired row number
	pg := c.currPage.Slice(rowSkip-1, c.currPage.NumRows())

	// remove all detail below the row number
	c.curr = TruncateRowNumber(0, to)
	c.curr = c.curr.Preceding()

	// reset buffers and other vars
	pq.Release(c.currPage)
	c.currPage = pg
	c.currPageMin = c.curr
	c.currValues = pg.Values()
	c.currPageN = 0
	syncIteratorPoolPut(c.currBuf)
	c.currBuf = nil
}

// next is the core functionality of this iterator and returns the next matching result. This
// may involve inspecting multiple row groups, pages, and values until a match is found. When
// we run out of things to inspect, it returns nil. The reason this method is distinct from
// Next() is because it doesn't wrap the results in an IteratorResult, which is more efficient
// when being called multiple times and throwing away the results like in SeekTo().
func (c *SyncIterator) next() (RowNumber, *pq.Value, error) {
	for {
		if c.currRowGroup == nil {
			rg, min, max := c.popRowGroup()
			if rg == nil {
				return EmptyRowNumber(), nil, nil
			}

			cc := &ColumnChunkHelper{ColumnChunk: rg.ColumnChunks()[c.column]}
			if c.filter != nil && !c.filter.KeepColumnChunk(cc) {
				cc.Close()
				continue
			}

			c.setRowGroup(rg, min, max, cc)
		}

		if c.currPage == nil {
			pg, err := c.currChunk.NextPage()
			if pg == nil || errors.Is(err, io.EOF) {
				// This row group is exhausted
				c.closeCurrRowGroup()
				continue
			}
			if err != nil {
				return EmptyRowNumber(), nil, err
			}
			if c.filter != nil && !c.filter.KeepPage(pg) {
				// This page filtered out
				c.curr.Skip(pg.NumRows())
				pq.Release(pg)
				continue
			}
			c.setPage(pg)
		}

		// Read next batch of values if needed
		if c.currBuf == nil {
			c.currBuf = syncIteratorPoolGet(c.readSize, 0)
		}
		if c.currBufN >= len(c.currBuf) || len(c.currBuf) == 0 {
			c.currBuf = c.currBuf[:cap(c.currBuf)]
			n, err := c.currValues.ReadValues(c.currBuf)
			if err != nil && !errors.Is(err, io.EOF) {
				return EmptyRowNumber(), nil, err
			}
			c.currBuf = c.currBuf[:n]
			c.currBufN = 0
			if n == 0 {
				// This value reader and page are exhausted.
				c.setPage(nil)
				continue
			}
		}

		// Consume current buffer until empty
		for c.currBufN < len(c.currBuf) {
			v := &c.currBuf[c.currBufN]

			// Inspect all values to track the current row number,
			// even if the value is filtered out next.
			c.curr.Next(v.RepetitionLevel(), v.DefinitionLevel())
			c.currBufN++
			c.currPageN++

			if c.filter != nil && !c.filter.KeepValue(*v) {
				continue
			}

			return c.curr, v, nil
		}
	}
}

func (c *SyncIterator) setRowGroup(rg pq.RowGroup, min, max RowNumber, cc *ColumnChunkHelper) {
	c.closeCurrRowGroup()
	c.curr = min
	c.currRowGroup = rg
	c.currRowGroupMin = min
	c.currRowGroupMax = max
	c.currChunk = cc
}

func (c *SyncIterator) setPage(pg pq.Page) {
	// Handle an outgoing page
	if c.currPage != nil {
		c.curr = c.currPageMax.Preceding() // Reposition current row number to end of this page.
		pq.Release(c.currPage)
		c.currPage = nil
	}

	// Reset value buffers
	c.currValues = nil
	c.currPageMax = EmptyRowNumber()
	c.currPageMin = EmptyRowNumber()
	c.currBufN = 0
	c.currPageN = 0

	// If we don't immediately have a new incoming page
	// then return the buffer to the pool.
	if pg == nil && c.currBuf != nil {
		syncIteratorPoolPut(c.currBuf)
		c.currBuf = nil
	}

	// Handle an incoming page
	if pg != nil {
		rn := c.curr
		rn.Skip(pg.NumRows() + 1) // Exclusive upper bound, points at the first rownumber in the next page
		c.currPage = pg
		c.currPageMin = c.curr
		c.currPageMax = rn
		c.currValues = pg.Values()
	}
}

func (c *SyncIterator) closeCurrRowGroup() {
	if c.currChunk != nil {
		c.currChunk.Close()
	}

	c.currRowGroup = nil
	c.currRowGroupMin = EmptyRowNumber()
	c.currRowGroupMax = EmptyRowNumber()
	c.currChunk = nil
	c.setPage(nil)
}

func (c *SyncIterator) makeResult(t RowNumber, v *pq.Value) *IteratorResult {
	r := DefaultPool.Get()
	r.RowNumber = t
	if c.selectAs != "" {
		if c.intern {
			r.AppendValue(c.selectAs, c.interner.UnsafeClone(v))
		} else {
			r.AppendValue(c.selectAs, v.Clone())
		}
	}
	return r
}

func (c *SyncIterator) Close() {
	c.closeCurrRowGroup()

	c.span.SetTag("inspectedColumnChunks", c.filter.InspectedColumnChunks)
	c.span.SetTag("inspectedPages", c.filter.InspectedPages)
	c.span.SetTag("inspectedValues", c.filter.InspectedValues)
	c.span.SetTag("keptColumnChunks", c.filter.KeptColumnChunks)
	c.span.SetTag("keptPages", c.filter.KeptPages)
	c.span.SetTag("keptValues", c.filter.KeptValues)
	c.span.Finish()

	if c.intern && c.interner != nil {
		c.interner.Close()
	}
}

// ColumnIterator asynchronously iterates through the given row groups and column. Applies
// the optional predicate to each chunk, page, and value.  Results are read by calling
// Next() until it returns nil.
type ColumnIterator struct {
	rgs      []pq.RowGroup
	col      int
	colName  string
	filter   *InstrumentedPredicate
	selectAs string

	// Row number to seek to, protected by mutex.
	// Less allocs than storing in atomic.Value
	seekToMtx sync.Mutex
	seekTo    RowNumber

	iter func()
	init bool
	quit chan struct{}
	ch   chan *columnIteratorBuffer

	curr    *columnIteratorBuffer
	currN   int
	currErr atomic.Value
}

var _ Iterator = (*ColumnIterator)(nil)

type columnIteratorBuffer struct {
	rowNumbers []RowNumber
	values     []pq.Value
}

func NewColumnIterator(ctx context.Context, rgs []pq.RowGroup, column int, columnName string, readSize int, filter Predicate, selectAs string) *ColumnIterator {
	c := &ColumnIterator{
		rgs:      rgs,
		col:      column,
		colName:  columnName,
		filter:   &InstrumentedPredicate{pred: filter},
		selectAs: selectAs,
		quit:     make(chan struct{}),
		ch:       make(chan *columnIteratorBuffer, 1),
		currN:    -1,
	}

	c.iter = func() { c.iterate(ctx, readSize) }
	return c
}

func (c *ColumnIterator) String() string {
	return fmt.Sprintf("ColumnIterator: %s \n\t%s", c.colName, util.TabOut(c.filter))
}

func (c *ColumnIterator) iterate(ctx context.Context, readSize int) {
	defer close(c.ch)

	span, _ := opentracing.StartSpanFromContext(ctx, "columnIterator.iterate", opentracing.Tags{
		"columnIndex": c.col,
		"column":      c.colName,
	})
	defer func() {
		span.SetTag("inspectedColumnChunks", c.filter.InspectedColumnChunks)
		span.SetTag("inspectedPages", c.filter.InspectedPages)
		span.SetTag("inspectedValues", c.filter.InspectedValues)
		span.SetTag("keptColumnChunks", c.filter.KeptColumnChunks)
		span.SetTag("keptPages", c.filter.KeptPages)
		span.SetTag("keptValues", c.filter.KeptValues)
		span.Finish()
	}()

	rn := EmptyRowNumber()
	buffer := make([]pq.Value, readSize)

	keepSeeking := func(numRows int64) bool {
		c.seekToMtx.Lock()
		seekTo := c.seekTo
		c.seekToMtx.Unlock()

		rnNext := rn
		rnNext.Skip(numRows)

		return CompareRowNumbers(0, rnNext, seekTo) == -1
	}

	for _, rg := range c.rgs {
		select {
		case <-ctx.Done():
			c.storeErr("context done", ctx.Err())
		case _, ok := <-c.quit:
			if !ok {
				return
			}
		default:
		}

		// bail out if we errored somewhere
		if c.currErr.Load() != nil {
			return
		}

		if keepSeeking(rg.NumRows()) {
			// Skip column chunk
			rn.Skip(rg.NumRows())
			continue
		}

		col := &ColumnChunkHelper{ColumnChunk: rg.ColumnChunks()[c.col]}
		if c.filter != nil {
			if !c.filter.KeepColumnChunk(col) {
				// Skip column chunk
				rn.Skip(rg.NumRows())
				col.Close()
				continue
			}
		}
		func(col *ColumnChunkHelper) {
			defer func() {
				if err := col.Close(); err != nil {
					c.storeErr("column iterator pages close", err)
				}
			}()
			for {
				pg, err := col.NextPage()
				if pg == nil || errors.Is(err, io.EOF) {
					break
				}
				if err != nil {
					c.storeErr("column iterator read page", err)
					return
				}

				stop := func(pg pq.Page) (stop bool) {
					defer pq.Release(pg)

					if keepSeeking(pg.NumRows()) {
						// Skip page
						rn.Skip(pg.NumRows())
						return
					}

					if c.filter != nil {
						if !c.filter.KeepPage(pg) {
							// Skip page
							rn.Skip(pg.NumRows())
							return
						}
					}

					vr := pg.Values()
					for {
						count, err := vr.ReadValues(buffer)
						if count > 0 {

							// Assign row numbers, filter values, and collect the results.
							newBuffer := columnIteratorPoolGet(readSize, 0)

							for i := 0; i < count; i++ {

								v := buffer[i]

								// We have to do this for all values (even if the
								// value is excluded by the predicate)
								rn.Next(v.RepetitionLevel(), v.DefinitionLevel())

								if c.filter != nil {
									if !c.filter.KeepValue(v) {
										continue
									}
								}

								newBuffer.rowNumbers = append(newBuffer.rowNumbers, rn)
								newBuffer.values = append(newBuffer.values, v.Clone()) // We clone values so they don't reference the page
							}

							if len(newBuffer.rowNumbers) > 0 {
								select {
								case c.ch <- newBuffer:
								case <-c.quit:
									columnIteratorPoolPut(newBuffer)
									return true
								case <-ctx.Done():
									c.storeErr("context done", ctx.Err())
									columnIteratorPoolPut(newBuffer)
									return true
								}
							} else {
								// All values excluded, we go ahead and immediately
								// return the buffer to the pool.
								columnIteratorPoolPut(newBuffer)
							}
						}

						// Error checks MUST occur after processing any returned data
						// following io.Reader behavior.
						if errors.Is(err, io.EOF) {
							break
						}
						if err != nil {
							c.storeErr("column iterator read values", err)
							return true
						}
					}
					return
				}(pg)
				if stop {
					break
				}
			}
		}(col)
	}
}

// Next returns the next matching value from the iterator.
// Returns nil when finished.
func (c *ColumnIterator) Next() (*IteratorResult, error) {
	t, v, err := c.next()
	if err != nil {
		return nil, err
	}
	if t.Valid() {
		return c.makeResult(t, v), nil
	}

	return nil, nil
}

func (c *ColumnIterator) next() (RowNumber, pq.Value, error) {
	if !c.init {
		c.init = true
		go c.iter()
	}

	// Consume current buffer until exhausted
	// then read another one from the channel.
	if c.curr != nil {
		for c.currN++; c.currN < len(c.curr.rowNumbers); {
			t := c.curr.rowNumbers[c.currN]
			if t.Valid() {
				return t, c.curr.values[c.currN], nil
			}
		}

		// Done with this buffer
		columnIteratorPoolPut(c.curr)
		c.curr = nil
	}

	if v, ok := <-c.ch; ok {
		// Got next buffer, guaranteed to have at least 1 element
		c.curr = v
		c.currN = 0
		return c.curr.rowNumbers[0], c.curr.values[0], nil
	}

	// Failed to read from the channel, means iterator is done.

	// Check for error
	err := c.currErr.Load()
	if err != nil {
		return EmptyRowNumber(), pq.Value{}, err.(error)
	}

	// No error means iterator is exhausted
	return EmptyRowNumber(), pq.Value{}, nil
}

// SeekTo moves this iterator to the next result that is greater than
// or equal to the given row number (and based on the given definition level)
func (c *ColumnIterator) SeekTo(to RowNumber, d int) (*IteratorResult, error) {
	var at RowNumber
	var v pq.Value
	var err error

	// Because iteration happens in the background, we signal the row
	// to skip to, and then read until we are at the right spot. The
	// seek is best-effort and may have no effect if the iteration
	// already further ahead, and there may already be older data
	// in the buffer.
	c.seekToMtx.Lock()
	c.seekTo = to
	c.seekToMtx.Unlock()
	for at, v, err = c.next(); at.Valid() && CompareRowNumbers(d, at, to) < 0 && err == nil; {
		at, v, err = c.next()
	}
	if err != nil {
		return nil, err
	}

	if at.Valid() {
		return c.makeResult(at, v), nil
	}

	return nil, nil
}

func (c *ColumnIterator) makeResult(t RowNumber, v pq.Value) *IteratorResult {
	r := DefaultPool.Get()
	r.RowNumber = t
	if c.selectAs != "" {
		r.AppendValue(c.selectAs, v)
	}
	return r
}

func (c *ColumnIterator) Close() {
	close(c.quit)
	if c.curr != nil {
		columnIteratorPoolPut(c.curr)
		c.curr = nil
	}
}

func (c *ColumnIterator) storeErr(msg string, err error) {
	c.currErr.Store(fmt.Errorf("[%s] %s %w", c.colName, msg, err))
}

// JoinIterator joins two or more iterators for matches at the given definition level.
// I.e. joining at definitionLevel=0 means that each iterator must produce a result
// within the same root node.
type JoinIterator struct {
	definitionLevel int
	iters           []Iterator
	lowestIters     []int
	peeks           []*IteratorResult
	pred            GroupPredicate
	Pool            PoolFn
}

var _ Iterator = (*JoinIterator)(nil)

func NewJoinIterator(definitionLevel int, iters []Iterator, pred GroupPredicate) *JoinIterator {
	j := JoinIterator{
		definitionLevel: definitionLevel,
		iters:           iters,
		lowestIters:     make([]int, len(iters)),
		peeks:           make([]*IteratorResult, len(iters)),
		pred:            pred,
		Pool:            DefaultPool.Get,
	}
	return &j
}

func (j *JoinIterator) String() string {
	var iters string
	for _, iter := range j.iters {
		iters += "\n\t" + util.TabOut(iter)
	}
	return fmt.Sprintf("JoinIterator: %d: %s\t%s)", j.definitionLevel, j.pred, iters)
}

func (j *JoinIterator) Next() (*IteratorResult, error) {
	// Here is the algorithm for joins:  On each pass of the iterators
	// we remember which ones are pointing at the earliest rows. If all
	// are the lowest (and therefore pointing at the same thing) then
	// there is a successful join and return the result.
	// Else we progress the iterators and try again.
	// There is an optimization here in that we can seek to the highest
	// row seen. It's impossible to have joins before that row.
	for {
		lowestRowNumber := MaxRowNumber()
		highestRowNumber := EmptyRowNumber()
		j.lowestIters = j.lowestIters[:0]

		for iterNum := range j.iters {
			res, err := j.peek(iterNum)
			if err != nil {
				return nil, fmt.Errorf("join iterator peek failed: %w", err)
			}

			if res == nil {
				// Iterator exhausted, no more joins possible
				return nil, nil
			}

			c := CompareRowNumbers(j.definitionLevel, res.RowNumber, lowestRowNumber)
			switch c {
			case -1:
				// New lowest, reset
				j.lowestIters = j.lowestIters[:0]
				lowestRowNumber = res.RowNumber
				fallthrough

			case 0:
				// Same, append
				j.lowestIters = append(j.lowestIters, iterNum)
			}

			if CompareRowNumbers(j.definitionLevel, res.RowNumber, highestRowNumber) == 1 {
				// New high water mark
				highestRowNumber = res.RowNumber
			}
		}

		// All iterators pointing at same row?
		if len(j.lowestIters) == len(j.iters) {
			// Get the data
			result, err := j.collect(lowestRowNumber)
			if err != nil {
				return nil, fmt.Errorf("join iterator collect failed: %w", err)
			}

			// Keep group?
			if j.pred == nil || j.pred.KeepGroup(result) {
				// Yes
				return result, nil
			}

			// Result discarded
			result.Release()
		}

		// Skip all iterators to the highest row seen, it's impossible
		// to find matches before that.
		err := j.seekAll(highestRowNumber, j.definitionLevel)
		if err != nil {
			return nil, fmt.Errorf("join iterator seekAll failed: %w", err)
		}
	}
}

func (j *JoinIterator) SeekTo(t RowNumber, d int) (*IteratorResult, error) {
	err := j.seekAll(t, d)
	if err != nil {
		return nil, fmt.Errorf("join iterator seekAll failed: %w", err)
	}
	return j.Next()
}

func (j *JoinIterator) seekAll(t RowNumber, d int) error {
	var err error
	t = TruncateRowNumber(d, t)
	for iterNum, iter := range j.iters {
		if j.peeks[iterNum] == nil || CompareRowNumbers(d, j.peeks[iterNum].RowNumber, t) == -1 {
			j.peeks[iterNum].Release()
			j.peeks[iterNum], err = iter.SeekTo(t, d)
			if err != nil {
				return err
			}
		}
	}
	return nil
}

func (j *JoinIterator) peek(iterNum int) (*IteratorResult, error) {
	var err error
	if j.peeks[iterNum] == nil {
		j.peeks[iterNum], err = j.iters[iterNum].Next()
		if err != nil {
			return nil, err
		}
	}
	return j.peeks[iterNum], nil
}

// Collect data from the given iterators until they point at
// the next row (according to the configured definition level)
// or are exhausted.
func (j *JoinIterator) collect(rowNumber RowNumber) (*IteratorResult, error) {
	var err error

	result := j.Pool()
	result.RowNumber = rowNumber

	for i := range j.iters {
		for j.peeks[i] != nil && EqualRowNumber(j.definitionLevel, j.peeks[i].RowNumber, rowNumber) {

			result.Append(j.peeks[i])

			j.peeks[i].Release()

			j.peeks[i], err = j.iters[i].Next()
			if err != nil {
				return nil, err
			}
		}
	}
	return result, nil
}

func (j *JoinIterator) Close() {
	for _, i := range j.iters {
		i.Close()
	}
}

// LeftJoinIterator joins two or more iterators for matches at the given definition level.
// The first set of required iterators must all produce matching results. The second set
// of optional iterators are collected if they also match.
// TODO - This should technically obsolete the JoinIterator.
type LeftJoinIterator struct {
	definitionLevel              int
	required, optional           []Iterator
	lowestIters                  []int
	peeksRequired, peeksOptional []*IteratorResult
	pred                         GroupPredicate
	Pool                         PoolFn
}

var _ Iterator = (*LeftJoinIterator)(nil)

func NewLeftJoinIterator(definitionLevel int, required, optional []Iterator, pred GroupPredicate) (*LeftJoinIterator, error) {
	// No query should ever result in a left-join with no required iterators.
	// If this happens, it's a bug in the iter building code.
	// LeftJoinIterator is not designed to handle this case and will loop forever.
	if len(required) == 0 {
		return nil, fmt.Errorf("left join iterator requires at least one required iterator")
	}

	j := LeftJoinIterator{
		definitionLevel: definitionLevel,
		required:        required,
		optional:        optional,
		lowestIters:     make([]int, len(required)),
		peeksRequired:   make([]*IteratorResult, len(required)),
		peeksOptional:   make([]*IteratorResult, len(optional)),
		pred:            pred,
		Pool:            DefaultPool.Get,
	}
	return &j, nil
}

func (j *LeftJoinIterator) String() string {
	srequired := "required: "
	for _, r := range j.required {
		srequired += "\n\t" + util.TabOut(r)
	}
	soptional := "optional: "
	for _, o := range j.optional {
		soptional += "\n\t" + util.TabOut(o)
	}
	return fmt.Sprintf("LeftJoinIterator: %d: %s\n%s\n%s", j.definitionLevel, j.pred, srequired, soptional)
}

func (j *LeftJoinIterator) Next() (*IteratorResult, error) {
	// Here is the algorithm for joins:  On each pass of the iterators
	// we remember which ones are pointing at the earliest rows. If all
	// are the lowest (and therefore pointing at the same thing) then
	// there is a successful join and return the result.
	// Else we progress the iterators and try again.
	// There is an optimization here in that we can seek to the highest
	// row seen. It's impossible to have joins before that row.
	for {
		lowestRowNumber := MaxRowNumber()
		highestRowNumber := EmptyRowNumber()
		j.lowestIters = j.lowestIters[:0]

		for iterNum := range j.required {
			res, err := j.peek(iterNum)
			if err != nil {
				return nil, err
			}

			if res == nil {
				// Iterator exhausted, no more joins possible
				return nil, nil
			}

			c := CompareRowNumbers(j.definitionLevel, res.RowNumber, lowestRowNumber)
			switch c {
			case -1:
				// New lowest, reset
				j.lowestIters = j.lowestIters[:0]
				lowestRowNumber = res.RowNumber
				fallthrough

			case 0:
				// Same, append
				j.lowestIters = append(j.lowestIters, iterNum)
			}

			if CompareRowNumbers(j.definitionLevel, res.RowNumber, highestRowNumber) == 1 {
				// New high water mark
				highestRowNumber = res.RowNumber
			}
		}

		// All iterators pointing at same row?
		if len(j.lowestIters) == len(j.required) {
			// Get the data
			result, err := j.collect(lowestRowNumber)
			if err != nil {
				return nil, err
			}

			// Keep group?
			if j.pred == nil || j.pred.KeepGroup(result) {
				// Yes
				return result, nil
			}

			// Result discarded
			result.Release()
		}

		// Skip all iterators to the highest row seen, it's impossible
		// to find matches before that.
		err := j.seekAll(highestRowNumber, j.definitionLevel)
		if err != nil {
			return nil, err
		}
	}
}

func (j *LeftJoinIterator) SeekTo(t RowNumber, d int) (*IteratorResult, error) {
	err := j.seekAll(t, d)
	if err != nil {
		return nil, err
	}

	return j.Next()
}

func (j *LeftJoinIterator) seekAll(t RowNumber, d int) (err error) {
	t = TruncateRowNumber(d, t)
	for iterNum, iter := range j.required {
		if j.peeksRequired[iterNum] == nil || CompareRowNumbers(d, j.peeksRequired[iterNum].RowNumber, t) == -1 {
			j.peeksRequired[iterNum].Release()
			j.peeksRequired[iterNum], err = iter.SeekTo(t, d)
			if err != nil {
				return
			}
		}
	}
	for iterNum, iter := range j.optional {
		if j.peeksOptional[iterNum] == nil || CompareRowNumbers(d, j.peeksOptional[iterNum].RowNumber, t) == -1 {
			j.peeksOptional[iterNum].Release()
			j.peeksOptional[iterNum], err = iter.SeekTo(t, d)
			if err != nil {
				return
			}
		}
	}
	return nil
}

func (j *LeftJoinIterator) peek(iterNum int) (*IteratorResult, error) {
	var err error
	if j.peeksRequired[iterNum] == nil {
		j.peeksRequired[iterNum], err = j.required[iterNum].Next()
		if err != nil {
			return nil, err
		}
	}
	return j.peeksRequired[iterNum], nil
}

// Collect data from the given iterators until they point at
// the next row (according to the configured definition level)
// or are exhausted.
func (j *LeftJoinIterator) collect(rowNumber RowNumber) (*IteratorResult, error) {
	var err error
	result := j.Pool()
	result.RowNumber = rowNumber

	collect := func(iters []Iterator, peeks []*IteratorResult) {
		for i := range iters {
			// Collect matches
			for peeks[i] != nil && EqualRowNumber(j.definitionLevel, peeks[i].RowNumber, rowNumber) {
				result.Append(peeks[i])
				peeks[i].Release()
				peeks[i], err = iters[i].Next()
				if err != nil {
					return
				}
			}
		}
	}

	err = j.seekAll(rowNumber, j.definitionLevel)
	if err != nil {
		return nil, err
	}

	collect(j.required, j.peeksRequired)
	if err != nil {
		return nil, err
	}

	collect(j.optional, j.peeksOptional)
	if err != nil {
		return nil, err
	}

	return result, nil
}

func (j *LeftJoinIterator) Close() {
	for _, i := range j.required {
		i.Close()
	}
	for _, i := range j.optional {
		i.Close()
	}
}

// UnionIterator produces all results for all given iterators.  When iterators
// align to the same row, based on the configured definition level, then the results
// are returned together. Else the next matching iterator is returned.
type UnionIterator struct {
	definitionLevel int
	iters           []Iterator
	lowestIters     []int
	peeks           []*IteratorResult
	pred            GroupPredicate
}

var _ Iterator = (*UnionIterator)(nil)

func NewUnionIterator(definitionLevel int, iters []Iterator, pred GroupPredicate) *UnionIterator {
	j := UnionIterator{
		definitionLevel: definitionLevel,
		iters:           iters,
		lowestIters:     make([]int, len(iters)),
		peeks:           make([]*IteratorResult, len(iters)),
		pred:            pred,
	}
	return &j
}

func (u *UnionIterator) String() string {
	var iters string
	for _, iter := range u.iters {
		iters += "\n\t" + util.TabOut(iter)
	}
	return fmt.Sprintf("UnionIterator: %d: %s\t%s)", u.definitionLevel, u.pred, iters)
}

func (u *UnionIterator) Next() (*IteratorResult, error) {
	// Here is the algorithm for unions:  On each pass of the iterators
	// we remember which ones are pointing at the earliest same row. The
	// lowest iterators are then collected and a result is produced. Keep
	// going until all iterators are exhausted.
	for {
		lowestRowNumber := MaxRowNumber()
		u.lowestIters = u.lowestIters[:0]

		for iterNum := range u.iters {
			rn, err := u.peek(iterNum)
			if err != nil {
				return nil, fmt.Errorf("union iterator peek failed: %w", err)
			}

			// If this iterator is exhausted go to the next one
			if rn == nil {
				continue
			}

			c := CompareRowNumbers(u.definitionLevel, rn.RowNumber, lowestRowNumber)
			switch c {
			case -1:
				// New lowest
				u.lowestIters = u.lowestIters[:0]
				lowestRowNumber = rn.RowNumber
				fallthrough

			case 0:
				// Same
				u.lowestIters = append(u.lowestIters, iterNum)
			}
		}

		// Consume lowest iterators
		result, err := u.collect(u.lowestIters, lowestRowNumber)
		if err != nil {
			return nil, fmt.Errorf("union iterator collect failed: %w", err)
		}

		// After each pass it is guaranteed to have found something
		// from at least one iterator, or all are exhausted
		if len(u.lowestIters) > 0 {
			if u.pred != nil && !u.pred.KeepGroup(result) {
				result.Release()
				continue
			}

			return result, nil
		}

		// All exhausted
		return nil, nil
	}
}

func (u *UnionIterator) SeekTo(t RowNumber, d int) (*IteratorResult, error) {
	var err error
	t = TruncateRowNumber(d, t)
	for iterNum, iter := range u.iters {
		if p := u.peeks[iterNum]; p == nil || CompareRowNumbers(d, p.RowNumber, t) == -1 {
			u.peeks[iterNum], err = iter.SeekTo(t, d)
			if err != nil {
				return nil, fmt.Errorf("union iterator seek to failed: %w", err)
			}
		}
	}
	return u.Next()
}

func (u *UnionIterator) peek(iterNum int) (*IteratorResult, error) {
	var err error
	if u.peeks[iterNum] == nil {
		u.peeks[iterNum], err = u.iters[iterNum].Next()
		if err != nil {
			return nil, err
		}
	}
	return u.peeks[iterNum], err
}

// Collect data from the given iterators until they point at
// the next row (according to the configured definition level)
// or are exhausted.
func (u *UnionIterator) collect(iterNums []int, rowNumber RowNumber) (*IteratorResult, error) {
	var err error

	result := DefaultPool.Get()
	result.RowNumber = rowNumber

	for _, iterNum := range iterNums {
		for u.peeks[iterNum] != nil && EqualRowNumber(u.definitionLevel, u.peeks[iterNum].RowNumber, rowNumber) {
			result.Append(u.peeks[iterNum])
			u.peeks[iterNum].Release()
			u.peeks[iterNum], err = u.iters[iterNum].Next()
			if err != nil {
				return nil, err
			}
		}
	}

	return result, err
}

func (u *UnionIterator) Close() {
	for _, i := range u.iters {
		i.Close()
	}
}

type GroupPredicate interface {
	fmt.Stringer

	KeepGroup(*IteratorResult) bool
}

// KeyValueGroupPredicate takes key/value pairs and checks if the
// group contains all of them. This is the only predicate/iterator
// that is knowledgable about our trace or search contents. I'd like
// to change that and make it generic, but it's quite complex and not
// figured it out yet.
type KeyValueGroupPredicate struct {
	keys   [][]byte
	vals   [][]byte
	buffer [][]pq.Value
}

var _ GroupPredicate = (*KeyValueGroupPredicate)(nil)

func NewKeyValueGroupPredicate(keys, values []string) *KeyValueGroupPredicate {
	// Pre-convert all to bytes
	p := &KeyValueGroupPredicate{}
	for _, k := range keys {
		p.keys = append(p.keys, []byte(k))
	}
	for _, v := range values {
		p.vals = append(p.vals, []byte(v))
	}
	return p
}

func (a *KeyValueGroupPredicate) String() string {
	var skeys []string
	var svals []string
	for _, k := range a.keys {
		skeys = append(skeys, string(k))
	}
	for _, v := range a.vals {
		svals = append(svals, string(v))
	}
	return fmt.Sprintf("KeyValueGroupPredicate{%v, %v}", skeys, svals)
}

// KeepGroup checks if the given group contains all of the requested
// key/value pairs.
func (a *KeyValueGroupPredicate) KeepGroup(group *IteratorResult) bool {
	// printGroup(group)
	a.buffer = group.Columns(a.buffer, "keys", "values")

	keys, vals := a.buffer[0], a.buffer[1]

	if len(keys) < len(a.keys) || len(keys) != len(vals) {
		// Missing data or unsatisfiable condition
		return false
	}

	/*fmt.Println("Inspecting group:")
	for i := 0; i < len(keys); i++ {
		fmt.Printf("%d: %s = %s \n", i, keys[i].String(), vals[i].String())
	}*/

	for i := 0; i < len(a.keys); i++ {
		k := a.keys[i]
		v := a.vals[i]

		// Make sure k and v exist somewhere
		found := false

		for j := 0; j < len(keys) && j < len(vals); j++ {
			if bytes.Equal(k, keys[j].ByteArray()) && bytes.Equal(v, vals[j].ByteArray()) {
				found = true
				break
			}
		}

		if !found {
			return false
		}
	}
	return true
}

/*func printGroup(g *iteratorResult) {
	fmt.Println("---group---")
	for _, e := range g.entries {
		fmt.Println("key:", e.k)
		fmt.Println(" : ", e.v.String())
	}
}*/<|MERGE_RESOLUTION|>--- conflicted
+++ resolved
@@ -482,32 +482,6 @@
 	syncIteratorPool.Put(b) // nolint: staticcheck
 }
 
-<<<<<<< HEAD
-=======
-var columnIteratorResultPool = sync.Pool{
-	New: func() interface{} {
-		return &IteratorResult{Entries: make([]struct {
-			Key   string
-			Value pq.Value
-		}, 0, 10)} // For luck
-	},
-}
-
-// GetResult buffer struct from the internal memory pool.  Should be
-// released by calling ReleaseResult() when done.
-func GetResult() *IteratorResult {
-	res := columnIteratorResultPool.Get().(*IteratorResult)
-	return res
-}
-
-// ReleaseResult returns the buffer struct back to the internal memory pool.
-func ReleaseResult(r *IteratorResult) {
-	if r != nil {
-		r.Reset()
-		columnIteratorResultPool.Put(r)
-	}
-}
-
 type SyncIteratorOpt func(*SyncIterator)
 
 // SyncIteratorOptIntern enables interning of string values.
@@ -520,7 +494,6 @@
 	}
 }
 
->>>>>>> 9e77d6f6
 // SyncIterator is like ColumnIterator but synchronous. It scans through the given row
 // groups and column, and applies the optional predicate to each chunk, page, and value.
 // Results are read by calling Next() until it returns nil.
