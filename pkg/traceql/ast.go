package traceql

import (
	"bytes"
	"cmp"
	"fmt"
	"hash/fnv"
	"math"
	"slices"
	"time"
	"unsafe"

	"github.com/grafana/tempo/pkg/regexp"
	"github.com/grafana/tempo/pkg/tempopb"
)

type Element interface {
	fmt.Stringer
	validate() error
}

type metricsFirstStageElement interface {
	Element
	extractConditions(request *FetchSpansRequest)
	init(req *tempopb.QueryRangeRequest, mode AggregateMode)
	observe(Span) // TODO - batching?
	observeExemplar(Span)
	observeSeries([]*tempopb.TimeSeries) // Re-entrant metrics on the query-frontend.  Using proto version for efficiency
	result() SeriesSet
}

type pipelineElement interface {
	Element
	extractConditions(request *FetchSpansRequest)
	evaluate([]*Spanset) ([]*Spanset, error)
}

type typedExpression interface {
	impliedType() StaticType
}

type RootExpr struct {
	Pipeline        Pipeline
	MetricsPipeline metricsFirstStageElement
	Hints           *Hints
}

func newRootExpr(e pipelineElement) *RootExpr {
	p, ok := e.(Pipeline)
	if !ok {
		p = newPipeline(e)
	}

	return &RootExpr{
		Pipeline: p,
	}
}

func newRootExprWithMetrics(e pipelineElement, m metricsFirstStageElement) *RootExpr {
	p, ok := e.(Pipeline)
	if !ok {
		p = newPipeline(e)
	}

	return &RootExpr{
		Pipeline:        p,
		MetricsPipeline: m,
	}
}

func (r *RootExpr) withHints(h *Hints) *RootExpr {
	r.Hints = h
	return r
}

// IsNoop detects trival noop queries like {false} which never return
// results and can be used to exit early.
func (r *RootExpr) IsNoop() bool {
	isNoopFilter := func(x any) bool {
		f, ok := x.(*SpansetFilter)
		if !ok {
			return false
		}

		if f.Expression.referencesSpan() {
			return false
		}

		// Else check for static evaluation to false
		v, _ := f.Expression.execute(nil)
		return v.Equals(&StaticFalse)
	}

	// Any spanset filter that references the span or something other
	// than static false means the expression isn't noop.
	// This checks one layer deep which covers most expressions.
	for _, e := range r.Pipeline.Elements {
		switch x := e.(type) {
		case SpansetOperation:
			if !isNoopFilter(x.LHS) {
				return false
			}
			if !isNoopFilter(x.RHS) {
				return false
			}
		case *SpansetFilter:
			if !isNoopFilter(x) {
				return false
			}
		default:
			// Lots of other expressions here which aren't checked
			// for noops yet.
			return false
		}
	}
	return true
}

// **********************
// Pipeline
// **********************

type Pipeline struct {
	Elements []pipelineElement
}

// nolint: revive
func (Pipeline) __scalarExpression() {}

// nolint: revive
func (Pipeline) __spansetExpression() {}

func newPipeline(i ...pipelineElement) Pipeline {
	return Pipeline{
		Elements: i,
	}
}

func (p Pipeline) addItem(i pipelineElement) Pipeline {
	p.Elements = append(p.Elements, i)
	return p
}

func (p Pipeline) impliedType() StaticType {
	if len(p.Elements) == 0 {
		return TypeSpanset
	}

	finalItem := p.Elements[len(p.Elements)-1]
	aggregate, ok := finalItem.(Aggregate)
	if ok {
		return aggregate.impliedType()
	}

	return TypeSpanset
}

func (p Pipeline) extractConditions(req *FetchSpansRequest) {
	for _, element := range p.Elements {
		element.extractConditions(req)
	}
}

func (p Pipeline) evaluate(input []*Spanset) (result []*Spanset, err error) {
	result = input

	for _, element := range p.Elements {
		result, err = element.evaluate(result)
		if err != nil {
			return nil, err
		}

		if len(result) == 0 {
			return []*Spanset{}, nil
		}
	}

	return result, nil
}

type GroupOperation struct {
	Expression FieldExpression

	groupBuffer map[StaticMapKey]*Spanset
}

func newGroupOperation(e FieldExpression) GroupOperation {
	return GroupOperation{
		Expression:  e,
		groupBuffer: make(map[StaticMapKey]*Spanset),
	}
}

func (o GroupOperation) extractConditions(request *FetchSpansRequest) {
	o.Expression.extractConditions(request)
	request.AllConditions = false
}

type CoalesceOperation struct{}

func newCoalesceOperation() CoalesceOperation {
	return CoalesceOperation{}
}

func (o CoalesceOperation) extractConditions(*FetchSpansRequest) {
}

type SelectOperation struct {
	attrs []Attribute
}

func newSelectOperation(exprs []Attribute) SelectOperation {
	return SelectOperation{
		attrs: exprs,
	}
}

// **********************
// Scalars
// **********************
type ScalarExpression interface {
	// pipelineElement
	Element
	typedExpression
	__scalarExpression()

	extractConditions(request *FetchSpansRequest)
}

type ScalarOperation struct {
	Op  Operator
	LHS ScalarExpression
	RHS ScalarExpression
}

func newScalarOperation(op Operator, lhs, rhs ScalarExpression) ScalarOperation {
	return ScalarOperation{
		Op:  op,
		LHS: lhs,
		RHS: rhs,
	}
}

// nolint: revive
func (ScalarOperation) __scalarExpression() {}

func (o ScalarOperation) impliedType() StaticType {
	if o.Op.isBoolean() {
		return TypeBoolean
	}

	// remaining operators will be based on the operands
	// opAdd, opSub, opDiv, opMod, opMult
	t := o.LHS.impliedType()
	if t != TypeAttribute {
		return t
	}

	return o.RHS.impliedType()
}

func (o ScalarOperation) extractConditions(request *FetchSpansRequest) {
	o.LHS.extractConditions(request)
	o.RHS.extractConditions(request)
}

type Aggregate struct {
	op AggregateOp
	e  FieldExpression
}

func newAggregate(agg AggregateOp, e FieldExpression) Aggregate {
	return Aggregate{
		op: agg,
		e:  e,
	}
}

// nolint: revive
func (Aggregate) __scalarExpression() {}

func (a Aggregate) impliedType() StaticType {
	if a.op == aggregateCount || a.e == nil {
		return TypeInt
	}

	return a.e.impliedType()
}

func (a Aggregate) extractConditions(request *FetchSpansRequest) {
	request.AllConditions = false
	if a.e != nil {
		a.e.extractConditions(request)
	}
}

// **********************
// Spansets
// **********************
type SpansetExpression interface {
	pipelineElement
	__spansetExpression()
}

type SpansetOperation struct {
	Op                  Operator
	LHS                 SpansetExpression
	RHS                 SpansetExpression
	matchingSpansBuffer []Span
}

func (o SpansetOperation) extractConditions(request *FetchSpansRequest) {
	switch o.Op {
	case OpSpansetDescendant, OpSpansetAncestor, OpSpansetNotDescendant, OpSpansetNotAncestor, OpSpansetUnionDescendant, OpSpansetUnionAncestor:
		request.Conditions = append(request.Conditions, Condition{
			Attribute: NewIntrinsic(IntrinsicStructuralDescendant),
		})
	case OpSpansetChild, OpSpansetParent, OpSpansetNotChild, OpSpansetNotParent, OpSpansetUnionChild, OpSpansetUnionParent:
		request.Conditions = append(request.Conditions, Condition{
			Attribute: NewIntrinsic(IntrinsicStructuralChild),
		})
	case OpSpansetSibling, OpSpansetNotSibling, OpSpansetUnionSibling:
		request.Conditions = append(request.Conditions, Condition{
			Attribute: NewIntrinsic(IntrinsicStructuralSibling),
		})
	}

	o.LHS.extractConditions(request)
	o.RHS.extractConditions(request)

	request.AllConditions = false
}

func newSpansetOperation(op Operator, lhs, rhs SpansetExpression) SpansetOperation {
	return SpansetOperation{
		Op:  op,
		LHS: lhs,
		RHS: rhs,
	}
}

// nolint: revive
func (SpansetOperation) __spansetExpression() {}

type SpansetFilter struct {
	Expression          FieldExpression
	matchingSpansBuffer []Span
}

func newSpansetFilter(e FieldExpression) *SpansetFilter {
	return &SpansetFilter{
		Expression: e,
	}
}

// nolint: revive
func (*SpansetFilter) __spansetExpression() {}

func (f *SpansetFilter) evaluate(input []*Spanset) ([]*Spanset, error) {
	var outputBuffer []*Spanset

	for _, ss := range input {
		if len(ss.Spans) == 0 {
			continue
		}

		f.matchingSpansBuffer = f.matchingSpansBuffer[:0]

		for _, s := range ss.Spans {
			result, err := f.Expression.execute(s)
			if err != nil {
				return nil, err
			}

			if b, ok := result.Bool(); !ok || !b {
				continue
			}

			f.matchingSpansBuffer = append(f.matchingSpansBuffer, s)
		}

		if len(f.matchingSpansBuffer) == 0 {
			continue
		}

		if len(f.matchingSpansBuffer) == len(ss.Spans) {
			// All matched, so we return the input as-is
			// and preserve the local buffer.
			outputBuffer = append(outputBuffer, ss)
			continue
		}

		matchingSpanset := ss.clone()
		matchingSpanset.Spans = append([]Span(nil), f.matchingSpansBuffer...)
		outputBuffer = append(outputBuffer, matchingSpanset)
	}

	return outputBuffer, nil
}

type ScalarFilter struct {
	op  Operator
	lhs ScalarExpression
	rhs ScalarExpression
}

func newScalarFilter(op Operator, lhs, rhs ScalarExpression) ScalarFilter {
	return ScalarFilter{
		op:  op,
		lhs: lhs,
		rhs: rhs,
	}
}

// nolint: revive
func (ScalarFilter) __spansetExpression() {}

func (f ScalarFilter) extractConditions(request *FetchSpansRequest) {
	f.lhs.extractConditions(request)
	f.rhs.extractConditions(request)
}

// **********************
// Expressions
// **********************
type FieldExpression interface {
	Element
	typedExpression

	// referencesSpan returns true if this field expression has any attributes or intrinsics. i.e. it references the span itself
	referencesSpan() bool
	__fieldExpression()

	extractConditions(request *FetchSpansRequest)
	execute(span Span) (Static, error)
}

type BinaryOperation struct {
	Op  Operator
	LHS FieldExpression
	RHS FieldExpression

	compiledExpression *regexp.Regexp

	b branchOptimizer
}

func newBinaryOperation(op Operator, lhs, rhs FieldExpression) FieldExpression {
	binop := &BinaryOperation{
		Op:  op,
		LHS: lhs,
		RHS: rhs,
	}

	if !binop.referencesSpan() && binop.validate() == nil {
		if simplified, err := binop.execute(nil); err == nil {
			return simplified
		}
	}

	if (op == OpAnd || op == OpOr) && binop.referencesSpan() {
		binop.b = newBranchPredictor(2, 1000)
	}

	return binop
}

// nolint: revive
func (BinaryOperation) __fieldExpression() {}

func (o *BinaryOperation) impliedType() StaticType {
	if o.Op.isBoolean() {
		return TypeBoolean
	}

	// remaining operators will be based on the operands
	// opAdd, opSub, opDiv, opMod, opMult
	t := o.LHS.impliedType()
	if t != TypeAttribute {
		return t
	}

	return o.RHS.impliedType()
}

func (o *BinaryOperation) referencesSpan() bool {
	return o.LHS.referencesSpan() || o.RHS.referencesSpan()
}

type UnaryOperation struct {
	Op         Operator
	Expression FieldExpression
}

func newUnaryOperation(op Operator, e FieldExpression) FieldExpression {
	unop := UnaryOperation{
		Op:         op,
		Expression: e,
	}

	if !unop.referencesSpan() && unop.validate() == nil {
		if simplified, err := unop.execute(nil); err == nil {
			return simplified
		}
	}

	return unop
}

// nolint: revive
func (UnaryOperation) __fieldExpression() {}

func (o UnaryOperation) impliedType() StaticType {
	// both operators (opPower and opNot) will just be based on the operand type
	return o.Expression.impliedType()
}

func (o UnaryOperation) referencesSpan() bool {
	return o.Expression.referencesSpan()
}

// **********************
// Statics
// **********************

type Static struct {
	Type StaticType

	valScalar  uint64   // used for int, float64, bool, time.Duration, Kind, and Status
	valBytes   []byte   // used for string, []int, []float64, []bool
	valStrings []string // used for []string
}

type StaticMapKey struct {
	typ  StaticType
	code uint64
	str  string
}

func NewStaticNil() Static {
	return Static{Type: TypeNil}
}

func NewStaticInt(i int) Static {
	return Static{
		Type:      TypeInt,
		valScalar: uint64(i),
	}
}

func NewStaticFloat(f float64) Static {
	return Static{
		Type:      TypeFloat,
		valScalar: math.Float64bits(f),
	}
}

func NewStaticString(s string) Static {
	return Static{
		Type:     TypeString,
		valBytes: unsafe.Slice(unsafe.StringData(s), len(s)),
	}
}

func NewStaticBool(b bool) Static {
	var val uint64
	if b {
		val = 1
	}
	return Static{
		Type:      TypeBoolean,
		valScalar: val,
	}
}

func NewStaticDuration(d time.Duration) Static {
	return Static{
		Type:      TypeDuration,
		valScalar: uint64(d),
	}
}

func NewStaticStatus(s Status) Static {
	return Static{
		Type:      TypeStatus,
		valScalar: uint64(s),
	}
}

func NewStaticKind(k Kind) Static {
	return Static{
		Type:      TypeKind,
		valScalar: uint64(k),
	}
}

func NewStaticIntArray(i []int) Static {
	if i == nil {
		return Static{Type: TypeIntArray}
	}
	if len(i) == 0 {
		return Static{Type: TypeIntArray, valBytes: []byte{}}
	}

	numBytes := uintptr(len(i)) * unsafe.Sizeof(i[0])
	return Static{
		Type:     TypeIntArray,
		valBytes: unsafe.Slice((*byte)(unsafe.Pointer(&i[0])), numBytes),
	}
}

func NewStaticFloatArray(f []float64) Static {
	if f == nil {
		return Static{Type: TypeFloatArray}
	}
	if len(f) == 0 {
		return Static{Type: TypeFloatArray, valBytes: []byte{}}
	}

	numBytes := uintptr(len(f)) * unsafe.Sizeof(f[0])
	return Static{
		Type:     TypeFloatArray,
		valBytes: unsafe.Slice((*byte)(unsafe.Pointer(&f[0])), numBytes),
	}
}

func NewStaticStringArray(s []string) Static {
	if s == nil {
		return Static{Type: TypeStringArray}
	}
	if len(s) == 0 {
		return Static{Type: TypeStringArray, valStrings: []string{}}
	}

	return Static{
		Type:       TypeStringArray,
		valStrings: s,
	}
}

func NewStaticBooleanArray(b []bool) Static {
	if b == nil {
		return Static{Type: TypeBooleanArray}
	}
	if len(b) == 0 {
		return Static{Type: TypeBooleanArray, valBytes: []byte{}}
	}

	return Static{
		Type:     TypeBooleanArray,
		valBytes: unsafe.Slice((*byte)(unsafe.Pointer(&b[0])), len(b)),
	}
}

var seedBytes = []byte{204, 38, 247, 160, 15, 37, 67, 77}

func (s Static) MapKey() StaticMapKey {
	switch s.Type {
	case TypeNil:
		return StaticMapKey{typ: TypeNil}
	case TypeString:
		var str string
		if len(s.valBytes) > 0 {
			str = unsafe.String(unsafe.SliceData(s.valBytes), len(s.valBytes))
		}
		return StaticMapKey{typ: s.Type, str: str}
	case TypeIntArray, TypeFloatArray, TypeBooleanArray:
		if len(s.valBytes) == 0 {
			return StaticMapKey{typ: s.Type}
		}

		h := fnv.New64a()
		_, _ = h.Write(s.valBytes)
		return StaticMapKey{typ: s.Type, code: h.Sum64()}
	case TypeStringArray:
		if len(s.valStrings) == 0 {
			return StaticMapKey{typ: s.Type}
		}

		h := fnv.New64a()
		_, _ = h.Write(seedBytes) // avoid collisions with values like []string{""}
		for _, str := range s.valStrings {
			_, _ = h.Write(unsafe.Slice(unsafe.StringData(str), len(str)))
		}
		return StaticMapKey{typ: s.Type, code: h.Sum64()}
	default:
		return StaticMapKey{typ: s.Type, code: s.valScalar}
	}
}

func (s Static) Equals(o *Static) bool {
	switch s.Type {
	case TypeInt, TypeDuration:
		switch o.Type {
		case TypeInt, TypeDuration:
			return s.valScalar == o.valScalar
		case TypeStatus:
			// only int can be compared to status
			return s.Type == TypeInt && s.valScalar == o.valScalar
		case TypeFloat:
			of := math.Float64frombits(o.valScalar)
			return s.Float() == of
		default:
			return false
		}
	case TypeStatus:
		switch o.Type {
		case TypeInt, TypeStatus:
			return s.valScalar == o.valScalar
		default:
			return false
		}
	case TypeFloat:
		sf := math.Float64frombits(s.valScalar)
		return sf == o.Float()
	case TypeKind, TypeBoolean:
		return s.Type == o.Type && s.valScalar == o.valScalar
	case TypeString, TypeIntArray, TypeFloatArray, TypeBooleanArray:
		return s.Type == o.Type && bytes.Equal(s.valBytes, o.valBytes)
	case TypeStringArray:
		return s.Type == o.Type && slices.Equal(s.valStrings, o.valStrings)
	case TypeNil:
		return o.Type == TypeNil
	default:
		// should not be reached
		return false
	}
}

func (s Static) StrictEquals(o *Static) bool {
	if s.Type != o.Type {
		return false
	}

	switch s.Type {
	case TypeFloat:
		sf := math.Float64frombits(s.valScalar)
		of := math.Float64frombits(o.valScalar)
		return sf == of
	case TypeString, TypeIntArray, TypeFloatArray, TypeBooleanArray:
		return bytes.Equal(s.valBytes, o.valBytes)
	case TypeStringArray:
		return slices.Equal(s.valStrings, o.valStrings)
	case TypeNil:
		return true
	default:
		return s.valScalar == o.valScalar
	}
}

func (s Static) compare(o *Static) int {
	if s.Type != o.Type {
		if s.isNumeric() && o.isNumeric() {
			return cmp.Compare(s.Float(), o.Float())
		}
		return cmp.Compare(s.Type, o.Type)
	}

	switch s.Type {
	case TypeString, TypeBooleanArray:
		return bytes.Compare(s.valBytes, o.valBytes)
	case TypeIntArray:
		sa, _ := s.IntArray()
		oa, _ := o.IntArray()
		return slices.Compare(sa, oa)
	case TypeFloatArray:
		sa, _ := s.FloatArray()
		oa, _ := o.FloatArray()
		return slices.Compare(sa, oa)
	case TypeStringArray:
		return slices.Compare(s.valStrings, o.valStrings)
	case TypeNil:
		return 0
	default:
		return cmp.Compare(int64(s.valScalar), int64(o.valScalar))
	}
}

type VisitFunc func(Static) bool // Return false to stop iteration

// GetElements turns arrays into slice of Static elements to iterate over.
func (s Static) GetElements(fn VisitFunc) error {
	switch s.Type {
	case TypeIntArray:
		ints, _ := s.IntArray()
		for _, n := range ints {
			if !fn(NewStaticInt(n)) {
				break // stop early if the callback returns false
			}
		}
		return nil

	case TypeFloatArray:
		floats, _ := s.FloatArray()
		for _, f := range floats {
			if !fn(NewStaticFloat(f)) {
				break
			}
		}
		return nil

	case TypeStringArray:
		strs, _ := s.StringArray()
		for _, str := range strs {
			if !fn(NewStaticString(str)) {
				break
			}
		}
		return nil

	case TypeBooleanArray:
		bools, _ := s.BooleanArray()
		for _, b := range bools {
			if !fn(NewStaticBool(b)) {
				break
			}
		}
		return nil

	default:
		return fmt.Errorf("unsupported type")
	}
}

func (s Static) Int() (int, bool) {
	if s.Type != TypeInt {
		return 0, false
	}
	return int(s.valScalar), true
}

func (s Static) Float() float64 {
	switch s.Type {
	case TypeFloat:
		return math.Float64frombits(s.valScalar)
	case TypeInt:
		return float64(int(s.valScalar))
	case TypeDuration:
		return float64(int64(s.valScalar))
	default:
		return math.NaN()
	}
}

func (s Static) Bool() (bool, bool) {
	if s.Type != TypeBoolean {
		return false, false
	}
	return s.valScalar != 0, true
}

func (s Static) Duration() (time.Duration, bool) {
	if s.Type != TypeDuration {
		return 0, false
	}
	return time.Duration(s.valScalar), true
}

func (s Static) Status() (Status, bool) {
	if s.Type != TypeStatus {
		return 0, false
	}
	return Status(s.valScalar), true
}

func (s Static) Kind() (Kind, bool) {
	if s.Type != TypeKind {
		return 0, false
	}
	return Kind(s.valScalar), true
}

func (s Static) IntArray() ([]int, bool) {
	if s.Type != TypeIntArray {
		return nil, false
	}

	if s.valBytes == nil {
		return nil, true
	}
	if len(s.valBytes) == 0 {
		return []int{}, true
	}
	numInts := uintptr(len(s.valBytes)) / unsafe.Sizeof(int(0))
	return unsafe.Slice((*int)(unsafe.Pointer(&s.valBytes[0])), numInts), true
}

func (s Static) FloatArray() ([]float64, bool) {
	if s.Type != TypeFloatArray {
		return nil, false
	}

	if s.valBytes == nil {
		return nil, true
	}
	if len(s.valBytes) == 0 {
		return []float64{}, true
	}
	numFloats := uintptr(len(s.valBytes)) / unsafe.Sizeof(float64(0))
	return unsafe.Slice((*float64)(unsafe.Pointer(&s.valBytes[0])), numFloats), true
}

func (s Static) StringArray() ([]string, bool) {
	if s.Type != TypeStringArray {
		return nil, false
	}

	return s.valStrings, true
}

func (s Static) BooleanArray() ([]bool, bool) {
	if s.Type != TypeBooleanArray {
		return nil, false
	}

	if s.valBytes == nil {
		return nil, true
	}
	if len(s.valBytes) == 0 {
		return []bool{}, true
	}
	return unsafe.Slice((*bool)(unsafe.Pointer(&s.valBytes[0])), len(s.valBytes)), true
}

func (s Static) isNumeric() bool {
	return s.Type.isNumeric()
}

func (s *Static) sumInto(o *Static) {
	if s.Type != o.Type {
		return
	}
	switch s.Type {
	case TypeInt:
		s.valScalar = uint64(int(s.valScalar) + int(o.valScalar))
	case TypeDuration:
		s.valScalar = uint64(time.Duration(s.valScalar) + time.Duration(o.valScalar))
	case TypeFloat:
		sf := math.Float64frombits(s.valScalar)
		of := math.Float64frombits(o.valScalar)
		s.valScalar = math.Float64bits(sf + of)
	}
}

func (s Static) divideBy(f float64) Static {
	switch s.Type {
	case TypeInt:
		return NewStaticFloat(float64(s.valScalar) / f) // there's no integer division in traceql
	case TypeDuration:
		return NewStaticDuration(time.Duration(s.valScalar) / time.Duration(f))
	case TypeFloat:
		sf := math.Float64frombits(s.valScalar)
		return NewStaticFloat(sf / f)
	}
	return s
}

func (Static) referencesSpan() bool {
	return false
}

func (s Static) impliedType() StaticType {
	return s.Type
}

// nolint: revive
func (Static) __fieldExpression() {}

// nolint: revive
func (Static) __scalarExpression() {}

// **********************
// Attributes
// **********************

type Attribute struct {
	Scope     AttributeScope
	Parent    bool
	Name      string
	Intrinsic Intrinsic
}

// NewAttribute creates a new attribute with the given identifier string.
func NewAttribute(att string) Attribute {
	return Attribute{
		Scope:     AttributeScopeNone,
		Parent:    false,
		Name:      att,
		Intrinsic: IntrinsicNone,
	}
}

// nolint: revive
func (Attribute) __fieldExpression() {}

func (a Attribute) impliedType() StaticType {
	switch a.Intrinsic {
	case IntrinsicDuration:
		return TypeDuration
	case IntrinsicChildCount:
		return TypeInt
	case IntrinsicName:
		return TypeString
	case IntrinsicStatus:
		return TypeStatus
	case IntrinsicStatusMessage:
		return TypeString
	case IntrinsicKind:
		return TypeKind
	case IntrinsicEventName:
		return TypeString
	case IntrinsicEventTimeSinceStart:
		return TypeDuration
	case IntrinsicLinkTraceID:
		return TypeString
	case IntrinsicLinkSpanID:
		return TypeString
	case IntrinsicParent:
		return TypeNil
	case IntrinsicTraceDuration:
		return TypeDuration
	case IntrinsicTraceRootService:
		return TypeString
	case IntrinsicTraceRootSpan:
		return TypeString
	case IntrinsicNestedSetLeft:
		return TypeInt
	case IntrinsicNestedSetRight:
		return TypeInt
	case IntrinsicNestedSetParent:
		return TypeInt
	case IntrinsicTraceID:
		return TypeString
	case IntrinsicSpanID:
		return TypeString
	}

	return TypeAttribute
}

func (Attribute) referencesSpan() bool {
	return true
}

// NewScopedAttribute creates a new scopedattribute with the given identifier string.
// this handles parent, span, and resource scopes.
func NewScopedAttribute(scope AttributeScope, parent bool, att string) Attribute {
	intrinsic := IntrinsicNone
	// if we are explicitly passed a resource or span scopes then we shouldn't parse for intrinsic
	if scope == AttributeScopeNone && !parent {
		intrinsic = intrinsicFromString(att)
	}

	return Attribute{
		Scope:     scope,
		Parent:    parent,
		Name:      att,
		Intrinsic: intrinsic,
	}
}

func NewIntrinsic(n Intrinsic) Attribute {
	return Attribute{
		Scope:     AttributeScopeNone,
		Parent:    false,
		Name:      n.String(),
		Intrinsic: n,
	}
}

var (
	_ pipelineElement = (*Pipeline)(nil)
	_ pipelineElement = (*Aggregate)(nil)
	_ pipelineElement = (*SpansetOperation)(nil)
	_ pipelineElement = (*SpansetFilter)(nil)
	_ pipelineElement = (*CoalesceOperation)(nil)
	_ pipelineElement = (*ScalarFilter)(nil)
	_ pipelineElement = (*GroupOperation)(nil)
)

type getExemplar func(Span) (float64, uint64)

// MetricsAggregate is a placeholder in the AST for a metrics aggregation
// pipeline element. It has a superset of the properties of them all, and
// builds them later via init() so that appropriate buffers can be allocated
// for the query time range and step, and different implementations for
// shardable and unshardable pipelines.
type MetricsAggregate struct {
	op         MetricsAggregateOp
	by         []Attribute
	attr       Attribute
	floats     []float64
	agg        SpanAggregator
	seriesAgg  SeriesAggregator
	exemplarFn getExemplar
	// Type of operation for simple aggregatation in layers 2 and 3
	simpleAggregationOp SimpleAggregationOp
}

func newMetricsAggregate(agg MetricsAggregateOp, by []Attribute) *MetricsAggregate {
	return &MetricsAggregate{
		op: agg,
		by: by,
	}
}

func newMetricsAggregateWithAttr(agg MetricsAggregateOp, attr Attribute, by []Attribute) *MetricsAggregate {
	return &MetricsAggregate{
		op:   agg,
		attr: attr,
		by:   by,
	}
}

func newMetricsAggregateQuantileOverTime(attr Attribute, qs []float64, by []Attribute) *MetricsAggregate {
	return &MetricsAggregate{
		op:     metricsAggregateQuantileOverTime,
		floats: qs,
		attr:   attr,
		by:     by,
	}
}

func (a *MetricsAggregate) extractConditions(request *FetchSpansRequest) {
	// For metrics aggregators based on a span attribute we have to include it
	includeAttribute := a.attr != (Attribute{}) && !request.HasAttribute(a.attr)
	if includeAttribute {
		request.SecondPassConditions = append(request.SecondPassConditions, Condition{
			Attribute: a.attr,
		})
	}

	for _, b := range a.by {
		if !request.HasAttribute(b) {
			request.SecondPassConditions = append(request.SecondPassConditions, Condition{
				Attribute: b,
			})
		}
	}
}

func (a *MetricsAggregate) init(q *tempopb.QueryRangeRequest, mode AggregateMode) {
	// Raw mode:

	var innerAgg func() VectorAggregator
	var byFunc func(Span) (Static, bool)
	var byFuncLabel string

	switch a.op {
	case metricsAggregateCountOverTime:
		innerAgg = func() VectorAggregator { return NewCountOverTimeAggregator() }
		a.simpleAggregationOp = sumAggregation
<<<<<<< HEAD
=======
		a.exemplarFn = exemplarNaN
>>>>>>> e50f5d96

	case metricsAggregateMinOverTime:
		innerAgg = func() VectorAggregator { return NewOverTimeAggregator(a.attr, minAggregation) }
		a.simpleAggregationOp = minAggregation
<<<<<<< HEAD
=======
		a.exemplarFn = exemplarFnFor(a.attr)
>>>>>>> e50f5d96

	case metricsAggregateMaxOverTime:
		innerAgg = func() VectorAggregator { return NewOverTimeAggregator(a.attr, maxAggregation) }
		a.simpleAggregationOp = maxAggregation
<<<<<<< HEAD
=======
		a.exemplarFn = exemplarFnFor(a.attr)
>>>>>>> e50f5d96

	case metricsAggregateRate:
		innerAgg = func() VectorAggregator { return NewRateAggregator(1.0 / time.Duration(q.Step).Seconds()) }
		a.simpleAggregationOp = sumAggregation
<<<<<<< HEAD
=======
		a.exemplarFn = exemplarNaN
>>>>>>> e50f5d96

	case metricsAggregateHistogramOverTime:
		innerAgg = func() VectorAggregator { return NewCountOverTimeAggregator() }
		byFunc = bucketizeFnFor(a.attr)
		byFuncLabel = internalLabelBucket
		a.simpleAggregationOp = sumAggregation
<<<<<<< HEAD
		switch a.attr {
		case IntrinsicDurationAttribute:
			// Optimal implementation for duration attribute
			byFunc = a.bucketizeSpanDuration
		default:
			// Basic implementation for all other attributes
			byFunc = a.bucketizeAttribute
		}
=======
		a.exemplarFn = exemplarNaN // Histogram final series are counts so exemplars are placeholders

	case metricsAggregateQuantileOverTime:
		innerAgg = func() VectorAggregator { return NewCountOverTimeAggregator() }
		byFunc = bucketizeFnFor(a.attr)
		byFuncLabel = internalLabelBucket
		a.simpleAggregationOp = sumAggregation
		a.exemplarFn = exemplarFnFor(a.attr)
>>>>>>> e50f5d96
	}

	switch mode {
	case AggregateModeSum:
		a.initSum(q)
		return

	case AggregateModeFinal:
		a.initFinal(q)
		return
	}

	a.agg = NewGroupingAggregator(a.op.String(), func() RangeAggregator {
		return NewStepAggregator(q.Start, q.End, q.Step, innerAgg)
	}, a.by, byFunc, byFuncLabel)
<<<<<<< HEAD
	a.exemplarFn = exemplarFnFor(a.attr)
=======
}

func bucketizeFnFor(attr Attribute) func(Span) (Static, bool) {
	switch attr {
	case IntrinsicDurationAttribute:
		// Optimal implementation for duration attribute
		return bucketizeDuration
	default:
		// Basic implementation for all other attributes
		return bucketizeAttribute(attr)
	}
>>>>>>> e50f5d96
}

func bucketizeDuration(s Span) (Static, bool) {
	d := s.DurationNanos()
	if d < 2 {
		return NewStaticNil(), false
	}
	// Bucket is in seconds
	return NewStaticFloat(Log2Bucketize(d) / float64(time.Second)), true
}

// exemplarAttribute captures a closure around the attribute so it doesn't have to be passed along with every span.
// should be more efficient.
func bucketizeAttribute(a Attribute) func(Span) (Static, bool) {
	return func(s Span) (Static, bool) {
		f, t := FloatizeAttribute(s, a)

		switch t {
		case TypeInt:
			if f < 2 {
				return NewStaticNil(), false
			}
			// Bucket is the value rounded up to the nearest power of 2
			return NewStaticFloat(Log2Bucketize(uint64(f))), true
		case TypeDuration:
			if f < 2 {
				return NewStaticNil(), false
			}
			// Bucket is log2(nanos) converted to float seconds
			return NewStaticFloat(Log2Bucketize(uint64(f)) / float64(time.Second)), true
		default:
			// TODO(mdisibio) - Add support for floats, we need to map them into buckets.
			// Because of the range of floats, we need a native histogram approach.
			return NewStaticNil(), false
		}
	}
}

func exemplarFnFor(a Attribute) func(Span) (float64, uint64) {
	switch a {
	case IntrinsicDurationAttribute:
		return exemplarDuration
	case Attribute{}:
		// This records exemplars without a value, and they
		// are attached to the series at the end.
		return exemplarNaN
	default:
		return exemplarAttribute(a)
	}
}

func exemplarNaN(s Span) (float64, uint64) {
	return math.NaN(), s.StartTimeUnixNanos() / uint64(time.Millisecond)
}

func exemplarDuration(s Span) (float64, uint64) {
	v := float64(s.DurationNanos()) / float64(time.Second)
	t := s.StartTimeUnixNanos() / uint64(time.Millisecond)
	return v, t
}

// exemplarAttribute captures a closure around the attribute so it doesn't have to be passed along with every span.
// should be more efficient.
func exemplarAttribute(a Attribute) func(Span) (float64, uint64) {
	return func(s Span) (float64, uint64) {
		v, _ := FloatizeAttribute(s, a)
		t := s.StartTimeUnixNanos() / uint64(time.Millisecond)
		return v, t
	}
}

func exemplarFnFor(a Attribute) func(Span) (float64, uint64) {
	switch a {
	case IntrinsicDurationAttribute:
		return exemplarDuration
	case Attribute{}:
		// This records exemplars without a value, and they
		// are attached to the series at the end.
		return exemplarNaN
	default:
		return exemplarAttribute(a)
	}
}

func exemplarNaN(s Span) (float64, uint64) {
	return math.NaN(), s.StartTimeUnixNanos() / uint64(time.Millisecond)
}

func exemplarDuration(s Span) (float64, uint64) {
	v := float64(s.DurationNanos()) / float64(time.Second)
	t := s.StartTimeUnixNanos() / uint64(time.Millisecond)
	return v, t
}

// exemplarAttribute captures a closure around the attribute so it doesn't have to be passed along with every span.
// should be more efficient.
func exemplarAttribute(a Attribute) func(Span) (float64, uint64) {
	return func(s Span) (float64, uint64) {
		v, _ := FloatizeAttribute(s, a)
		t := s.StartTimeUnixNanos() / uint64(time.Millisecond)
		return v, t
	}
}

func (a *MetricsAggregate) initSum(q *tempopb.QueryRangeRequest) {
	// Currently all metrics are summed by job to produce
	// intermediate results. This will change when adding min/max/topk/etc
	a.seriesAgg = NewSimpleCombiner(q, a.simpleAggregationOp)
}

func (a *MetricsAggregate) initFinal(q *tempopb.QueryRangeRequest) {
	switch a.op {
	case metricsAggregateQuantileOverTime:
		a.seriesAgg = NewHistogramAggregator(q, a.floats)
	default:
		// These are simple additions by series
		a.seriesAgg = NewSimpleCombiner(q, a.simpleAggregationOp)
	}
}

func (a *MetricsAggregate) observe(span Span) {
	a.agg.Observe(span)
}

func (a *MetricsAggregate) observeExemplar(span Span) {
	v, ts := a.exemplarFn(span)
	a.agg.ObserveExemplar(span, v, ts)
}

func (a *MetricsAggregate) observeSeries(ss []*tempopb.TimeSeries) {
	a.seriesAgg.Combine(ss)
}

func (a *MetricsAggregate) result() SeriesSet {
	if a.agg != nil {
		return a.agg.Series()
	}

	// In the frontend-version the results come from
	// the job-level aggregator
	return a.seriesAgg.Results()
}

func (a *MetricsAggregate) validate() error {
	switch a.op {
	case metricsAggregateCountOverTime:
	case metricsAggregateMinOverTime:
	case metricsAggregateMaxOverTime:
	case metricsAggregateRate:
	case metricsAggregateHistogramOverTime:
		if len(a.by) >= maxGroupBys {
			// We reserve a spot for the bucket so quantile has 1 less group by
			return newUnsupportedError(fmt.Sprintf("metrics group by %v values", len(a.by)))
		}
	case metricsAggregateQuantileOverTime:
		if len(a.by) >= maxGroupBys {
			// We reserve a spot for the bucket so quantile has 1 less group by
			return newUnsupportedError(fmt.Sprintf("metrics group by %v values", len(a.by)))
		}
		for _, q := range a.floats {
			if q < 0 || q > 1 {
				return fmt.Errorf("quantile must be between 0 and 1: %v", q)
			}
		}
	default:
		return newUnsupportedError(fmt.Sprintf("metrics aggregate operation (%v)", a.op))
	}

	if len(a.by) > maxGroupBys {
		return newUnsupportedError(fmt.Sprintf("metrics group by %v values", len(a.by)))
	}

	return nil
}

var _ metricsFirstStageElement = (*MetricsAggregate)(nil)<|MERGE_RESOLUTION|>--- conflicted
+++ resolved
@@ -1150,50 +1150,28 @@
 	case metricsAggregateCountOverTime:
 		innerAgg = func() VectorAggregator { return NewCountOverTimeAggregator() }
 		a.simpleAggregationOp = sumAggregation
-<<<<<<< HEAD
-=======
 		a.exemplarFn = exemplarNaN
->>>>>>> e50f5d96
 
 	case metricsAggregateMinOverTime:
 		innerAgg = func() VectorAggregator { return NewOverTimeAggregator(a.attr, minAggregation) }
 		a.simpleAggregationOp = minAggregation
-<<<<<<< HEAD
-=======
 		a.exemplarFn = exemplarFnFor(a.attr)
->>>>>>> e50f5d96
 
 	case metricsAggregateMaxOverTime:
 		innerAgg = func() VectorAggregator { return NewOverTimeAggregator(a.attr, maxAggregation) }
 		a.simpleAggregationOp = maxAggregation
-<<<<<<< HEAD
-=======
 		a.exemplarFn = exemplarFnFor(a.attr)
->>>>>>> e50f5d96
 
 	case metricsAggregateRate:
 		innerAgg = func() VectorAggregator { return NewRateAggregator(1.0 / time.Duration(q.Step).Seconds()) }
 		a.simpleAggregationOp = sumAggregation
-<<<<<<< HEAD
-=======
 		a.exemplarFn = exemplarNaN
->>>>>>> e50f5d96
 
 	case metricsAggregateHistogramOverTime:
 		innerAgg = func() VectorAggregator { return NewCountOverTimeAggregator() }
 		byFunc = bucketizeFnFor(a.attr)
 		byFuncLabel = internalLabelBucket
 		a.simpleAggregationOp = sumAggregation
-<<<<<<< HEAD
-		switch a.attr {
-		case IntrinsicDurationAttribute:
-			// Optimal implementation for duration attribute
-			byFunc = a.bucketizeSpanDuration
-		default:
-			// Basic implementation for all other attributes
-			byFunc = a.bucketizeAttribute
-		}
-=======
 		a.exemplarFn = exemplarNaN // Histogram final series are counts so exemplars are placeholders
 
 	case metricsAggregateQuantileOverTime:
@@ -1202,7 +1180,6 @@
 		byFuncLabel = internalLabelBucket
 		a.simpleAggregationOp = sumAggregation
 		a.exemplarFn = exemplarFnFor(a.attr)
->>>>>>> e50f5d96
 	}
 
 	switch mode {
@@ -1218,9 +1195,6 @@
 	a.agg = NewGroupingAggregator(a.op.String(), func() RangeAggregator {
 		return NewStepAggregator(q.Start, q.End, q.Step, innerAgg)
 	}, a.by, byFunc, byFuncLabel)
-<<<<<<< HEAD
-	a.exemplarFn = exemplarFnFor(a.attr)
-=======
 }
 
 func bucketizeFnFor(attr Attribute) func(Span) (Static, bool) {
@@ -1232,7 +1206,6 @@
 		// Basic implementation for all other attributes
 		return bucketizeAttribute(attr)
 	}
->>>>>>> e50f5d96
 }
 
 func bucketizeDuration(s Span) (Static, bool) {
@@ -1304,39 +1277,6 @@
 	}
 }
 
-func exemplarFnFor(a Attribute) func(Span) (float64, uint64) {
-	switch a {
-	case IntrinsicDurationAttribute:
-		return exemplarDuration
-	case Attribute{}:
-		// This records exemplars without a value, and they
-		// are attached to the series at the end.
-		return exemplarNaN
-	default:
-		return exemplarAttribute(a)
-	}
-}
-
-func exemplarNaN(s Span) (float64, uint64) {
-	return math.NaN(), s.StartTimeUnixNanos() / uint64(time.Millisecond)
-}
-
-func exemplarDuration(s Span) (float64, uint64) {
-	v := float64(s.DurationNanos()) / float64(time.Second)
-	t := s.StartTimeUnixNanos() / uint64(time.Millisecond)
-	return v, t
-}
-
-// exemplarAttribute captures a closure around the attribute so it doesn't have to be passed along with every span.
-// should be more efficient.
-func exemplarAttribute(a Attribute) func(Span) (float64, uint64) {
-	return func(s Span) (float64, uint64) {
-		v, _ := FloatizeAttribute(s, a)
-		t := s.StartTimeUnixNanos() / uint64(time.Millisecond)
-		return v, t
-	}
-}
-
 func (a *MetricsAggregate) initSum(q *tempopb.QueryRangeRequest) {
 	// Currently all metrics are summed by job to produce
 	// intermediate results. This will change when adding min/max/topk/etc
