package traceql

import (
	"fmt"
	"time"
)

type Element interface {
	fmt.Stringer
	validate() error
}

type pipelineElement interface {
	Element
	extractConditions(request *FetchSpansRequest)
	evaluate([]Spanset) ([]Spanset, error)
}

type typedExpression interface {
	impliedType() StaticType
}

type RootExpr struct {
	Pipeline Pipeline
}

func newRootExpr(e pipelineElement) *RootExpr {
	p, ok := e.(Pipeline)
	if !ok {
		p = newPipeline(e)
	}

	return &RootExpr{
		Pipeline: p,
	}
}

// **********************
// Pipeline
// **********************

type Pipeline struct {
	Elements []pipelineElement
}

// nolint: revive
func (Pipeline) __scalarExpression() {}

// nolint: revive
func (Pipeline) __spansetExpression() {}

func newPipeline(i ...pipelineElement) Pipeline {
	return Pipeline{
		Elements: i,
	}
}

func (p Pipeline) addItem(i pipelineElement) Pipeline {
	p.Elements = append(p.Elements, i)
	return p
}

func (p Pipeline) impliedType() StaticType {
	if len(p.Elements) == 0 {
		return TypeSpanset
	}

	finalItem := p.Elements[len(p.Elements)-1]
	aggregate, ok := finalItem.(Aggregate)
	if ok {
		return aggregate.impliedType()
	}

	return TypeSpanset
}

func (p Pipeline) extractConditions(req *FetchSpansRequest) {
	for _, element := range p.Elements {
		element.extractConditions(req)
	}
	// TODO this needs to be fine-tuned a bit, e.g. { .foo = "bar" } | by(.namespace), AllConditions can still be true
	if len(p.Elements) > 1 {
		req.AllConditions = false
	}
}

func (p Pipeline) evaluate(input []Spanset) (result []Spanset, err error) {
	result = input

	for _, element := range p.Elements {
		result, err = element.evaluate(result)
		if err != nil {
			return nil, err
		}

		if len(result) == 0 {
			return []Spanset{}, nil
		}
	}

	return result, nil
}

type GroupOperation struct {
	Expression FieldExpression
}

func newGroupOperation(e FieldExpression) GroupOperation {
	return GroupOperation{
		Expression: e,
	}
}

func (o GroupOperation) extractConditions(request *FetchSpansRequest) {
<<<<<<< HEAD
	// TODO just fetch all columns?
=======
	o.Expression.extractConditions(request)
>>>>>>> f86face8
}

func (GroupOperation) evaluate(ss []Spanset) ([]Spanset, error) {
	return ss, nil
}

type CoalesceOperation struct {
}

func newCoalesceOperation() CoalesceOperation {
	return CoalesceOperation{}
}

func (o CoalesceOperation) extractConditions(request *FetchSpansRequest) {
}

func (CoalesceOperation) evaluate(ss []Spanset) ([]Spanset, error) {
	return ss, nil
}

// **********************
// Scalars
// **********************
type ScalarExpression interface {
	//pipelineElement
	Element
	typedExpression
	__scalarExpression()
<<<<<<< HEAD
=======

>>>>>>> f86face8
	extractConditions(request *FetchSpansRequest)
}

type ScalarOperation struct {
	Op  Operator
	LHS ScalarExpression
	RHS ScalarExpression
}

func newScalarOperation(op Operator, lhs ScalarExpression, rhs ScalarExpression) ScalarOperation {
	return ScalarOperation{
		Op:  op,
		LHS: lhs,
		RHS: rhs,
	}
}

// nolint: revive
func (ScalarOperation) __scalarExpression() {}

func (o ScalarOperation) impliedType() StaticType {
	if o.Op.isBoolean() {
		return TypeBoolean
	}

	// remaining operators will be based on the operands
	// opAdd, opSub, opDiv, opMod, opMult
	t := o.LHS.impliedType()
	if t != TypeAttribute {
		return t
	}

	return o.RHS.impliedType()
}

func (o ScalarOperation) extractConditions(request *FetchSpansRequest) {
	o.LHS.extractConditions(request)
	o.RHS.extractConditions(request)
	request.AllConditions = false
}

type Aggregate struct {
	op AggregateOp
	e  FieldExpression
}

func newAggregate(agg AggregateOp, e FieldExpression) Aggregate {
	return Aggregate{
		op: agg,
		e:  e,
	}
}

// nolint: revive
func (Aggregate) __scalarExpression() {}

func (a Aggregate) impliedType() StaticType {
	if a.op == aggregateCount || a.e == nil {
		return TypeInt
	}

	return a.e.impliedType()
}

func (a Aggregate) extractConditions(request *FetchSpansRequest) {
	if a.e != nil {
		a.e.extractConditions(request)
	}
<<<<<<< HEAD
=======
}

func (Aggregate) evaluate(ss []Spanset) ([]Spanset, error) {
	return ss, nil
>>>>>>> f86face8
}

// **********************
// Spansets
// **********************
type SpansetExpression interface {
	pipelineElement
	__spansetExpression()
}

type SpansetOperation struct {
	Op  Operator
	LHS SpansetExpression
	RHS SpansetExpression
}

func (o SpansetOperation) extractConditions(request *FetchSpansRequest) {
	o.LHS.extractConditions(request)
	o.RHS.extractConditions(request)
	request.AllConditions = false
}

func newSpansetOperation(op Operator, lhs SpansetExpression, rhs SpansetExpression) SpansetOperation {
	return SpansetOperation{
		Op:  op,
		LHS: lhs,
		RHS: rhs,
	}
}

// nolint: revive
func (SpansetOperation) __spansetExpression() {}

type SpansetFilter struct {
	Expression FieldExpression
}

func newSpansetFilter(e FieldExpression) SpansetFilter {
	return SpansetFilter{
		Expression: e,
	}
}

// nolint: revive
func (SpansetFilter) __spansetExpression() {}

func (f SpansetFilter) evaluate(input []Spanset) ([]Spanset, error) {
	var output []Spanset

	for _, ss := range input {
		if len(ss.Spans) == 0 {
			continue
		}

		var matchingSpans []Span
		for _, s := range ss.Spans {
			result, err := f.Expression.execute(s)
			if err != nil {
				return nil, err
			}

			if result.Type != TypeBoolean {
				continue
			}

			if !result.B {
				continue
			}

			matchingSpans = append(matchingSpans, s)
		}

		if len(matchingSpans) == 0 {
			continue
		}

		matchingSpanset := ss
		matchingSpanset.Spans = matchingSpans
		output = append(output, matchingSpanset)
	}

	return output, nil
}

type ScalarFilter struct {
	op  Operator
	lhs ScalarExpression
	rhs ScalarExpression
}

func newScalarFilter(op Operator, lhs ScalarExpression, rhs ScalarExpression) ScalarFilter {
	return ScalarFilter{
		op:  op,
		lhs: lhs,
		rhs: rhs,
	}
}

// nolint: revive
func (ScalarFilter) __spansetExpression() {}

func (f ScalarFilter) extractConditions(request *FetchSpansRequest) {
	f.lhs.extractConditions(request)
	f.rhs.extractConditions(request)
<<<<<<< HEAD
=======
	request.AllConditions = false
}

func (ScalarFilter) evaluate(ss []Spanset) ([]Spanset, error) {
	return ss, nil
>>>>>>> f86face8
}

// **********************
// Expressions
// **********************
type FieldExpression interface {
	Element
	typedExpression

	// referencesSpan returns true if this field expression has any attributes or intrinsics. i.e. it references the span itself
	referencesSpan() bool
	__fieldExpression()

	extractConditions(request *FetchSpansRequest)
	execute(span Span) (Static, error)
}

type BinaryOperation struct {
	Op  Operator
	LHS FieldExpression
	RHS FieldExpression
}

func newBinaryOperation(op Operator, lhs FieldExpression, rhs FieldExpression) BinaryOperation {
	return BinaryOperation{
		Op:  op,
		LHS: lhs,
		RHS: rhs,
	}
}

// nolint: revive
func (BinaryOperation) __fieldExpression() {}

func (o BinaryOperation) impliedType() StaticType {
	if o.Op.isBoolean() {
		return TypeBoolean
	}

	// remaining operators will be based on the operands
	// opAdd, opSub, opDiv, opMod, opMult
	t := o.LHS.impliedType()
	if t != TypeAttribute {
		return t
	}

	return o.RHS.impliedType()
}

func (o BinaryOperation) referencesSpan() bool {
	return o.LHS.referencesSpan() || o.RHS.referencesSpan()
}

type UnaryOperation struct {
	Op         Operator
	Expression FieldExpression
}

func newUnaryOperation(op Operator, e FieldExpression) UnaryOperation {
	return UnaryOperation{
		Op:         op,
		Expression: e,
	}
}

// nolint: revive
func (UnaryOperation) __fieldExpression() {}

func (o UnaryOperation) impliedType() StaticType {
	// both operators (opPower and opNot) will just be based on the operand type
	return o.Expression.impliedType()
}

func (o UnaryOperation) referencesSpan() bool {
	return o.Expression.referencesSpan()
}

// **********************
// Statics
// **********************
type Static struct {
	Type   StaticType
	N      int
	F      float64
	S      string
	B      bool
	D      time.Duration
	Status Status
}

// nolint: revive
func (Static) __fieldExpression() {}

// nolint: revive
func (Static) __scalarExpression() {}

func (Static) referencesSpan() bool {
	return false
}

func (s Static) impliedType() StaticType {
	return s.Type
}

func (s Static) Equals(other Static) bool {
	eitherIsTypeStatus := (s.Type == TypeStatus && other.Type == TypeInt) || (other.Type == TypeStatus && s.Type == TypeInt)
	if !eitherIsTypeStatus {
		return s == other
	}
	if s.Type == TypeStatus {
		return s.Status == Status(other.N)
	}
	return Status(s.N) == other.Status
}

func (s Static) asFloat() float64 {
	switch s.Type {
	case TypeInt:
		return float64(s.N)
	case TypeFloat:
		return s.F
	case TypeDuration:
		return float64(s.D.Nanoseconds())
	default:
		panic(fmt.Sprintf("called asfloat on non-numeric Static (type = %v)", s.Type))
	}
}

func NewStaticInt(n int) Static {
	return Static{
		Type: TypeInt,
		N:    n,
	}
}

func NewStaticFloat(f float64) Static {
	return Static{
		Type: TypeFloat,
		F:    f,
	}
}

func NewStaticString(s string) Static {
	return Static{
		Type: TypeString,
		S:    s,
	}
}

func NewStaticBool(b bool) Static {
	return Static{
		Type: TypeBoolean,
		B:    b,
	}
}

func NewStaticNil() Static {
	return Static{
		Type: TypeNil,
	}
}

func NewStaticDuration(d time.Duration) Static {
	return Static{
		Type: TypeDuration,
		D:    d,
	}
}

func NewStaticStatus(s Status) Static {
	return Static{
		Type:   TypeStatus,
		Status: s,
	}
}

// **********************
// Attributes
// **********************

type Attribute struct {
	Scope     AttributeScope
	Parent    bool
	Name      string
	Intrinsic Intrinsic
}

// NewAttribute creates a new attribute with the given identifier string.
func NewAttribute(att string) Attribute {
	return Attribute{
		Scope:     AttributeScopeNone,
		Parent:    false,
		Name:      att,
		Intrinsic: IntrinsicNone,
	}
}

// nolint: revive
func (Attribute) __fieldExpression() {}

func (a Attribute) impliedType() StaticType {
	switch a.Intrinsic {
	case IntrinsicDuration:
		return TypeDuration
	case IntrinsicChildCount:
		return TypeInt
	case IntrinsicName:
		return TypeString
	case IntrinsicStatus:
		return TypeStatus
	case IntrinsicParent:
		return TypeNil
	}

	return TypeAttribute
}

func (Attribute) referencesSpan() bool {
	return true
}

// NewScopedAttribute creates a new scopedattribute with the given identifier string.
// this handles parent, span, and resource scopes.
func NewScopedAttribute(scope AttributeScope, parent bool, att string) Attribute {
	intrinsic := IntrinsicNone
	// if we are explicitly passed a resource or span scopes then we shouldn't parse for intrinsic
	if scope != AttributeScopeResource && scope != AttributeScopeSpan {
		intrinsic = intrinsicFromString(att)
	}

	return Attribute{
		Scope:     scope,
		Parent:    parent,
		Name:      att,
		Intrinsic: intrinsic,
	}
}

func NewIntrinsic(n Intrinsic) Attribute {
	return Attribute{
		Scope:     AttributeScopeNone,
		Parent:    false,
		Name:      n.String(),
		Intrinsic: n,
	}
}

var _ pipelineElement = (*Pipeline)(nil)
var _ pipelineElement = (*Aggregate)(nil)
var _ pipelineElement = (*SpansetOperation)(nil)
var _ pipelineElement = (*SpansetFilter)(nil)
var _ pipelineElement = (*CoalesceOperation)(nil)
var _ pipelineElement = (*ScalarFilter)(nil)
var _ pipelineElement = (*GroupOperation)(nil)<|MERGE_RESOLUTION|>--- conflicted
+++ resolved
@@ -112,11 +112,7 @@
 }
 
 func (o GroupOperation) extractConditions(request *FetchSpansRequest) {
-<<<<<<< HEAD
-	// TODO just fetch all columns?
-=======
 	o.Expression.extractConditions(request)
->>>>>>> f86face8
 }
 
 func (GroupOperation) evaluate(ss []Spanset) ([]Spanset, error) {
@@ -145,10 +141,7 @@
 	Element
 	typedExpression
 	__scalarExpression()
-<<<<<<< HEAD
-=======
-
->>>>>>> f86face8
+
 	extractConditions(request *FetchSpansRequest)
 }
 
@@ -217,13 +210,6 @@
 	if a.e != nil {
 		a.e.extractConditions(request)
 	}
-<<<<<<< HEAD
-=======
-}
-
-func (Aggregate) evaluate(ss []Spanset) ([]Spanset, error) {
-	return ss, nil
->>>>>>> f86face8
 }
 
 // **********************
@@ -328,14 +314,7 @@
 func (f ScalarFilter) extractConditions(request *FetchSpansRequest) {
 	f.lhs.extractConditions(request)
 	f.rhs.extractConditions(request)
-<<<<<<< HEAD
-=======
 	request.AllConditions = false
-}
-
-func (ScalarFilter) evaluate(ss []Spanset) ([]Spanset, error) {
-	return ss, nil
->>>>>>> f86face8
 }
 
 // **********************
