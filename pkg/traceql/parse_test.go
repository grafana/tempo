package traceql

import (
	"strings"
	"testing"
	"time"

	"github.com/stretchr/testify/require"
)

func TestPipelineErrors(t *testing.T) {
	tests := []struct {
		in  string
		err error
	}{
		{in: "{ .a } | { .b", err: newParseError("syntax error: unexpected $end", 1, 14)},
		{in: "{ .a | .b }", err: newParseError("syntax error: unexpected |", 1, 6)},
		{in: "({ .a } | { .b }", err: newParseError("syntax error: unexpected $end, expecting ) or |", 1, 17)},
		{in: "({ .a } | { .b }) + ({ .a } | { .b })", err: newParseError("syntax error: unexpected +", 1, 19)},
	}

	for _, tc := range tests {
		t.Run(tc.in, func(t *testing.T) {
			_, err := Parse(tc.in)

			require.Equal(t, tc.err, err)
		})
	}
}

func TestPipelineOperatorPrecedence(t *testing.T) {
	tests := []struct {
		in       string
		expected SpansetOperation
	}{
		{
			in: "({ .a } | { .b }) > ({ .a } | { .b }) && ({ .a } | { .b })",
			expected: newSpansetOperation(OpSpansetAnd,
				newSpansetOperation(OpSpansetChild,
					newPipeline(
						newSpansetFilter(NewAttribute("a")),
						newSpansetFilter(NewAttribute("b")),
					),
					newPipeline(
						newSpansetFilter(NewAttribute("a")),
						newSpansetFilter(NewAttribute("b")),
					),
				),
				newPipeline(
					newSpansetFilter(NewAttribute("a")),
					newSpansetFilter(NewAttribute("b")),
				),
			),
		},
		{
			in: "({ .a } | { .b }) > (({ .a } | { .b }) && ({ .a } | { .b }))",
			expected: newSpansetOperation(OpSpansetChild,
				newPipeline(
					newSpansetFilter(NewAttribute("a")),
					newSpansetFilter(NewAttribute("b")),
				),
				newSpansetOperation(OpSpansetAnd,
					newPipeline(
						newSpansetFilter(NewAttribute("a")),
						newSpansetFilter(NewAttribute("b")),
					),
					newPipeline(
						newSpansetFilter(NewAttribute("a")),
						newSpansetFilter(NewAttribute("b")),
					),
				),
			),
		},
	}

	for _, tc := range tests {
		t.Run(tc.in, func(t *testing.T) {
			actual, err := Parse(tc.in)

			require.NoError(t, err)
			require.Equal(t, &RootExpr{newPipeline(tc.expected)}, actual)
		})
	}
}

func TestPipelineSpansetOperators(t *testing.T) {
	tests := []struct {
		in       string
		expected SpansetOperation
	}{
		{
			in: "({ .a } | { .b }) > ({ .a } | { .b })",
			expected: newSpansetOperation(OpSpansetChild,
				newPipeline(
					newSpansetFilter(NewAttribute("a")),
					newSpansetFilter(NewAttribute("b")),
				),
				newPipeline(
					newSpansetFilter(NewAttribute("a")),
					newSpansetFilter(NewAttribute("b")),
				),
			),
		},
		{
			in: "({ .a } | { .b }) && ({ .a } | { .b })",
			expected: newSpansetOperation(OpSpansetAnd,
				newPipeline(
					newSpansetFilter(NewAttribute("a")),
					newSpansetFilter(NewAttribute("b")),
				),
				newPipeline(
					newSpansetFilter(NewAttribute("a")),
					newSpansetFilter(NewAttribute("b")),
				),
			),
		},
		{
			in: "({ .a } | { .b }) >> ({ .a } | { .b })",
			expected: newSpansetOperation(OpSpansetDescendant,
				newPipeline(
					newSpansetFilter(NewAttribute("a")),
					newSpansetFilter(NewAttribute("b")),
				),
				newPipeline(
					newSpansetFilter(NewAttribute("a")),
					newSpansetFilter(NewAttribute("b")),
				),
			),
		},
	}

	for _, tc := range tests {
		t.Run(tc.in, func(t *testing.T) {
			actual, err := Parse(tc.in)

			require.NoError(t, err)
			require.Equal(t, &RootExpr{newPipeline(tc.expected)}, actual)
		})
	}
}

func TestPipelineScalarOperators(t *testing.T) {
	tests := []struct {
		in       string
		expected ScalarFilter
	}{
		{
			in: "({ .a } | count()) = ({ .a } | count())",
			expected: newScalarFilter(OpEqual,
				newPipeline(
					newSpansetFilter(NewAttribute("a")),
					newAggregate(aggregateCount, nil),
				),
				newPipeline(
					newSpansetFilter(NewAttribute("a")),
					newAggregate(aggregateCount, nil),
				),
			),
		},
		{
			in: "({ .a } | count()) != ({ .a } | count())",
			expected: newScalarFilter(OpNotEqual,
				newPipeline(
					newSpansetFilter(NewAttribute("a")),
					newAggregate(aggregateCount, nil),
				),
				newPipeline(
					newSpansetFilter(NewAttribute("a")),
					newAggregate(aggregateCount, nil),
				),
			),
		},
		{
			in: "({ .a } | count()) < ({ .a } | count())",
			expected: newScalarFilter(OpLess,
				newPipeline(
					newSpansetFilter(NewAttribute("a")),
					newAggregate(aggregateCount, nil),
				),
				newPipeline(
					newSpansetFilter(NewAttribute("a")),
					newAggregate(aggregateCount, nil),
				),
			),
		},
		{
			in: "({ .a } | count()) <= ({ .a } | count())",
			expected: newScalarFilter(OpLessEqual,
				newPipeline(
					newSpansetFilter(NewAttribute("a")),
					newAggregate(aggregateCount, nil),
				),
				newPipeline(
					newSpansetFilter(NewAttribute("a")),
					newAggregate(aggregateCount, nil),
				),
			),
		},
		{
			in: "({ .a } | count()) >= ({ .a } | count())",
			expected: newScalarFilter(OpGreaterEqual,
				newPipeline(
					newSpansetFilter(NewAttribute("a")),
					newAggregate(aggregateCount, nil),
				),
				newPipeline(
					newSpansetFilter(NewAttribute("a")),
					newAggregate(aggregateCount, nil),
				),
			),
		},
	}

	for _, tc := range tests {
		t.Run(tc.in, func(t *testing.T) {
			actual, err := Parse(tc.in)

			require.NoError(t, err)
			require.Equal(t, &RootExpr{newPipeline(tc.expected)}, actual)
		})
	}
}

func TestPipelines(t *testing.T) {
	tests := []struct {
		in       string
		expected Pipeline
	}{
		{
			in: "{ .a } | { .b }",
			expected: newPipeline(
				newSpansetFilter(NewAttribute("a")),
				newSpansetFilter(NewAttribute("b")),
			),
		},
		{
			in: "{ .a } | count() > 1",
			expected: newPipeline(
				newSpansetFilter(NewAttribute("a")),
				newScalarFilter(OpGreater, newAggregate(aggregateCount, nil), NewStaticInt(1)),
			),
		},
		{
			in: "{ .a } | by(.namespace) | coalesce() | avg(duration) = 1s ",
			expected: newPipeline(
				newSpansetFilter(NewAttribute("a")),
				newGroupOperation(NewAttribute("namespace")),
				newCoalesceOperation(),
				newScalarFilter(OpEqual, newAggregate(aggregateAvg, NewIntrinsic(IntrinsicDuration)), NewStaticDuration(time.Second)),
			),
		},
	}

	for _, tc := range tests {
		t.Run(tc.in, func(t *testing.T) {
			actual, err := Parse(tc.in)

			require.NoError(t, err)
			require.Equal(t, &RootExpr{tc.expected}, actual)
		})
	}
}

func TestGroupCoalesceErrors(t *testing.T) {
	tests := []struct {
		in  string
		err error
	}{
		{in: "by(.a) && { .b }", err: newParseError("syntax error: unexpected &&", 0, 8)},
		{in: "by()", err: newParseError("syntax error: unexpected )", 1, 4)},
		{in: "coalesce()", err: newParseError("syntax error: unexpected coalesce", 1, 1)},
	}

	for _, tc := range tests {
		t.Run(tc.in, func(t *testing.T) {
			_, err := Parse(tc.in)

			require.Equal(t, tc.err, err)
		})
	}
}

func TestGroupCoalesceOperation(t *testing.T) {
	tests := []struct {
		in       string
		expected Pipeline
	}{
		{in: "by(.a) | coalesce()", expected: newPipeline(newGroupOperation(NewAttribute("a")), newCoalesceOperation())},
		{in: "by(.a + .b)", expected: newPipeline(newGroupOperation(newBinaryOperation(OpAdd, NewAttribute("a"), NewAttribute("b"))))},
	}

	for _, tc := range tests {
		t.Run(tc.in, func(t *testing.T) {
			actual, err := Parse(tc.in)

			require.NoError(t, err)
			require.Equal(t, &RootExpr{tc.expected}, actual)
		})
	}
}

func TestSpansetExpressionErrors(t *testing.T) {
	tests := []struct {
		in  string
		err error
	}{
		{in: "{ true } &&", err: newParseError("syntax error: unexpected $end, expecting { or (", 1, 12)},
	}

	for _, tc := range tests {
		t.Run(tc.in, func(t *testing.T) {
			_, err := Parse(tc.in)

			require.Equal(t, tc.err, err)
		})
	}
}

func TestSpansetExpressionPrecedence(t *testing.T) {
	tests := []struct {
		in       string
		expected SpansetOperation
	}{
		{
			in: "{ true } && { false } >> { `a` }",
			expected: newSpansetOperation(OpSpansetAnd,
				newSpansetFilter(NewStaticBool(true)),
				newSpansetOperation(OpSpansetDescendant, newSpansetFilter(NewStaticBool(false)), newSpansetFilter(NewStaticString("a"))),
			),
		},
		{
			in: "{ true } >> { false } && { `a` }",
			expected: newSpansetOperation(OpSpansetAnd,
				newSpansetOperation(OpSpansetDescendant, newSpansetFilter(NewStaticBool(true)), newSpansetFilter(NewStaticBool(false))),
				newSpansetFilter(NewStaticString("a")),
			),
		},
		{
			in: "({ true } >> { false }) && { `a` }",
			expected: newSpansetOperation(OpSpansetAnd,
				newSpansetOperation(OpSpansetDescendant, newSpansetFilter(NewStaticBool(true)), newSpansetFilter(NewStaticBool(false))),
				newSpansetFilter(NewStaticString("a")),
			),
		},
		{
			in: "{ true } >> { false } ~ { `a` }",
			expected: newSpansetOperation(OpSpansetSibling,
				newSpansetOperation(OpSpansetDescendant, newSpansetFilter(NewStaticBool(true)), newSpansetFilter(NewStaticBool(false))),
				newSpansetFilter(NewStaticString("a")),
			),
		},
		{
			in: "{ true } ~ { false } >> { `a` }",
			expected: newSpansetOperation(OpSpansetDescendant,
				newSpansetOperation(OpSpansetSibling, newSpansetFilter(NewStaticBool(true)), newSpansetFilter(NewStaticBool(false))),
				newSpansetFilter(NewStaticString("a")),
			),
		},
	}

	for _, tc := range tests {
		t.Run(tc.in, func(t *testing.T) {
			actual, err := Parse(tc.in)

			require.NoError(t, err)
			require.Equal(t, &RootExpr{newPipeline(tc.expected)}, actual)
		})
	}
}

func TestSpansetExpressionOperators(t *testing.T) {
	tests := []struct {
		in       string
		expected SpansetOperation
	}{
		{in: "{ true } && { false }", expected: newSpansetOperation(OpSpansetAnd, newSpansetFilter(NewStaticBool(true)), newSpansetFilter(NewStaticBool(false)))},
		{in: "{ true } > { false }", expected: newSpansetOperation(OpSpansetChild, newSpansetFilter(NewStaticBool(true)), newSpansetFilter(NewStaticBool(false)))},
		{in: "{ true } >> { false }", expected: newSpansetOperation(OpSpansetDescendant, newSpansetFilter(NewStaticBool(true)), newSpansetFilter(NewStaticBool(false)))},
		{in: "{ true } || { false }", expected: newSpansetOperation(OpSpansetUnion, newSpansetFilter(NewStaticBool(true)), newSpansetFilter(NewStaticBool(false)))},
		{in: "{ true } ~ { false }", expected: newSpansetOperation(OpSpansetSibling, newSpansetFilter(NewStaticBool(true)), newSpansetFilter(NewStaticBool(false)))},
		// this test was added to highlight the one shift/reduce conflict in the grammar. this could also be parsed as two spanset pipelines &&ed together.
		{in: "({ true }) && ({ false })", expected: newSpansetOperation(OpSpansetAnd, newSpansetFilter(NewStaticBool(true)), newSpansetFilter(NewStaticBool(false)))},
	}

	for _, tc := range tests {
		t.Run(tc.in, func(t *testing.T) {
			actual, err := Parse(tc.in)

			require.NoError(t, err)
			require.Equal(t, &RootExpr{newPipeline(tc.expected)}, actual)
		})
	}
}

func TestScalarExpressionErrors(t *testing.T) {
	tests := []struct {
		in  string
		err error
	}{
		{in: "(avg(.foo) > count()) + sum(.bar)", err: newParseError("syntax error: unexpected +", 1, 23)},
		{in: "count(", err: newParseError("syntax error: unexpected $end, expecting )", 1, 7)},
		{in: "count(avg)", err: newParseError("syntax error: unexpected avg, expecting )", 1, 7)},
		{in: "count(.thing)", err: newParseError("syntax error: unexpected ., expecting )", 1, 7)},
	}

	for _, tc := range tests {
		t.Run(tc.in, func(t *testing.T) {
			_, err := Parse(tc.in)

			require.Equal(t, tc.err, err)
		})
	}
}

func TestScalarExpressionPrecedence(t *testing.T) {
	tests := []struct {
		in       string
		expected ScalarFilter
	}{
		{
			in: "avg(.foo) > count() + sum(.bar)",
			expected: newScalarFilter(OpGreater,
				newAggregate(aggregateAvg, NewAttribute("foo")),
				newScalarOperation(OpAdd,
					newAggregate(aggregateCount, nil),
					newAggregate(aggregateSum, NewAttribute("bar")),
				),
			),
		},
		{
			in: "avg(.foo) + count() > sum(.bar)",
			expected: newScalarFilter(OpGreater,
				newScalarOperation(OpAdd,
					newAggregate(aggregateAvg, NewAttribute("foo")),
					newAggregate(aggregateCount, nil),
				),
				newAggregate(aggregateSum, NewAttribute("bar")),
			),
		},
	}

	for _, tc := range tests {
		t.Run(tc.in, func(t *testing.T) {
			actual, err := Parse(tc.in)

			require.NoError(t, err)
			require.Equal(t, &RootExpr{newPipeline(tc.expected)}, actual)
		})
	}
}

func TestScalarExpressionOperators(t *testing.T) {
	tests := []struct {
		in       string
		expected ScalarFilter
	}{
		{in: "count() > 1", expected: newScalarFilter(OpGreater, newAggregate(aggregateCount, nil), NewStaticInt(1))},
		{in: "max(.a) > 1", expected: newScalarFilter(OpGreater, newAggregate(aggregateMax, NewAttribute("a")), NewStaticInt(1))},
		{in: "min(1) > 1", expected: newScalarFilter(OpGreater, newAggregate(aggregateMin, NewStaticInt(1)), NewStaticInt(1))},
		{in: "sum(true) > 1", expected: newScalarFilter(OpGreater, newAggregate(aggregateSum, NewStaticBool(true)), NewStaticInt(1))},
		{in: "avg(`c`) > 1", expected: newScalarFilter(OpGreater, newAggregate(aggregateAvg, NewStaticString("c")), NewStaticInt(1))},
	}

	for _, tc := range tests {
		t.Run(tc.in, func(t *testing.T) {
			actual, err := Parse(tc.in)

			require.NoError(t, err)
			require.Equal(t, &RootExpr{newPipeline(tc.expected)}, actual)
		})
	}
}

func TestSpansetFilterErrors(t *testing.T) {
	tests := []struct {
		in  string
		err error
	}{
		{in: "wharblgarbl", err: newParseError("syntax error: unexpected IDENTIFIER", 1, 1)},
		{in: "{ 2 <> 3}", err: newParseError("syntax error: unexpected >", 1, 6)},
		{in: "{ 2 = .b ", err: newParseError("syntax error: unexpected $end", 1, 10)},
		{in: "{ + }", err: newParseError("syntax error: unexpected +", 1, 3)},
	}

	for _, tc := range tests {
		t.Run(tc.in, func(t *testing.T) {
			_, err := Parse(tc.in)

			require.Equal(t, tc.err, err)
		})
	}
}

func TestSpansetFilterOperatorPrecedence(t *testing.T) {
	tests := []struct {
		in       string
		expected FieldExpression
	}{
		{
			in: "{ .a * .b + .c }",
			expected: newBinaryOperation(OpAdd,
				newBinaryOperation(OpMult, NewAttribute("a"), NewAttribute("b")),
				NewAttribute("c")),
		},
		{
			in: "{ .a + .b * .c }",
			expected: newBinaryOperation(OpAdd,
				NewAttribute("a"),
				newBinaryOperation(OpMult, NewAttribute("b"), NewAttribute("c"))),
		},
		{
			in: "{ ( .a + .b ) * .c }",
			expected: newBinaryOperation(OpMult,
				newBinaryOperation(OpAdd, NewAttribute("a"), NewAttribute("b")),
				NewAttribute("c")),
		},
		{
			in: "{ .a + .b ^ .c }",
			expected: newBinaryOperation(OpAdd,
				NewAttribute("a"),
				newBinaryOperation(OpPower, NewAttribute("b"), NewAttribute("c"))),
		},
		{
			in: "{ .a = .b + .c }",
			expected: newBinaryOperation(OpEqual,
				NewAttribute("a"),
				newBinaryOperation(OpAdd, NewAttribute("b"), NewAttribute("c"))),
		},
		{
			in: "{ .a + .b = .c }",
			expected: newBinaryOperation(OpEqual,
				newBinaryOperation(OpAdd, NewAttribute("a"), NewAttribute("b")),
				NewAttribute("c")),
		},
		{
			in: "{ .c - -.a + .b }",
			expected: newBinaryOperation(OpAdd,
				newBinaryOperation(OpSub, NewAttribute("c"), newUnaryOperation(OpSub, NewAttribute("a"))),
				NewAttribute("b")),
		},
		{
			in: "{ .c - -( .a + .b ) }",
			expected: newBinaryOperation(OpSub,
				NewAttribute("c"),
				newUnaryOperation(OpSub, newBinaryOperation(OpAdd, NewAttribute("a"), NewAttribute("b")))),
		},
		{
			in: "{ .a && .b = .c }",
			expected: newBinaryOperation(OpAnd,
				NewAttribute("a"),
				newBinaryOperation(OpEqual, NewAttribute("b"), NewAttribute("c"))),
		},
		{
			in: "{ .a = .b && .c }",
			expected: newBinaryOperation(OpAnd,
				newBinaryOperation(OpEqual, NewAttribute("a"), NewAttribute("b")),
				NewAttribute("c")),
		},
		{
			in: "{ .a = !.b && .c }",
			expected: newBinaryOperation(OpAnd,
				newBinaryOperation(OpEqual, NewAttribute("a"), newUnaryOperation(OpNot, NewAttribute("b"))),
				NewAttribute("c")),
		},
		{
			in: "{ .a = !( .b && .c ) }",
			expected: newBinaryOperation(OpEqual,
				NewAttribute("a"),
				newUnaryOperation(OpNot, newBinaryOperation(OpAnd, NewAttribute("b"), NewAttribute("c")))),
		},
		{
			in: "{ .a = .b || .c = .d}",
			expected: newBinaryOperation(OpOr,
				newBinaryOperation(OpEqual, NewAttribute("a"), NewAttribute("b")),
				newBinaryOperation(OpEqual, NewAttribute("c"), NewAttribute("d"))),
		},
		{
			in: "{ !.a = .b }",
			expected: newBinaryOperation(OpEqual,
				newUnaryOperation(OpNot, NewAttribute("a")),
				NewAttribute("b")),
		},
		{
			in: "{ !(.a = .b) }",
			expected: newUnaryOperation(OpNot, newBinaryOperation(OpEqual,
				NewAttribute("a"),
				NewAttribute("b"))),
		},
		{
			in: "{ -.a = .b }",
			expected: newBinaryOperation(OpEqual,
				newUnaryOperation(OpSub, NewAttribute("a")),
				NewAttribute("b")),
		},
		{
			in: "{ -(.a = .b) }",
			expected: newUnaryOperation(OpSub, newBinaryOperation(OpEqual,
				NewAttribute("a"),
				NewAttribute("b"))),
		},
	}

	for _, tc := range tests {
		t.Run(tc.in, func(t *testing.T) {
			actual, err := Parse(tc.in)

			require.NoError(t, err)
			require.Equal(t, &RootExpr{newPipeline(newSpansetFilter(tc.expected))}, actual)
		})
	}
}

func TestSpansetFilterStatics(t *testing.T) {
	tests := []struct {
		in       string
		expected FieldExpression
	}{
		{in: "{ true }", expected: NewStaticBool(true)},
		{in: "{ false }", expected: NewStaticBool(false)},
		{in: `{ "true" }`, expected: NewStaticString("true")},
		{in: `{ "true\"" }`, expected: NewStaticString("true\"")},
		{in: "{ `foo` }", expected: NewStaticString("foo")},
		{in: "{ .foo }", expected: NewAttribute("foo")},
		{in: "{ duration }", expected: NewIntrinsic(IntrinsicDuration)},
		{in: "{ childCount }", expected: NewIntrinsic(IntrinsicChildCount)},
		{in: "{ name }", expected: NewIntrinsic(IntrinsicName)},
		{in: "{ parent }", expected: NewIntrinsic(IntrinsicParent)},
		{in: "{ status }", expected: NewIntrinsic(IntrinsicStatus)},
		{in: "{ 4321 }", expected: NewStaticInt(4321)},
		{in: "{ 1.234 }", expected: NewStaticFloat(1.234)},
		{in: "{ nil }", expected: NewStaticNil()},
		{in: "{ 3h }", expected: NewStaticDuration(3 * time.Hour)},
		{in: "{ error }", expected: NewStaticStatus(StatusError)},
		{in: "{ ok }", expected: NewStaticStatus(StatusOk)},
		{in: "{ unset }", expected: NewStaticStatus(StatusUnset)},
	}

	for _, tc := range tests {
		t.Run(tc.in, func(t *testing.T) {
			actual, err := Parse(tc.in)

			require.NoError(t, err)
			require.Equal(t, &RootExpr{newPipeline(newSpansetFilter(tc.expected))}, actual)
		})
	}
}

func TestSpansetFilterOperators(t *testing.T) {
	tests := []struct {
		in                   string
		expected             FieldExpression
		alsoTestWithoutSpace bool
	}{
		{in: "{ .a + .b }", expected: newBinaryOperation(OpAdd, NewAttribute("a"), NewAttribute("b"))},
		{in: "{ .a - .b }", expected: newBinaryOperation(OpSub, NewAttribute("a"), NewAttribute("b"))},
		{in: "{ .a / .b }", expected: newBinaryOperation(OpDiv, NewAttribute("a"), NewAttribute("b"))},
		{in: "{ .a % .b }", expected: newBinaryOperation(OpMod, NewAttribute("a"), NewAttribute("b"))},
		{in: "{ .a * .b }", expected: newBinaryOperation(OpMult, NewAttribute("a"), NewAttribute("b"))},
		{in: "{ .a = .b }", expected: newBinaryOperation(OpEqual, NewAttribute("a"), NewAttribute("b")), alsoTestWithoutSpace: true},
		{in: "{ .a != .b }", expected: newBinaryOperation(OpNotEqual, NewAttribute("a"), NewAttribute("b")), alsoTestWithoutSpace: true},
		{in: "{ .a =~ .b }", expected: newBinaryOperation(OpRegex, NewAttribute("a"), NewAttribute("b")), alsoTestWithoutSpace: true},
		{in: "{ .a !~ .b }", expected: newBinaryOperation(OpNotRegex, NewAttribute("a"), NewAttribute("b")), alsoTestWithoutSpace: true},
		{in: "{ .a > .b }", expected: newBinaryOperation(OpGreater, NewAttribute("a"), NewAttribute("b")), alsoTestWithoutSpace: true},
		{in: "{ .a >= .b }", expected: newBinaryOperation(OpGreaterEqual, NewAttribute("a"), NewAttribute("b")), alsoTestWithoutSpace: true},
		{in: "{ .a < .b }", expected: newBinaryOperation(OpLess, NewAttribute("a"), NewAttribute("b")), alsoTestWithoutSpace: true},
		{in: "{ .a <= .b }", expected: newBinaryOperation(OpLessEqual, NewAttribute("a"), NewAttribute("b")), alsoTestWithoutSpace: true},
		{in: "{ .a ^ .b }", expected: newBinaryOperation(OpPower, NewAttribute("a"), NewAttribute("b")), alsoTestWithoutSpace: true},
		{in: "{ .a && .b }", expected: newBinaryOperation(OpAnd, NewAttribute("a"), NewAttribute("b")), alsoTestWithoutSpace: true},
		{in: "{ .a || .b }", expected: newBinaryOperation(OpOr, NewAttribute("a"), NewAttribute("b")), alsoTestWithoutSpace: true},
		{in: "{ !.b }", expected: newUnaryOperation(OpNot, NewAttribute("b"))},
		{in: "{ -.b }", expected: newUnaryOperation(OpSub, NewAttribute("b"))},

		// Against statics
		{in: "{ .a = `foo` }", expected: newBinaryOperation(OpEqual, NewAttribute("a"), NewStaticString("foo")), alsoTestWithoutSpace: true},
		{in: "{ .a = 3 }", expected: newBinaryOperation(OpEqual, NewAttribute("a"), NewStaticInt(3)), alsoTestWithoutSpace: true},
		{in: "{ .a = 3.0 }", expected: newBinaryOperation(OpEqual, NewAttribute("a"), NewStaticFloat(3)), alsoTestWithoutSpace: true},
		{in: "{ .a = true }", expected: newBinaryOperation(OpEqual, NewAttribute("a"), NewStaticBool(true)), alsoTestWithoutSpace: true},
	}

	test := func(q string, expected FieldExpression) {
		actual, err := Parse(q)
		require.NoError(t, err, q)
		require.Equal(t, &RootExpr{newPipeline(newSpansetFilter(expected))}, actual, q)
	}

	for _, tc := range tests {
		t.Run(tc.in, func(t *testing.T) {
			test(tc.in, tc.expected)
			if tc.alsoTestWithoutSpace {
				test(strings.ReplaceAll(tc.in, " ", ""), tc.expected)
			}
		})
	}
}

func TestAttributeNameErrors(t *testing.T) {
	tests := []struct {
		in  string
		err error
	}{
		{in: "{ . foo }", err: newParseError("syntax error: unexpected END_ATTRIBUTE, expecting IDENTIFIER", 1, 3)},
		{in: "{ .foo .bar }", err: newParseError("syntax error: unexpected .", 1, 8)},
		{in: "{ parent. }", err: newParseError("syntax error: unexpected END_ATTRIBUTE, expecting IDENTIFIER or resource. or span.", 0, 3)},
		{in: ".3foo", err: newParseError("syntax error: unexpected IDENTIFIER", 1, 3)},
	}

	for _, tc := range tests {
		t.Run(tc.in, func(t *testing.T) {
			_, err := Parse(tc.in)

			require.Equal(t, tc.err, err)
		})
	}
}

func TestAttributes(t *testing.T) {
	tests := []struct {
		in       string
		expected FieldExpression
	}{
		{in: "duration", expected: NewIntrinsic(IntrinsicDuration)},
		{in: ".foo", expected: NewAttribute("foo")},
		{in: ".max", expected: NewAttribute("max")},
		{in: ".status", expected: NewAttribute("status")},
		{in: ".foo.bar", expected: NewAttribute("foo.bar")},
		{in: ".foo.bar.baz", expected: NewAttribute("foo.bar.baz")},
		{in: ".foo.3", expected: NewAttribute("foo.3")},
		{in: ".foo3", expected: NewAttribute("foo3")},
		{in: ".http_status", expected: NewAttribute("http_status")},
		{in: ".http-status", expected: NewAttribute("http-status")},
		{in: ".http+", expected: NewAttribute("http+")},
		{in: ".😝", expected: NewAttribute("😝")},
		{in: ".http-other", expected: NewAttribute("http-other")},
		{in: "parent.duration", expected: NewScopedAttribute(AttributeScopeNone, true, "duration")},
		{in: "parent.foo.bar.baz", expected: NewScopedAttribute(AttributeScopeNone, true, "foo.bar.baz")},
		{in: "resource.foo.bar.baz", expected: NewScopedAttribute(AttributeScopeResource, false, "foo.bar.baz")},
		{in: "span.foo.bar", expected: NewScopedAttribute(AttributeScopeSpan, false, "foo.bar")},
		{in: "parent.resource.foo", expected: NewScopedAttribute(AttributeScopeResource, true, "foo")},
		{in: "parent.span.foo", expected: NewScopedAttribute(AttributeScopeSpan, true, "foo")},
		{in: "parent.resource.foo.bar.baz", expected: NewScopedAttribute(AttributeScopeResource, true, "foo.bar.baz")},
		{in: "parent.span.foo.bar", expected: NewScopedAttribute(AttributeScopeSpan, true, "foo.bar")},
	}

	for _, tc := range tests {
		t.Run(tc.in, func(t *testing.T) {
			s := "{ " + tc.in + " }"
			actual, err := Parse(s)

			require.NoError(t, err)
			require.Equal(t, &RootExpr{newPipeline(newSpansetFilter(tc.expected))}, actual)

			s = "{" + tc.in + "}"
			actual, err = Parse(s)

			require.NoError(t, err)
			require.Equal(t, &RootExpr{newPipeline(newSpansetFilter(tc.expected))}, actual)

			s = "{ (" + tc.in + ") }"
			actual, err = Parse(s)

			require.NoError(t, err)
			require.Equal(t, &RootExpr{newPipeline(newSpansetFilter(tc.expected))}, actual)

			s = "{ " + tc.in + " + " + tc.in + " }"
			actual, err = Parse(s)

			require.NoError(t, err)
			require.Equal(t, &RootExpr{newPipeline(newSpansetFilter(newBinaryOperation(OpAdd, tc.expected, tc.expected)))}, actual)
		})
	}
}

func TestIntrinsics(t *testing.T) {
	tests := []struct {
		in       string
		expected Intrinsic
	}{
		{in: "duration", expected: IntrinsicDuration},
		{in: "childCount", expected: IntrinsicChildCount},
		{in: "name", expected: IntrinsicName},
		{in: "status", expected: IntrinsicStatus},
		{in: "parent", expected: IntrinsicParent},
	}

	for _, tc := range tests {
		t.Run(tc.in, func(t *testing.T) {
			// as intrinsic e.g. duration
			s := "{ " + tc.in + " }"
			actual, err := Parse(s)

			require.NoError(t, err)
			require.Equal(t, &RootExpr{newPipeline(
				newSpansetFilter(Attribute{
					Scope:     AttributeScopeNone,
					Parent:    false,
					Name:      tc.in,
					Intrinsic: tc.expected,
				}))}, actual)

			// as attribute e.g .duration
			s = "{ ." + tc.in + "}"
			actual, err = Parse(s)

			require.NoError(t, err)
			require.Equal(t, &RootExpr{newPipeline(
				newSpansetFilter(Attribute{
					Scope:     AttributeScopeNone,
					Parent:    false,
					Name:      tc.in,
					Intrinsic: IntrinsicNone,
				}))}, actual)

			// as span scoped attribute e.g span.duration
			s = "{ span." + tc.in + "}"
			actual, err = Parse(s)

			require.NoError(t, err)
			require.Equal(t, &RootExpr{newPipeline(
				newSpansetFilter(Attribute{
					Scope:     AttributeScopeSpan,
					Parent:    false,
					Name:      tc.in,
					Intrinsic: IntrinsicNone,
				}))}, actual)

			// as resource scoped attribute e.g resource.duration
			s = "{ resource." + tc.in + "}"
			actual, err = Parse(s)

			require.NoError(t, err)
			require.Equal(t, &RootExpr{newPipeline(
				newSpansetFilter(Attribute{
					Scope:     AttributeScopeResource,
					Parent:    false,
					Name:      tc.in,
					Intrinsic: IntrinsicNone,
				}))}, actual)

			// as parent scoped intrinsic e.g parent.duration
			s = "{ parent." + tc.in + "}"
			actual, err = Parse(s)

			require.NoError(t, err)
			require.Equal(t, &RootExpr{newPipeline(
				newSpansetFilter(Attribute{
					Scope:     AttributeScopeNone,
					Parent:    true,
					Name:      tc.in,
					Intrinsic: tc.expected,
				}))}, actual)

			// as nested parent scoped intrinsic e.g. parent.duration.foo
			// this becomes lookup on attribute named "duration.foo"
			s = "{ parent." + tc.in + ".foo }"
			actual, err = Parse(s)

			require.NoError(t, err)
			require.Equal(t, &RootExpr{newPipeline(
				newSpansetFilter(Attribute{
					Scope:     AttributeScopeNone,
					Parent:    true,
					Name:      tc.in + ".foo",
					Intrinsic: IntrinsicNone,
				}))}, actual)

			// as parent resource scoped attribute e.g. parent.resource.duration
			s = "{ parent.resource." + tc.in + "}"
			actual, err = Parse(s)

			require.NoError(t, err)
			require.Equal(t, &RootExpr{newPipeline(
				newSpansetFilter(Attribute{
					Scope:     AttributeScopeResource,
					Parent:    true,
					Name:      tc.in,
					Intrinsic: IntrinsicNone,
				}))}, actual)

			// as parent span scoped attribute e.g. praent.span.duration
			s = "{ parent.span." + tc.in + "}"
			actual, err = Parse(s)

			require.NoError(t, err)
			require.Equal(t, &RootExpr{newPipeline(
				newSpansetFilter(Attribute{
					Scope:     AttributeScopeSpan,
					Parent:    true,
					Name:      tc.in,
					Intrinsic: IntrinsicNone,
				}))}, actual)
		})
	}
}

<<<<<<< HEAD
func TestParseIdentifier(t *testing.T) {
	a, err := ParseIdentifier("span.foo")
	require.NoError(t, err)
	require.Equal(t, NewScopedAttribute(AttributeScopeSpan, false, "foo"), a)
=======
func TestEmptyQuery(t *testing.T) {
	tests := []struct {
		in string
	}{
		{in: "{}"},
		{in: "{ }"},
		{in: "{                    }"},
		{in: "{ true }"},
	}

	for _, tc := range tests {
		t.Run(tc.in, func(t *testing.T) {
			actual, err := Parse(tc.in)
			require.NoError(t, err, tc.in)
			require.Equal(t, &RootExpr{newPipeline(newSpansetFilter(NewStaticBool(true)))}, actual, tc.in)
		})
	}
>>>>>>> 88657e85
}<|MERGE_RESOLUTION|>--- conflicted
+++ resolved
@@ -892,12 +892,12 @@
 	}
 }
 
-<<<<<<< HEAD
 func TestParseIdentifier(t *testing.T) {
 	a, err := ParseIdentifier("span.foo")
 	require.NoError(t, err)
 	require.Equal(t, NewScopedAttribute(AttributeScopeSpan, false, "foo"), a)
-=======
+}
+
 func TestEmptyQuery(t *testing.T) {
 	tests := []struct {
 		in string
@@ -915,5 +915,4 @@
 			require.Equal(t, &RootExpr{newPipeline(newSpansetFilter(NewStaticBool(true)))}, actual, tc.in)
 		})
 	}
->>>>>>> 88657e85
 }