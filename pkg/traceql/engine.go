--- conflicted
+++ resolved
@@ -177,43 +177,8 @@
 		TagName:    tag.Name,
 	}
 
-<<<<<<< HEAD
 	span.SetTag("pipeline", rootExpr.Pipeline)
 	span.SetTag("fetchSpansRequest", fetchSpansRequest)
-=======
-	for {
-		spanset, err := iterator.Next(ctx)
-		if err != nil && !errors.Is(err, io.EOF) {
-			span.LogKV("msg", "iterator.Next", "err", err)
-			return err
-		}
-		if spanset == nil {
-			break
-		}
-		if len(spanset.Spans) == 0 {
-			continue
-		}
-
-		evalSS, err := rootExpr.Pipeline.evaluate([]*Spanset{spanset})
-		if err != nil {
-			span.LogKV("msg", "pipeline.evaluate", "err", err)
-			return err
-		}
-
-		if len(evalSS) == 0 {
-			continue
-		}
-
-		for _, ss := range evalSS {
-			for _, s := range ss.Spans {
-				if collectAttributeValue(s) {
-					return nil // exit early if we've exceed max bytes
-				}
-			}
-		}
-
-	}
->>>>>>> b8b82965
 
 	return fetcher.Fetch(ctx, autocompleteReq, cb)
 }
