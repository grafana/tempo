--- conflicted
+++ resolved
@@ -73,19 +73,15 @@
 
 		// reduce all evalSS to their max length to reduce meta data lookups
 		for i := range evalSS {
-<<<<<<< HEAD
 			l := len(evalSS[i].Spans)
 			evalSS[i].AddAttribute(attributeMatched, NewStaticInt(l))
-			if l > e.spansPerSpanSet {
-				evalSS[i].Spans = evalSS[i].Spans[:e.spansPerSpanSet]
-=======
+
 			spansPerSpanSet := int(searchReq.SpansPerSpanSet)
 			if spansPerSpanSet == 0 {
 				spansPerSpanSet = DefaultSpansPerSpanSet
 			}
-			if len(evalSS[i].Spans) > spansPerSpanSet {
+			if l > spansPerSpanSet {
 				evalSS[i].Spans = evalSS[i].Spans[:spansPerSpanSet]
->>>>>>> ae0251f6
 			}
 		}
 
