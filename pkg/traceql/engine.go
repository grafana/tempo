--- conflicted
+++ resolved
@@ -135,15 +135,9 @@
 
 	for _, span := range spanset.Spans {
 		tempopbSpan := &tempopb.Span{
-<<<<<<< HEAD
-			SpanID:            util.TraceIDToHexString(span.ID()),
+			SpanID:            util.SpanIDToHexString(span.ID()),
 			StartTimeUnixNano: span.StartTimeUnixNanos(),
 			DurationNanos:     span.EndtimeUnixNanos() - span.StartTimeUnixNanos(),
-=======
-			SpanID:            util.SpanIDToHexString(span.ID),
-			StartTimeUnixNano: span.StartTimeUnixNanos,
-			DurationNanos:     span.EndtimeUnixNanos - span.StartTimeUnixNanos,
->>>>>>> 50f226e9
 			Attributes:        nil,
 		}
 
