--- conflicted
+++ resolved
@@ -153,42 +153,7 @@
 	autocompleteReq := e.createAutocompleteRequest(tag, rootExpr.Pipeline)
 
 	span.SetTag("pipeline", rootExpr.Pipeline)
-<<<<<<< HEAD
 	span.SetTag("autocompleteReq", autocompleteReq)
-=======
-	span.SetTag("fetchSpansRequest", fetchSpansRequest)
-
-	var collectAttributeValue func(s Span) bool
-	switch tag.Scope {
-	case AttributeScopeResource,
-		AttributeScopeSpan: // If tag is scoped, we can check the map directly
-		collectAttributeValue = func(s Span) bool {
-			if v, ok := s.AttributeFor(tag); ok {
-				return cb(v)
-			}
-			return false
-		}
-	case AttributeScopeNone:
-		// If tag is unscoped, it can either be an intrinsic (eg. `name`) or an unscoped attribute (eg. `.namespace`)
-		//
-		// If the tag is intrinsic Attribute.Intrinsic is set to the Intrinsic it corresponds,
-		// so we can check against `!= IntrinsicNone` and use tag directly.
-		//
-		// If the tag is unscoped, we need to check resource and span scoped manually by building a new Attribute with each scope.
-		collectAttributeValue = func(s Span) bool {
-			if tag.Intrinsic != IntrinsicNone { // it's intrinsic
-				if v, ok := s.AttributeFor(tag); ok {
-					return cb(v)
-				}
-			} else { // it's unscoped
-				for _, scope := range []AttributeScope{AttributeScopeResource, AttributeScopeSpan} {
-					scopedAttr := Attribute{Scope: scope, Parent: tag.Parent, Name: tag.Name}
-					if v, ok := s.AttributeFor(scopedAttr); ok {
-						return cb(v)
-					}
-				}
-			}
->>>>>>> 44761cea
 
 	return fetcher.Fetch(ctx, autocompleteReq, cb)
 }
