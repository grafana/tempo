--- conflicted
+++ resolved
@@ -141,18 +141,11 @@
 		}
 
 		for attribute, static := range span.Attributes {
-<<<<<<< HEAD
-			staticAnyValue := static.asAnyValue()
-=======
 			if attribute.Intrinsic == IntrinsicName || attribute.Intrinsic == IntrinsicDuration {
 				continue
 			}
 
-			staticAnyValue, err := asAnyValue(static)
-			if err != nil {
-				return nil, err
-			}
->>>>>>> 4a4bb7b2
+			staticAnyValue := static.asAnyValue()
 
 			keyValue := &common_v1.KeyValue{
 				Key:   attribute.Name,
