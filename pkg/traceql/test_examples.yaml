# valid queries parse successfully and return nil when calling .validate()
valid:
  # spanset filters
  - '{ true }'
  - '{ !true }'
  - '{ true && false }'
  - '{ true || false }'
  - '{ 1 = 2 }'
  - '{ 1 != 2 }'
  - '{ 1 > 2 }'
  - '{ 1 >= 2 }'
  - '{ 1 < 2 }'
  - '{ 1 <= 2 }'
  - '{ -1 = 2 }'
  - '{ "test" =~ "test" }'
  - '{ "test" !~ "test" }'
  - '{ "test" = "test" }'
  - '{ "test" != "test" }'
  - '{ .a }'
  - '{ !.a }'
  - '{ .a && false }'
  - '{ .a || true }'
  - '{ .a = 2 }'
  - '{ .a != 2 }'
  - '{ .a > 2 }'
  - '{ .a >= 2 }'
  - '{ .a < 2 }'
  - '{ .a <= 2 }'
  - '{ -.a = 2 }'
  - '{ .a =~ "test" }'
  - '{ .a !~ "test" }'
  - '{ .a = "test" }'
  - '{ .a != "test" }'
  - '{ resource.a != 3 }'
  - '{ span.a != 3 }'
  - '{ !("test" != .c || ((true && .b) || 3 < .a)) }'
  - '{ status = ok }'
  - '{ status = unset }'
  - '{ status = error }'
  - '{ status != error }'
  - '{ kind = internal }'
  - '{ kind = client }'
  - '{ kind = consumer }'
  - '{ duration > 1s }'
  - '{ 1 < 1h }'
  - '{ 1 <= 1.1 }'
  # binary operations
  - '{ 1 + 1 = 2 }'
  - '{ 1 - 1 = 2 }'
  - '{ 1 * 1 = 2 }'
  - '{ 1 / 1 = 2 }'
  - '{ 1 ^ 1 = 2 }'
  - '{ .a + 1 = 2 }'
  - '{ .a - 1 = 2 }'
  - '{ .a * 1 = 2 }'
  - '{ .a / 1 = 2 }'
  - '{ .a ^ 1 = 2 }'
  - '{ duration > 1s * 2s }' 
  - '{ 1 * 1h = 1 }'     # combining float, int and duration can make sense, but can also be weird. we just accept it all
  - '{ 1 / 1.1 = 1 }'
  - '{ .http.status >= "200" }'
  # spanset expressions
  - '{ true } && { true }'
  - '{ true } || { true }'
  # scalar filters
  - 'avg(.field) > 1'
  - 'max(duration) >= 1s'
  - 'max(duration) > 1'            # same note as above for int, float and duration
  - '{ true } | max(duration) = 1h'
  - '{ true } | min(duration) = 1h'
  - '{ true } | sum(duration) = 1h'
  - '{ true } | max(.a) = 1'
  - '{ true } | max(span.a) = 1'
  - '{ true } | max(resource.a) = 1'
  - '{ true } | max(1 + .a) = 1'
  - '{ true } | max((1 + .a) * 2) = 1'
  - 'max(duration) > 3s | { status = error || .http.status = 500 }'
  # select
  - 'select(.a)'
  - '{} | select(.a,.b,.c)'
  # pipelines
  - '{ true } | { .a }'
  - '{ true } | count() = 1'
  - '{ true } | avg(duration) = 1h'
  - 'count() = 1 | { true }'
  - '{ true } | count() = 1 | { true }'
  # pipeline expressions
  - '({ true } | count() > 1 | { false }) && ({ true } | count() > 1 | { false })'
  - '({ true } | count() > 1 | { false }) || ({ true } | count() > 1 | { false })'
  # coalesce - will be valid when supported
  - '{ true } | coalesce()'
  - '{ true } | by(1 + .a) | coalesce()'
  # by - will be valid when supported
  - '{ true } | by(.a)'
  - '{ true } | by(1 + .a)'
  - 'by(.a) | { true }'
  - '{ true } | by(name) | count() > 2'
  - '{ true } | by(.field) | avg(.b) = 2'
  - '{ true } | by(3 * .field - 2) | max(duration) < 1s'
  
# parse_fails throw an error when parsing
parse_fails:
  - 'true'
  - '[ true ]'
  - '( true )'
  # spanset filters
  - '{ . }'
  - '{ < }'
  - '{ .a < }'
  - '{ .a < 3'
  - '{ (.a < 3 }'
  - '{ attribute = 4 }'           # custom attribute not prefixed with ., span., resource. or parent.
  - '{ .attribute == 4 }'         # invalid operator
  - '{ span. }'
  # spanset expressions
  - '{ true } + { true }'
  - '{ true } - { true }'
  - '{ true } * { true }'
  - '{ true } / { true }'
  - '{ true } ^ { true }'
  - '{ true } = { true }'         # an interesting operator. possible future addition
  - '{ true } <= { true }'
  - '{ true } >= { true }'
  - '{ true } < { true }'
  # scalar expressions must evaluate to a number
  - 'max(name) = "foo"'
  - 'avg("foo") = "bar"'
  - 'max(status) = ok'
  - 'max(kind) = consumer'
  - 'max(duration) < ok'
  - 'min(1) = "foo"'
  - 'min(parent) = nil'
  - 'avg(childCount) > "foo"'
  # scalar filters
  - 'avg(.field) + 1'             # scalar filters must resolve to boolean
  - 'sum(3) - 2'
  - 'min(childCount) && 2'
  # select
  - 'select(.a'
  - 'select()'
  # pipelines
  - 'coalesce() | { true }'       # pipelines can't start with coalesce
  - 'count() > 3 && { true }'     # scalar filters have to be in pipeline
  - '{ true } | count()'          # naked scalar pipelines not allowed
  - '{ true } | notAnAggregate() = 1'
  - '{ true } | count = 1'
  - '{ true } | max() = 1'
  - '{ true } | by()'
  # pipeline expressions
  - '({ true }) + (count()) = 1'
  - '({ true }) && (count())'
  - '({ true } | count()) && ({ true } | count()) = 1'
  - '({ true }) + ({ true }) = 1'
  - '({ true } | count()) + ({ true } | count())'
  # todo: improve the following
  - '(by(namespace) | count()) > 2 * 2' # scalar expressions are currently not allowed in scalar pipelines
  - '(by(namespace) | count()) * 2 > 2'
  - '2 < (by(namespace) | count())'     # static value needs to be on the RHS to remove conflicts with scalar expressions

# validate_fails parse correctly and return an error **besides unsupported** when calling .validate()
validate_fails:
  # span expressions must evaluate to a boolean
  - '{ status }'
  - '{ kind }'
  - '{ ok }'
  - '{ 1.1 }'
  - '{ 1h }'
  - '{ "foo" }'
  - '{ 1 + 1 }'       
  # binary operators - incorrect types
  - '{ 1 + "foo" = 1 }'
  - '{ 1 - true = 1 }'
  - '{ 1 / ok = 1 }'
  - '{ 1 ^ name = 1 }'
  - '{ 1 = "foo" }'
  - '{ 1 != true }'
  - '{ 1 > ok }'
  - '{ 1 = name }'
  - '{ 1 =~ 2}'
  - '{ 1 !~ 2}'
  - '{ 1 && "foo" }'
  - '{ 1 || ok }'
  - '{ true || 1.1 }'
  - '{ status > ok }'
  - '{ kind < consumer }'
  # unary operators - incorrect types
  - '{ -true }'
  - '{ -"foo" = "bar" }'
  - '{ -ok = status }'
  - '{ -name = "foo" }'
  - '{ !"foo" = "bar" }'
  - '{ !ok = status }'
  - '{ !consumer = kind }'
  - '{ !name = "foo" }'
  - '{ !1 = 1 }'
  - '{ !1h = 1 }'
  - '{ !1.1 = 1.1 }'
  # scalar expressions must evaluate to a number
  - 'min(1 = 3) = 1'
  # scalar expressions must reference the span
  - 'sum(3) = 2'
  - 'sum(3) = min(14)'
  - 'min(2h) < max(duration)'
  - 'min(3) = max(duration)'
  - 'min(1) = max(2) + 3'
  - 'min(1.1 - 3) > 1'
  - 'max(1h + 2h) > 1'
<<<<<<< HEAD
  # select
  - 'select(1 + "string")'

# unsupported parse correctly and return an unsupported error when calling .validate()
unsupported:
  # coalesce - will be valid when supported
  - '{ true } | coalesce()'
  - '{ true } | by(1 + .a) | coalesce()'
  # by - will be valid when supported
  - '{ true } | by(.a)'
  - '{ true } | by(1 + .a)'
  - 'by(.a) | { true }'
  - '{ true } | by(name) | count() > 2'
  - '{ true } | by(.field) | avg(.b) = 2'
=======
>>>>>>> 7ad15d60
  # by - will *not* be valid when supported - group expressions must reference the span
  - '{ true } | by(1)'
  - '{ true } | by("foo")'

# unsupported parse correctly and return an unsupported error when calling .validate()
unsupported:
  # complex scalar filters - will be valid when supported
  - 'min(.field) < max(duration)'
  - 'sum(.field) = min(.field)'
  - 'min(.field) + max(.field) > 1'
  - 'min(.field) + max(childCount) > max(duration) - min(.field)'
  - 'min(childCount) < 2 / 6'
  - 'max(1 - (2 + .field)) < avg(3 * duration ^ 2)'
  # aggregates - will be valid when supported
  - 'min(childCount) < 2'
  - '{ true } | max(parent.a) = 1'
  - '{ .http.status = 200 } | max(.field) - min(.field) > 3'
  # parent - will be valid when supported
  - '{ parent.a != 3 }'
  - '{ parent.resource.a && true }'
  - '{ parent.span.a > 3 }'
  - '{ parent.duration = 1h }'
  - '{ parent = nil }'
  - '{ (-(3 / 2) * .test - parent.blerg + .other)^3 = 2 }'
  # parent - will not be valid when supported
  - '{ parent }'
  - '{ 1 % parent = 1 }'
  - '{ 1 >= parent }'
  - '{ -parent = nil }'
  - '{ !parent = nil }'
  # nil - will be valid when supported
  - '{ .foo = nil }'
  # childCount - will be valid when supported
  - '{ 1 = childCount }'
  # childCount - will be invalid when supported
  - '{ "foo" = childCount }'
  # spanset operations - will be valid when supported
  - '{ true } >> { true }'
  - '{ true } > { true }'
  - '{ true } ~ { true }'
  - '({ true } | count() > 1 | { false }) >> ({ true } | count() > 1 | { false })'
  - '({ true } | count() > 1 | { false }) > ({ true } | count() > 1 | { false })'
  - '({ true } | count() > 1 | { false }) ~ ({ true } | count() > 1 | { false })'
  # spanset pipelines + scalar filters - will be valid when supported
  - '{ true } | count() + count() = 1' 
  - '({ true } | count()) + ({ true } | count()) = 1'
  - '({ true } | count()) - ({ true } | count()) <= 1'
  - '({ true } | count()) / ({ true } | count()) > ({ true } | count()) / ({ true } | count())'
  - '({ true } | count()) * ({ true } | count()) < ({ true } | count()) / ({ true } | count())'
  - '({ .http.status = 200 } | count()) + ({ name = `foo` } | avg(duration)) = 2'
  - '({ .a } | count()) > ({ .b } | count())'
  # other scalar filters. no idea if these should be supported
  - '3 = 2'                       # naked scalar filter, technically allowed
  - 'avg(.field) > 1 - 3'         # scalar expressions in scalar filters are currently not allowed. possible future addition

# parsed and the ast is dumped to stdout. this is a debugging tool
dump:<|MERGE_RESOLUTION|>--- conflicted
+++ resolved
@@ -205,23 +205,8 @@
   - 'min(1) = max(2) + 3'
   - 'min(1.1 - 3) > 1'
   - 'max(1h + 2h) > 1'
-<<<<<<< HEAD
   # select
   - 'select(1 + "string")'
-
-# unsupported parse correctly and return an unsupported error when calling .validate()
-unsupported:
-  # coalesce - will be valid when supported
-  - '{ true } | coalesce()'
-  - '{ true } | by(1 + .a) | coalesce()'
-  # by - will be valid when supported
-  - '{ true } | by(.a)'
-  - '{ true } | by(1 + .a)'
-  - 'by(.a) | { true }'
-  - '{ true } | by(name) | count() > 2'
-  - '{ true } | by(.field) | avg(.b) = 2'
-=======
->>>>>>> 7ad15d60
   # by - will *not* be valid when supported - group expressions must reference the span
   - '{ true } | by(1)'
   - '{ true } | by("foo")'
