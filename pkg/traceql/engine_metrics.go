package traceql

import (
	"container/heap"
	"context"
	"errors"
	"fmt"
	"math"
	"math/rand"
	"sort"
	"sync"
	"time"

	"github.com/grafana/tempo/pkg/tempopb"
	commonv1proto "github.com/grafana/tempo/pkg/tempopb/common/v1"
	v1 "github.com/grafana/tempo/pkg/tempopb/common/v1"
	"github.com/grafana/tempo/pkg/util"
	"github.com/prometheus/prometheus/model/labels"
)

const (
	internalLabelMetaType = "__meta_type"
	internalMetaTypeCount = "__count"
	internalLabelBucket   = "__bucket"
	maxExemplars          = 100
	maxExemplarsPerBucket = 2
	// NormalNaN is a quiet NaN. This is also math.NaN().
	normalNaN uint64 = 0x7ff8000000000001
)

func DefaultQueryRangeStep(start, end uint64) uint64 {
	delta := time.Duration(end - start)

	// Try to get this many data points
	// Our baseline is is 1 hour @ 15s intervals
	baseline := delta / 240

	// Round down in intervals of 5s
	interval := baseline / (5 * time.Second) * (5 * time.Second)

	if interval < 5*time.Second {
		// Round down in intervals of 1s
		interval = baseline / time.Second * time.Second
	}

	if interval < time.Second {
		return uint64(time.Second.Nanoseconds())
	}

	return uint64(interval.Nanoseconds())
}

<<<<<<< HEAD
// TrimToBlockOverlap returns the aligned overlap between the given time and block ranges,
// the block's borders are included.
// If the request is instantaneous, it returns an updated step to match the new time range.
// It assumes that blockEnd is aligned to seconds.
=======
// IntervalCount is the number of intervals in the range with step.
func IntervalCount(start, end, step uint64) int {
	if isInstant(start, end, step) { // always 1 interval
		return 1
	}
	start = alignStart(start, end, step)
	end = alignEnd(start, end, step)

	intervals := (end - start) / step
	return int(intervals)
}

// TimestampOf the given interval with the start and step.
func TimestampOf(interval, start, end, step uint64) uint64 {
	start = alignStart(start, end, step)
	// start as initial offset plus interval's offset
	return start + (interval+1)*step
}

// IntervalOf the given timestamp within the range and step.
// First interval is (start; start+step]
// Last interval is (end-step; end]
// The first interval's left border is limited to 0
func IntervalOf(ts, start, end, step uint64) int {
	if isInstant(start, end, step) { // always one interval
		if !isTsValidForInstant(ts, start, end) {
			return -1
		}
		return 0
	}

	start = alignStart(start, end, step)
	end = alignEnd(start, end, step)

	if !isTsValidForInterval(ts, start, end, step) {
		return -1
	}
	if ts <= start { // to avoid overflow
		return 0 // if pass validation and less than start, always first interval
	}

	offset := ts - start
	// Calculate which interval the timestamp falls into
	// Since intervals are right-closed: (start; start+step], (start+step; start+2*step], etc.
	// we need to handle the case where ts is exactly on a step boundary
	interval := offset / step
	if interval*step == offset { // the same as offset % step == 0
		// ts is exactly on a step boundary, so it belongs to the previous interval
		interval--
	}
	return int(interval)
}

// isTsValidForInterval returns true if the timestamp is valid for the given range and step.
func isTsValidForInterval(ts, start, end, step uint64) bool {
	return ts > start && ts <= end && end != start && step != 0
}

// isTsValidForInstant returns true if the timestamp is valid for the given range for instant query.
func isTsValidForInstant(ts, start, end uint64) bool {
	return ts >= start && ts <= end && end != start
}

// IntervalOfMs is the same as IntervalOf except the input and calculations are in unix milliseconds.
func IntervalOfMs(tsmills int64, start, end, step uint64) int {
	ts := uint64(time.Duration(tsmills) * time.Millisecond)
	instant := isInstant(start, end, step)
	start -= start % uint64(time.Millisecond)
	end -= end % uint64(time.Millisecond)

	if instant {
		if !isTsValidForInstant(ts, start, end) {
			return -1
		}
		return 0
	}
	return IntervalOf(ts, start, end, step)
}

// TrimToBlockOverlap returns the overlap between the given time range and block.  It is used to
// split a block to only the portion overlapping, or when the entire block is within range then
// opportunistically remove time slots that are known to be unused.
// When possible and not exceeding the request range, borders are aligned to the step.
// When a block is split then the borders will maintain the nanosecond precision of the request.
>>>>>>> 54830a97
func TrimToBlockOverlap(start, end, step uint64, blockStart, blockEnd time.Time) (uint64, uint64, uint64) {
	wasInstant := end-start == step

	// We subtract 1 nanosecond from the block's start time
	// to make sure we include the left border of the block.
	start2 := uint64(blockStart.UnixNano()) - 1
	// Block's endTime is rounded down to the nearest second and considered inclusive.
	// In order to include the right border with nanoseconds, we add 1 second
	blockEnd = blockEnd.Add(time.Second)
	end2 := uint64(blockEnd.UnixNano())

	// Align the block data range to the step. This is because
	// low-precision timestamps within the block may be rounded up to
	// this step.  If the boundaries exceed the overall range
	// they will get trimmed back down.
	start2 = alignStart(start2, end2, step)
	end2 = alignEnd(start2, end2, step)

	// Now trim to the overlap preserving nanosecond precision for
	// when we split a block.
	start = max(start, start2)
	end = min(end, end2)

	if wasInstant {
		// Alter step to maintain instant nature
		step = end - start
	}

	return start, end, step
}

// TrimToBefore shortens the query window to only include before the given time.
// Request must be in unix nanoseconds already.
func TrimToBefore(req *tempopb.QueryRangeRequest, before time.Time) {
	wasInstant := IsInstant(req)
	beforeNs := uint64(before.UnixNano())

	req.Start = min(req.Start, beforeNs)
	req.End = min(req.End, beforeNs)

	if wasInstant {
		// Maintain instant nature of the request
		req.Step = req.End - req.Start
	}
}

// TrimToAfter shortens the query window to only include after the given time.
// Request must be in unix nanoseconds already.
func TrimToAfter(req *tempopb.QueryRangeRequest, before time.Time) {
	wasInstant := IsInstant(req)
	beforeNs := uint64(before.UnixNano())

	req.Start = max(req.Start, beforeNs)
	req.End = max(req.End, beforeNs)

	if wasInstant {
		// Maintain instant nature of the request
		req.Step = req.End - req.Start
	}
}

func IsInstant(req *tempopb.QueryRangeRequest) bool {
	if req == nil {
		return false
	}
	return isInstant(req.Start, req.End, req.Step)
}

func isInstant(start, end, step uint64) bool {
	return end-start == step
}

// AlignRequest shifts the start and end times of the request to align with the step
// interval.  This gives more consistent results across refreshes of queries like "last 1 hour".
// Without alignment each refresh is shifted by seconds or even milliseconds and the time series
// calculations are sublty different each time. It's not wrong, but less preferred behavior.
func AlignRequest(req *tempopb.QueryRangeRequest) {
	if IsInstant(req) {
		return
	}

	// It doesn't really matter but the request fields are expected to be in nanoseconds.
	req.Start = alignStart(req.Start, req.End, req.Step)
	req.End = alignEnd(req.Start, req.End, req.Step)

	if req.Start > req.Step { // to avoid overflow
		req.Start -= req.Step // force to have additional initial bucket
	}
}

// Start time is rounded down to next step
func alignStart(start, end, step uint64) uint64 {
	if step == 0 {
		return 0
	}
	if isInstant(start, end, step) {
		return start
	}

	return start - start%step
}

// End time is rounded up to next step
func alignEnd(start, end, step uint64) uint64 {
	if step == 0 {
		return 0
	}
	if isInstant(start, end, step) {
		return end
	}

	mod := end % step
	if mod == 0 {
		return end
	}

	return end + (step - mod)
}

type Label struct {
	Name  string
	Value Static
}

type Labels []Label

func LabelsFromProto(ls []v1.KeyValue) Labels {
	out := make(Labels, 0, len(ls))
	for _, l := range ls {
		out = append(out, Label{Name: l.Key, Value: StaticFromAnyValue(l.Value)})
	}
	return out
}

// String returns the prometheus-formatted version of the labels. Which is downcasting
// the typed TraceQL values to strings, with some special casing.
func (ls Labels) String() string {
	promLabels := labels.NewBuilder(nil)
	for _, l := range ls {
		var promValue string
		switch {
		case l.Value.Type == TypeNil:
			promValue = "<nil>"
		case l.Value.Type == TypeString:
			s := l.Value.EncodeToString(false)
			if s == "nil" {
				promValue = "<nil>"
			} else if s == "" {
				promValue = "<empty>"
			} else {
				promValue = s
			}
		default:
			promValue = l.Value.EncodeToString(false)
		}
		promLabels.Set(l.Name, promValue)
	}

	return promLabels.Labels().String()
}

type Exemplar struct {
	Labels      Labels
	Value       float64
	TimestampMs uint64
}

type TimeSeries struct {
	Labels    Labels
	Values    []float64
	Exemplars []Exemplar
}

// SeriesSet is a set of unique timeseries. They are mapped by the "Prometheus"-style
// text description: {x="a",y="b"} for convenience.
type SeriesSet map[string]TimeSeries

func (set SeriesSet) ToProto(req *tempopb.QueryRangeRequest) []*tempopb.TimeSeries {
	mapper := NewIntervalMapperFromReq(req)
	resp := make([]*tempopb.TimeSeries, 0, len(set))

	for promLabels, s := range set {
		labels := make([]commonv1proto.KeyValue, 0, len(s.Labels))
		for _, label := range s.Labels {
			labels = append(labels,
				commonv1proto.KeyValue{
					Key:   label.Name,
					Value: label.Value.AsAnyValue(),
				},
			)
		}

		intervals := mapper.IntervalCount()
		samples := make([]tempopb.Sample, 0, intervals)
		for i, value := range s.Values {
			// todo: this loop should be able to be restructured to directly pass over
			// the desired intervals
			if i >= intervals || math.IsNaN(value) {
				continue
			}

			ts := mapper.TimestampOf(i)
			samples = append(samples, tempopb.Sample{
				TimestampMs: time.Unix(0, int64(ts)).UnixMilli(),
				Value:       value,
			})
		}
		// Do not include empty TimeSeries
		if len(samples) == 0 {
			continue
		}

		var exemplars []tempopb.Exemplar
		if len(s.Exemplars) > 0 {
			exemplars = make([]tempopb.Exemplar, 0, len(s.Exemplars))
		}
		for _, e := range s.Exemplars {
			// skip exemplars that has NaN value
			i := mapper.IntervalMs(int64(e.TimestampMs))
			if i < 0 || i >= len(s.Values) || math.IsNaN(s.Values[i]) { // strict bounds check
				continue
			}

			labels := make([]commonv1proto.KeyValue, 0, len(e.Labels))
			for _, label := range e.Labels {
				labels = append(labels,
					commonv1proto.KeyValue{
						Key:   label.Name,
						Value: label.Value.AsAnyValue(),
					},
				)
			}

			exemplars = append(exemplars, tempopb.Exemplar{
				Labels:      labels,
				Value:       e.Value,
				TimestampMs: int64(e.TimestampMs),
			})
		}

		ss := &tempopb.TimeSeries{
			PromLabels: promLabels,
			Labels:     labels,
			Samples:    samples,
			Exemplars:  exemplars,
		}

		resp = append(resp, ss)
	}

	return resp
}

// VectorAggregator turns a vector of spans into a single numeric scalar
type VectorAggregator interface {
	Observe(s Span)
	Sample() float64
}

// RangeAggregator sorts spans into time slots
// TODO - for efficiency we probably combine this with VectorAggregator (see todo about CountOverTimeAggregator)
type RangeAggregator interface {
	Observe(s Span)
	ObserveExemplar(float64, uint64, Labels)
	Samples() []float64
	Exemplars() []Exemplar
	Length() int
}

// SpanAggregator sorts spans into series
type SpanAggregator interface {
	Observe(Span)
	ObserveExemplar(Span, float64, uint64)
	Series() SeriesSet
	Length() int
}

// CountOverTimeAggregator counts the number of spans. It can also
// calculate the rate when given a multiplier.
// TODO - Rewrite me to be []float64 which is more efficient
type CountOverTimeAggregator struct {
	count    float64
	rateMult float64
}

var _ VectorAggregator = (*CountOverTimeAggregator)(nil)

func NewCountOverTimeAggregator() *CountOverTimeAggregator {
	return &CountOverTimeAggregator{
		rateMult: 1.0,
	}
}

func NewRateAggregator(rateMult float64) *CountOverTimeAggregator {
	return &CountOverTimeAggregator{
		rateMult: rateMult,
	}
}

func (c *CountOverTimeAggregator) Observe(_ Span) {
	c.count++
}

func (c *CountOverTimeAggregator) Sample() float64 {
	return c.count * c.rateMult
}

// MinOverTimeAggregator it calculates the mininum value over time. It can also
// calculate the rate when given a multiplier.
type OverTimeAggregator struct {
	getSpanAttValue func(s Span) float64
	agg             func(current, n float64) float64
	val             float64
}

var _ VectorAggregator = (*OverTimeAggregator)(nil)

func NewOverTimeAggregator(attr Attribute, op SimpleAggregationOp) *OverTimeAggregator {
	var fn func(s Span) float64
	var agg func(current, n float64) float64

	switch op {
	case maxOverTimeAggregation:
		agg = maxOverTime()
	case minOverTimeAggregation:
		agg = minOverTime()
	case sumOverTimeAggregation:
		agg = sumOverTime()
	}

	switch attr {
	case IntrinsicDurationAttribute:
		fn = func(s Span) float64 {
			return float64(s.DurationNanos()) / float64(time.Second)
		}
	default:
		fn = func(s Span) float64 {
			f, a := FloatizeAttribute(s, attr)
			if a == TypeNil {
				return math.Float64frombits(normalNaN)
			}
			return f
		}
	}

	return &OverTimeAggregator{
		getSpanAttValue: fn,
		agg:             agg,
		val:             math.Float64frombits(normalNaN),
	}
}

func (c *OverTimeAggregator) Observe(s Span) {
	c.val = c.agg(c.val, c.getSpanAttValue(s))
}

func (c *OverTimeAggregator) Sample() float64 {
	return c.val
}

// StepAggregator sorts spans into time slots using a step interval like 30s or 1m
type StepAggregator struct {
	intervalMapper  IntervalMapper
	vectors         []VectorAggregator
	exemplars       []Exemplar
	exemplarBuckets bucketSet
}

var _ RangeAggregator = (*StepAggregator)(nil)

func NewStepAggregator(start, end, step uint64, innerAgg func() VectorAggregator) *StepAggregator {
	mapper := NewIntervalMapper(start, end, step)
	intervals := mapper.IntervalCount()
	vectors := make([]VectorAggregator, intervals)
	for i := range vectors {
		vectors[i] = innerAgg()
	}

	return &StepAggregator{
		intervalMapper:  mapper,
		vectors:         vectors,
		exemplars:       make([]Exemplar, 0, maxExemplars),
		exemplarBuckets: newExemplarBucketSet(maxExemplars, start, end, step),
	}
}

func (s *StepAggregator) Observe(span Span) {
	interval := s.intervalMapper.Interval(span.StartTimeUnixNanos())
	if interval == -1 {
		return
	}
	s.vectors[interval].Observe(span)
}

func (s *StepAggregator) ObserveExemplar(value float64, ts uint64, lbls Labels) {
	if s.exemplarBuckets.testTotal() {
		return
	}
	if s.exemplarBuckets.addAndTest(ts) {
		return
	}

	s.exemplars = append(s.exemplars, Exemplar{
		Labels:      lbls,
		Value:       value,
		TimestampMs: ts,
	})
}

func (s *StepAggregator) Samples() []float64 {
	ss := make([]float64, len(s.vectors))
	for i, v := range s.vectors {
		ss[i] = v.Sample()
	}
	return ss
}

func (s *StepAggregator) Exemplars() []Exemplar {
	return s.exemplars
}

func (s *StepAggregator) Length() int {
	return 0
}

// InstantAggregator is similar to StepAggregator but always has only one interval.
// It's used for instant queries where we only need a single data point.
type InstantAggregator struct {
	start, end uint64
	vector     VectorAggregator
}

var _ RangeAggregator = (*InstantAggregator)(nil)

func NewInstantAggregator(start, end uint64, innerAgg func() VectorAggregator) *InstantAggregator {
	return &InstantAggregator{
		start:  start,
		end:    end,
		vector: innerAgg(),
	}
}

func (i *InstantAggregator) Observe(span Span) {
	// if outside the range, skip
	if ts := span.StartTimeUnixNanos(); ts < i.start || ts > i.end {
		return
	}
	i.vector.Observe(span)
}

func (i *InstantAggregator) ObserveExemplar(float64, uint64, Labels) {
	// instant query does not have exemplars, so we skip
}

func (i *InstantAggregator) Samples() []float64 {
	return []float64{i.vector.Sample()}
}

func (i *InstantAggregator) Exemplars() []Exemplar {
	return nil
}

func (i *InstantAggregator) Length() int {
	return 0
}

const maxGroupBys = 5 // TODO - This isn't ideal but see comment below.

// FastValues is an array of attribute values (static values) that can be used
// as a map key.  This offers good performance and works with native Go maps and
// has no chance for collisions (whereas a hash32 has a non-zero chance of
// collisions).  However, it means we have to arbitrarily set an upper limit on
// the maximum number of values.

type (
	FastStatic1 [1]StaticMapKey
	FastStatic2 [2]StaticMapKey
	FastStatic3 [3]StaticMapKey
	FastStatic4 [4]StaticMapKey
	FastStatic5 [5]StaticMapKey
)

type FastStatic interface {
	FastStatic1 | FastStatic2 | FastStatic3 | FastStatic4 | FastStatic5
}

type (
	StaticVals1 [1]Static
	StaticVals2 [2]Static
	StaticVals3 [3]Static
	StaticVals4 [4]Static
	StaticVals5 [5]Static
)

type StaticVals interface {
	StaticVals1 | StaticVals2 | StaticVals3 | StaticVals4 | StaticVals5
}

// GroupingAggregator groups spans into series based on attribute values.
type GroupingAggregator[F FastStatic, S StaticVals] struct {
	// Config
	by          []Attribute               // Original attributes: .foo
	byLookups   [][]Attribute             // Lookups: span.foo resource.foo
	byFunc      func(Span) (Static, bool) // Dynamic label calculated by a callback
	byFuncLabel string                    // Name of the dynamic label
	innerAgg    func() RangeAggregator

	// Data
	series     map[F]aggregatorWitValues[S]
	lastSeries aggregatorWitValues[S]
	buf        fastStaticWithValues[F, S]
	lastBuf    fastStaticWithValues[F, S]
}

type aggregatorWitValues[S StaticVals] struct {
	agg  RangeAggregator
	vals S
}

type fastStaticWithValues[F FastStatic, S StaticVals] struct {
	fast F
	vals S
}

var _ SpanAggregator = (*GroupingAggregator[FastStatic1, StaticVals1])(nil)

func NewGroupingAggregator(aggName string, innerAgg func() RangeAggregator, by []Attribute, byFunc func(Span) (Static, bool), byFuncLabel string) SpanAggregator {
	if len(by) == 0 && byFunc == nil {
		return &UngroupedAggregator{
			name:     aggName,
			innerAgg: innerAgg(),
		}
	}

	lookups := make([][]Attribute, len(by))
	for i, attr := range by {
		if attr.Intrinsic == IntrinsicNone && attr.Scope == AttributeScopeNone {
			// Unscoped attribute. Check span-level, then resource-level.
			// TODO - Is this taken care of by span.AttributeFor now?
			lookups[i] = []Attribute{
				NewScopedAttribute(AttributeScopeSpan, false, attr.Name),
				NewScopedAttribute(AttributeScopeResource, false, attr.Name),
			}
		} else {
			lookups[i] = []Attribute{attr}
		}
	}

	aggNum := len(lookups)
	if byFunc != nil {
		aggNum++
	}

	switch aggNum {
	case 1:
		return newGroupingAggregator[FastStatic1, StaticVals1](innerAgg, by, byFunc, byFuncLabel, lookups)
	case 2:
		return newGroupingAggregator[FastStatic2, StaticVals2](innerAgg, by, byFunc, byFuncLabel, lookups)
	case 3:
		return newGroupingAggregator[FastStatic3, StaticVals3](innerAgg, by, byFunc, byFuncLabel, lookups)
	case 4:
		return newGroupingAggregator[FastStatic4, StaticVals4](innerAgg, by, byFunc, byFuncLabel, lookups)
	case 5:
		return newGroupingAggregator[FastStatic5, StaticVals5](innerAgg, by, byFunc, byFuncLabel, lookups)
	default:
		panic("unsupported number of group-bys")
	}
}

func newGroupingAggregator[F FastStatic, S StaticVals](innerAgg func() RangeAggregator, by []Attribute, byFunc func(Span) (Static, bool), byFuncLabel string, lookups [][]Attribute) SpanAggregator {
	return &GroupingAggregator[F, S]{
		series:      map[F]aggregatorWitValues[S]{},
		by:          by,
		byFunc:      byFunc,
		byFuncLabel: byFuncLabel,
		byLookups:   lookups,
		innerAgg:    innerAgg,
	}
}

// getGroupingValues gets the grouping values for the span and stores them in the buffer.
// Returns false if the span should be dropped.
func (g *GroupingAggregator[F, S]) getGroupingValues(span Span) bool {
	// Get grouping values
	// Reuse same buffer
	// There is no need to reset, the number of group-by attributes
	// is fixed after creation.
	for i, lookups := range g.byLookups {
		val := lookup(lookups, span)
		g.buf.vals[i] = val
		g.buf.fast[i] = val.MapKey()
	}

	// If dynamic label exists calculate and append it
	if g.byFunc != nil {
		v, ok := g.byFunc(span)
		if !ok {
			// Totally drop this span
			return false
		}
		g.buf.vals[len(g.byLookups)] = v
		g.buf.fast[len(g.byLookups)] = v.MapKey()
	}

	return true
}

// getSeries gets the series for the current span.
// It will reuse the last series if possible.
func (g *GroupingAggregator[F, S]) getSeries() aggregatorWitValues[S] {
	// Fast path
	if g.lastSeries.agg != nil && g.lastBuf.fast == g.buf.fast {
		return g.lastSeries
	}

	s, ok := g.series[g.buf.fast]
	if !ok {
		s.agg = g.innerAgg()
		s.vals = g.buf.vals
		g.series[g.buf.fast] = s
	}

	g.lastBuf = g.buf
	g.lastSeries = s
	return s
}

// Observe the span by looking up its group-by attributes, mapping to the series,
// and passing to the inner aggregate.  This is a critical hot path.
func (g *GroupingAggregator[F, S]) Observe(span Span) {
	if !g.getGroupingValues(span) {
		return
	}

	s := g.getSeries()
	s.agg.Observe(span)
}

func (g *GroupingAggregator[F, S]) ObserveExemplar(span Span, value float64, ts uint64) {
	if !g.getGroupingValues(span) {
		return
	}

	s := g.getSeries()

	// Observe exemplar
	all := span.AllAttributes()
	lbls := make(Labels, 0, len(all))
	for k, v := range span.AllAttributes() {
		lbls = append(lbls, Label{k.String(), v})
	}
	s.agg.ObserveExemplar(value, ts, lbls)
}

func (g *GroupingAggregator[F, S]) Length() int {
	return len(g.series)
}

// labelsFor gives the final labels for the series. Slower and not on the hot path.
// This is tweaked to match what prometheus does where possible with an exception.
// In the case of all values missing.
// (1) Standard case: a label is created for each group-by value in the series:
//
//	Ex: rate() by (x,y) can yield:
//	{x=a,y=b}
//	{x=c,y=d}
//	etc
//
// (2) Nils are dropped. A nil can be present for any label, so any combination
// of the remaining labels is possible. Label order is preserved.
//
//	Ex: rate() by (x,y,z) can yield all of these combinations:
//	{x=..., y=..., z=...}
//	{x=...,        z=...}
//	{x=...              }
//	{       y=..., z=...}
//	{       y=...       }
//	etc
//
// (3) Exceptional case: All Nils. For the TraceQL data-type aware labels we still drop
// all nils which results in an empty label set. But Prometheus-style always have
// at least 1 label, so in that case we have to force at least 1 label or else things
// may not be handled correctly downstream.  In this case we take the first label and
// make it the string "nil"
//
//	Ex: rate() by (x,y,z) and all nil yields:
//	{x="nil"}
func (g *GroupingAggregator[F, S]) labelsFor(vals S) (Labels, string) {
	labels := make(Labels, 0, len(g.by)+1)
	for i := range g.by {
		if vals[i].Type == TypeNil {
			continue
		}
		labels = append(labels, Label{g.by[i].String(), vals[i]})
	}
	if g.byFunc != nil {
		labels = append(labels, Label{g.byFuncLabel, vals[len(g.by)]})
	}

	if len(labels) == 0 {
		// When all nil then force one
		labels = append(labels, Label{g.by[0].String(), NewStaticNil()})
	}

	return labels, labels.String()
}

func (g *GroupingAggregator[F, S]) Series() SeriesSet {
	ss := SeriesSet{}

	for _, s := range g.series {
		labels, promLabels := g.labelsFor(s.vals)

		ss[promLabels] = TimeSeries{
			Labels:    labels,
			Values:    s.agg.Samples(),
			Exemplars: s.agg.Exemplars(),
		}
	}

	return ss
}

// UngroupedAggregator builds a single series with no labels. e.g. {} | rate()
type UngroupedAggregator struct {
	name     string
	innerAgg RangeAggregator
}

var _ SpanAggregator = (*UngroupedAggregator)(nil)

func (u *UngroupedAggregator) Observe(span Span) {
	u.innerAgg.Observe(span)
}

func (u *UngroupedAggregator) ObserveExemplar(span Span, value float64, ts uint64) {
	all := span.AllAttributes()
	lbls := make(Labels, 0, len(all))
	for k, v := range all {
		lbls = append(lbls, Label{k.String(), v})
	}
	u.innerAgg.ObserveExemplar(value, ts, lbls)
}

func (u *UngroupedAggregator) Length() int {
	return 0
}

// Series output.
// This is tweaked to match what prometheus does.  For ungrouped metrics we
// fill in a placeholder metric name with the name of the aggregation.
// rate() => {__name__=rate}
func (u *UngroupedAggregator) Series() SeriesSet {
	l := labels.FromStrings(labels.MetricName, u.name)
	return SeriesSet{
		l.String(): {
			Labels:    []Label{{labels.MetricName, NewStaticString(u.name)}},
			Values:    u.innerAgg.Samples(),
			Exemplars: u.innerAgg.Exemplars(),
		},
	}
}

func (e *Engine) CompileMetricsQueryRangeNonRaw(req *tempopb.QueryRangeRequest, mode AggregateMode) (*MetricsFrontendEvaluator, error) {
	if req.Start <= 0 {
		return nil, fmt.Errorf("start required")
	}
	if req.End <= 0 {
		return nil, fmt.Errorf("end required")
	}
	if req.End <= req.Start {
		return nil, fmt.Errorf("end must be greater than start")
	}
	if req.Step <= 0 {
		return nil, fmt.Errorf("step required")
	}

	_, _, metricsPipeline, metricsSecondStage, _, err := Compile(req.Query)
	if err != nil {
		return nil, fmt.Errorf("compiling query: %w", err)
	}

	// for metrics queries, we need a metrics pipeline
	if metricsPipeline == nil {
		return nil, fmt.Errorf("not a metrics query")
	}

	metricsPipeline.init(req, mode)
	mfe := &MetricsFrontendEvaluator{
		metricsPipeline: metricsPipeline,
	}

	// only run metrics second stage if we have second stage and query mode = final,
	// as we are not sharding them now in lower layers.
	if metricsSecondStage != nil && mode == AggregateModeFinal {
		metricsSecondStage.init(req)
		mfe.metricsSecondStage = metricsSecondStage
	}

	return mfe, nil
}

// CompileMetricsQueryRange returns an evaluator that can be reused across multiple data sources.
// Dedupe spans parameter is an indicator of whether to expected duplicates in the datasource. For
// example if the datasource is replication factor=1 or only a single block then we know there
// aren't duplicates, and we can make some optimizations.
func (e *Engine) CompileMetricsQueryRange(req *tempopb.QueryRangeRequest, exemplars int, timeOverlapCutoff float64, allowUnsafeQueryHints bool) (*MetricsEvaluator, error) {
	if req.Start <= 0 {
		return nil, fmt.Errorf("start required")
	}
	if req.End <= 0 {
		return nil, fmt.Errorf("end required")
	}
	if req.End <= req.Start {
		return nil, fmt.Errorf("end must be greater than start")
	}
	if req.Step <= 0 {
		return nil, fmt.Errorf("step required")
	}

	expr, eval, metricsPipeline, _, storageReq, err := Compile(req.Query)
	if err != nil {
		return nil, fmt.Errorf("compiling query: %w", err)
	}

	if metricsPipeline == nil {
		return nil, fmt.Errorf("not a metrics query")
	}

	if v, ok := expr.Hints.GetInt(HintExemplars, allowUnsafeQueryHints); ok {
		exemplars = v
	}

	// Debug sampling hints, remove once we settle on approach.
	if traceSample, traceSampleOk := expr.Hints.GetFloat(HintTraceSample, allowUnsafeQueryHints); traceSampleOk {
		storageReq.TraceSampler = newProbablisticSampler(traceSample)
	}
	if spanSample, spanSampleOk := expr.Hints.GetFloat(HintSpanSample, allowUnsafeQueryHints); spanSampleOk {
		storageReq.SpanSampler = newProbablisticSampler(spanSample)
	}

	if sample, sampleOk := expr.Hints.GetBool(HintSample, allowUnsafeQueryHints); sampleOk && sample {
		// Automatic sampling
		// Get other params
		s := newAdaptiveSampler()
		if debug, ok := expr.Hints.GetBool(HintDebug, allowUnsafeQueryHints); ok {
			s.debug = debug
		}
		if info, ok := expr.Hints.GetBool(HintInfo, allowUnsafeQueryHints); ok {
			s.info = info
		}

		// Classify the query and determine if it needs to be at the trace-level or can be at span-level (better)
		if expr.NeedsFullTrace() {
			storageReq.TraceSampler = s
		} else {
			storageReq.SpanSampler = s
		}
	}

	if sampleFraction, ok := expr.Hints.GetFloat(HintSample, allowUnsafeQueryHints); ok && sampleFraction > 0 && sampleFraction < 1 {
		// Fixed sampling rate.
		s := newProbablisticSampler(sampleFraction)

		// Classify the query and determine if it needs to be at the trace-level or can be at span-level (better)
		if expr.NeedsFullTrace() {
			storageReq.TraceSampler = s
		} else {
			storageReq.SpanSampler = s
		}
	}

	// This initializes all step buffers, counters, etc
	metricsPipeline.init(req, AggregateModeRaw)

	me := &MetricsEvaluator{
		storageReq:        storageReq,
		metricsPipeline:   metricsPipeline,
		timeOverlapCutoff: timeOverlapCutoff,
		maxExemplars:      exemplars,
		exemplarMap:       make(map[string]struct{}, exemplars), // TODO: Lazy, use bloom filter, CM sketch or something
	}

	// If the request range is fully aligned to the step, then we can use lower
	// precision data that matches the step while still returning accurate results.
	// When the range isn't an even multiple, it means that we are on the split
	// between backend and recent data, or the edges of the request. In that case
	// we use full nanosecond precision.
	var precision time.Duration
	if (req.Start%req.Step) == 0 && (req.End%req.Step) == 0 {
		precision = time.Duration(req.Step)
	}

	// Span start time (always required)
	if !storageReq.HasAttribute(IntrinsicSpanStartTimeAttribute) {
		// Technically we only need the start time of matching spans, so we add it to the second pass.
		// However this is often optimized back to the first pass when it lets us avoid a second pass altogether.
		storageReq.SecondPassConditions = append(storageReq.SecondPassConditions, Condition{Attribute: IntrinsicSpanStartTimeAttribute, Precision: precision})
	} else {
		// Update the existing condition to use low precision
		for i, c := range storageReq.Conditions {
			if c.Attribute == IntrinsicSpanStartTimeAttribute {
				storageReq.Conditions[i].Precision = precision
				break
			}
		}
	}

	// Timestamp filtering
	// (1) Include any overlapping trace
	//     It can be faster to skip the trace-level timestamp check
	//     when all or most of the traces overlap the window.
	//     So this is done dynamically on a per-fetcher basis in Do()
	// (2) Only include spans that started in this time frame.
	//     This is checked outside the fetch layer in the evaluator. Timestamp
	//     is only checked on the spans that are the final results.
	// TODO - I think there are cases where we can push this down.
	// Queries like {status=error} | rate() don't assert inter-span conditions
	// and we could filter on span start time without affecting correctness.
	// Queries where we can't are like:  {A} >> {B} | rate() because only require
	// that {B} occurs within our time range but {A} is allowed to occur any time.
	me.checkTime = true
	me.start = req.Start
	me.end = req.End

	if me.maxExemplars > 0 {
		cb := func() bool { return me.exemplarCount < me.maxExemplars }
		meta := ExemplarMetaConditionsWithout(cb, storageReq.SecondPassConditions, storageReq.AllConditions)
		storageReq.SecondPassConditions = append(storageReq.SecondPassConditions, meta...)
	}
	// Setup second pass callback.  It might be optimized away
	storageReq.SecondPass = func(s *Spanset) ([]*Spanset, error) {
		// The traceql engine isn't thread-safe.
		// But parallelization is required for good metrics performance.
		// So we do external locking here.
		me.mtx.Lock()
		defer me.mtx.Unlock()
		return eval([]*Spanset{s})
	}

	optimize(storageReq)

	return me, nil
}

// optimize numerous things within the request that is specific to metrics.
func optimize(req *FetchSpansRequest) {
	if !req.AllConditions || req.SecondPassSelectAll {
		return
	}

	// Unscoped attributes like .foo require the second pass to evaluate
	for _, c := range req.Conditions {
		if c.Attribute.Scope == AttributeScopeNone && c.Attribute.Intrinsic == IntrinsicNone {
			// Unscoped (non-intrinsic) attribute
			return
		}
	}

	// There is an issue where multiple conditions &&'ed on the same
	// attribute can look like AllConditions==true, but are implemented
	// in the storage layer like ||'ed and require the second pass callback (engine).
	// TODO(mdisibio) - This would be a big performance improvement if we can fix the storage layer
	// Example:
	//   { span.http.status_code >= 500 && span.http.status_code < 600 } | rate() by (span.http.status_code)
	exists := make(map[Attribute]struct{}, len(req.Conditions))
	for _, c := range req.Conditions {
		if _, ok := exists[c.Attribute]; ok {
			// Don't optimize
			return
		}
		exists[c.Attribute] = struct{}{}
	}

	// Special optimization for queries like:
	//  {} | rate()
	//  {} | rate() by (rootName)
	//  {} | rate() by (resource.service.name)
	// When the second pass consists only of intrinsics, then it's possible to
	// move them to the first pass and increase performance. It avoids the second pass/bridge
	// layer and doesn't alter the correctness of the query.
	// This can't be done for plain attributes or in all cases.
	if len(req.SecondPassConditions) > 0 {
		if !allIntrinsics(req.SecondPassConditions) {
			// Cannot move them.
			return
		}

		// Move all to first pass
		req.Conditions = append(req.Conditions, req.SecondPassConditions...)
		req.SecondPassConditions = nil
	}

	// If the remaining first layer is a single condition, then we can
	// eliminate the callback.
	if len(req.Conditions) == 1 {
		req.SecondPass = nil
		return
	}

	// Finally if the entire remaining first layer is intrinsics, then we can
	// elmininate the callback.
	// TODO(mdisibio): We can't eliminate the callback if other conditions exist, despite AllConditions, because the storage layer
	// doesn't strictly honor AllConditions for multiple attributes of the same type in the shared columns.
	// For example: { span.string_a = "foo" && span.string_b = "bar" } | rate()
	// This query requires the callback to assert the attributes correctly.
	// Dedicated columns aren't affected but we don't have the information to distinguish that here.
	if len(req.Conditions) > 0 && allIntrinsics(req.Conditions) {
		req.SecondPass = nil
	}
}

func allIntrinsics(conds []Condition) bool {
	for _, cond := range conds {
		if cond.Attribute.Intrinsic != IntrinsicNone {
			continue
		}

		// This is a very special case. resource.service.name is also always present
		// (required by spec) so it can be moved too.
		if cond.Attribute.Scope == AttributeScopeResource && cond.Attribute.Name == "service.name" {
			continue
		}

		// Anything else is not an intrinsic
		return false
	}
	return true
}

func lookup(needles []Attribute, haystack Span) Static {
	for _, n := range needles {
		if v, ok := haystack.AttributeFor(n); ok {
			return v
		}
	}

	return NewStaticNil()
}

type MetricsEvaluator struct {
	start, end                      uint64
	checkTime                       bool
	maxExemplars, exemplarCount     int
	exemplarMap                     map[string]struct{}
	timeOverlapCutoff               float64
	storageReq                      *FetchSpansRequest
	metricsPipeline                 firstStageElement
	spansTotal, spansDeduped, bytes uint64
	mtx                             sync.Mutex
}

func timeRangeOverlap(reqStart, reqEnd, dataStart, dataEnd uint64) float64 {
	st := max(reqStart, dataStart)
	end := min(reqEnd, dataEnd)

	if end <= st {
		return 0
	}

	return float64(end-st) / float64(dataEnd-dataStart)
}

// Do metrics on the given source of data and merge the results into the working set.  Optionally, if provided,
// uses the known time range of the data for last-minute optimizations. Time range is unix nanos

func (e *MetricsEvaluator) Do(ctx context.Context, f SpansetFetcher, fetcherStart, fetcherEnd uint64, maxSeries int) error {
	// Make a copy of the request so we can modify it.
	storageReq := *e.storageReq

	if fetcherStart > 0 && fetcherEnd > 0 &&
		// exclude special case for a block with the same start and end
		fetcherStart != fetcherEnd {
		// Dynamically decide whether to use the trace-level timestamp columns
		// for filtering.
		overlap := timeRangeOverlap(e.start, e.end, fetcherStart, fetcherEnd)

		if overlap == 0.0 {
			// This shouldn't happen but might as well check.
			// No overlap == nothing to do
			return nil
		}

		// Our heuristic is if the overlap between the given fetcher (i.e. block)
		// and the request is less than X%, use them.  Above X%, the cost of loading
		// them doesn't outweight the benefits. The default 20% was measured in
		// local benchmarking.
		if overlap < e.timeOverlapCutoff {
			storageReq.StartTimeUnixNanos = e.start
			storageReq.EndTimeUnixNanos = e.end // Should this be exclusive?
		}
	}

	fetch, err := f.Fetch(ctx, storageReq)
	if errors.Is(err, util.ErrUnsupported) {
		return nil
	}
	if err != nil {
		return err
	}

	defer fetch.Results.Close()

	seriesCount := 0

	for {
		ss, err := fetch.Results.Next(ctx)
		if err != nil {
			return err
		}
		if ss == nil {
			break
		}

		e.mtx.Lock()

		if e.storageReq.TraceSampler != nil {
			e.storageReq.TraceSampler.Measured()
		}

		var validSpansCount int
		var randomSpanIndex int

		needExemplar := e.maxExemplars > 0 && e.sampleExemplar(ss.TraceID)

		for i, s := range ss.Spans {

			if e.checkTime {
				st := s.StartTimeUnixNanos()
				if st <= e.start || st > e.end {
					continue
				}
			}

			if e.storageReq.SpanSampler != nil {
				e.storageReq.SpanSampler.Measured()
			}

			validSpansCount++
			e.metricsPipeline.observe(s)

			if !needExemplar {
				continue
			}

			// Reservoir sampling - select a random span for exemplar
			// Each span has a 1/validSpansCount probability of being selected
			if validSpansCount == 1 || rand.Intn(validSpansCount) == 0 {
				randomSpanIndex = i
			}
		}
		e.spansTotal += uint64(validSpansCount)

		if needExemplar && validSpansCount > 0 {
			e.metricsPipeline.observeExemplar(ss.Spans[randomSpanIndex])
		}

		seriesCount = e.metricsPipeline.length()

		e.mtx.Unlock()
		ss.Release()

		if maxSeries > 0 && seriesCount >= maxSeries {
			break
		}
	}

	e.mtx.Lock()
	defer e.mtx.Unlock()
	e.bytes += fetch.Bytes()

	return nil
}

func (e *MetricsEvaluator) Length() int {
	return e.metricsPipeline.length()
}

func (e *MetricsEvaluator) Metrics() (uint64, uint64, uint64) {
	e.mtx.Lock()
	defer e.mtx.Unlock()

	return e.bytes, e.spansTotal, e.spansDeduped
}

func (e *MetricsEvaluator) Results() SeriesSet {
	e.mtx.Lock()
	defer e.mtx.Unlock()

	spanMultiplier := 1.0
	if e.storageReq.SpanSampler != nil {
		spanMultiplier = e.storageReq.SpanSampler.FinalScalingFactor()
	}
	traceMultiplier := 1.0
	if e.storageReq.TraceSampler != nil {
		traceMultiplier = e.storageReq.TraceSampler.FinalScalingFactor()
	}

	multiplier := spanMultiplier * traceMultiplier

	// NOTE: skip processing of second stage because not all first stage functions can't be pushed down.
	// for example: if query has avg_over_time(), then we can't push it down to second stage, and second stage
	// can only be processed on the frontend.
	// we could do this but it would require knowing if the first stage functions
	// can be pushed down to second stage or not so we are skipping it for now, and will handle it later.
	ss := e.metricsPipeline.result(multiplier)

	return ss
}

func (e *MetricsEvaluator) sampleExemplar(id []byte) bool {
	if len(e.exemplarMap) >= e.maxExemplars {
		return false
	}
	if len(id) == 0 {
		return false
	}

	// Avoid sampling exemplars for the same trace
	// Check does zero allocs
	if _, ok := e.exemplarMap[string(id)]; ok {
		return false
	}

	e.exemplarMap[string(id)] = struct{}{}
	e.exemplarCount++
	return true
}

// MetricsFrontendEvaluator pipes the sharded job results back into the engine for the rest
// of the pipeline.  i.e. This evaluator is for the query-frontend.
type MetricsFrontendEvaluator struct {
	mtx                sync.Mutex
	metricsPipeline    firstStageElement
	metricsSecondStage secondStageElement
}

func (m *MetricsFrontendEvaluator) ObserveSeries(in []*tempopb.TimeSeries) {
	m.mtx.Lock()
	defer m.mtx.Unlock()

	m.metricsPipeline.observeSeries(in)
}

func (m *MetricsFrontendEvaluator) Results() SeriesSet {
	m.mtx.Lock()
	defer m.mtx.Unlock()

	// Job results are not scaled by sampling, but this is here for the interface.
	results := m.metricsPipeline.result(1.0)

	if m.metricsSecondStage != nil {
		// metrics second stage is only set when query has second stage function and mode = final
		// if we have metrics second stage, pass first stage results through
		// second stage for further processing.
		results = m.metricsSecondStage.process(results)
	}

	return results
}

func (m *MetricsFrontendEvaluator) Length() int {
	m.mtx.Lock()
	defer m.mtx.Unlock()

	return m.metricsPipeline.length()
}

type SeriesAggregator interface {
	Combine([]*tempopb.TimeSeries)
	Results() SeriesSet
	Length() int
}

type SimpleAggregationOp int

const (
	sumAggregation SimpleAggregationOp = iota
	minOverTimeAggregation
	maxOverTimeAggregation
	sumOverTimeAggregation
)

type SimpleAggregator struct {
	ss               SeriesSet
	exemplarBuckets  bucketSet
	intervalMapper   IntervalMapper
	aggregationFunc  func(existingValue float64, newValue float64) float64
	start, end, step uint64
	initWithNaN      bool
}

func NewSimpleCombiner(req *tempopb.QueryRangeRequest, op SimpleAggregationOp, exemplars uint32) *SimpleAggregator {
	var initWithNaN bool
	var f func(existingValue float64, newValue float64) float64
	switch op {
	case minOverTimeAggregation:
		// Simple min aggregator. It calculates the minimum between existing values and a new sample
		f = minOverTime()
		initWithNaN = true
	case maxOverTimeAggregation:
		// Simple max aggregator. It calculates the maximum between existing values and a new sample
		f = maxOverTime()
		initWithNaN = true
	case sumOverTimeAggregation:
		f = sumOverTime()
		initWithNaN = true
	default:
		// Simple addition aggregator. It adds existing values with the new sample.
		f = func(existingValue float64, newValue float64) float64 { return existingValue + newValue }
		initWithNaN = false

	}
	return &SimpleAggregator{
		ss:              make(SeriesSet),
		exemplarBuckets: newExemplarBucketSet(exemplars, req.Start, req.End, req.Step),
		intervalMapper:  NewIntervalMapperFromReq(req),
		aggregationFunc: f,
		initWithNaN:     initWithNaN,
	}
}

func (b *SimpleAggregator) Combine(in []*tempopb.TimeSeries) {
	nan := math.Float64frombits(normalNaN)

	for _, ts := range in {
		existing, ok := b.ss[ts.PromLabels]
		if !ok {
			// Convert proto labels to traceql labels
			labels, _ := convertProtoLabelsToTraceQL(ts.Labels, false)

			existing = TimeSeries{
				Labels:    labels,
				Values:    make([]float64, b.intervalMapper.IntervalCount()),
				Exemplars: make([]Exemplar, 0, len(ts.Exemplars)),
			}
			if b.initWithNaN {
				for i := range existing.Values {
					existing.Values[i] = nan
				}
			}

			b.ss[ts.PromLabels] = existing
		}

		for _, sample := range ts.Samples {
			j := b.intervalMapper.IntervalMs(sample.TimestampMs)
			if j >= 0 && j < len(existing.Values) {
				existing.Values[j] = b.aggregationFunc(existing.Values[j], sample.Value)
			}
		}

		b.aggregateExemplars(ts, &existing)

		b.ss[ts.PromLabels] = existing
	}
}

func (b *SimpleAggregator) aggregateExemplars(ts *tempopb.TimeSeries, existing *TimeSeries) {
	for _, exemplar := range ts.Exemplars {
		if b.exemplarBuckets.testTotal() {
			break
		}
		if b.exemplarBuckets.addAndTest(uint64(exemplar.TimestampMs)) { //nolint: gosec // G115
			continue // Skip this exemplar and continue, next exemplar might fit in a different bucket
		}
		labels, _ := convertProtoLabelsToTraceQL(exemplar.Labels, false)
		existing.Exemplars = append(existing.Exemplars, Exemplar{
			Labels:      labels,
			Value:       exemplar.Value,
			TimestampMs: uint64(exemplar.TimestampMs),
		})
	}
}

func (b *SimpleAggregator) Results() SeriesSet {
	return b.ss
}

func (b *SimpleAggregator) Length() int {
	return len(b.ss)
}

type HistogramBucket struct {
	Max   float64
	Count int
}

type Histogram struct {
	Buckets []HistogramBucket
}

func (h *Histogram) Record(bucket float64, count int) {
	for i := range h.Buckets {
		if h.Buckets[i].Max == bucket {
			h.Buckets[i].Count += count
			return
		}
	}

	h.Buckets = append(h.Buckets, HistogramBucket{
		Max:   bucket,
		Count: count,
	})
}

type IntervalMapper interface {
	// Interval the given timestamp within the range and step.
	Interval(ts uint64) int
	// IntervalMs is the same as Bucket except the input and calculations are in unix milliseconds.
	IntervalMs(ts int64) int
	TimestampOf(interval int) uint64
	// IntervalCount is the number of intervals in the range with step.
	IntervalCount() int
}

func NewIntervalMapperFromReq(req *tempopb.QueryRangeRequest) IntervalMapper {
	return NewIntervalMapper(req.Start, req.End, req.Step)
}

func NewIntervalMapper(start, end, step uint64) IntervalMapper {
	startMs := start - start%uint64(time.Millisecond)
	endMs := end - end%uint64(time.Millisecond)
	if isInstant(start, end, step) {
		return &IntervalMapperInstant{
			start:   start,
			end:     end,
			startMs: startMs,
			endMs:   endMs,
		}
	}
	mapper := &IntervalMapperQueryRange{
		start:   alignStart(start, end, step),
		end:     alignEnd(start, end, step),
		step:    step,
		startMs: alignStart(startMs, endMs, step),
		endMs:   alignEnd(startMs, endMs, step),
	}
	// pre-calculate intervals
	intervals := (mapper.end - mapper.start) / mapper.step
	mapper.intervalCount = int(intervals)
	return mapper
}

type IntervalMapperQueryRange struct {
	start, end, step uint64
	startMs, endMs   uint64
	intervalCount    int
}

func (i *IntervalMapperQueryRange) Interval(ts uint64) int {
	return i.interval(ts, i.start, i.end, i.step)
}

func (i *IntervalMapperQueryRange) IntervalMs(tsmill int64) int {
	ts := uint64(time.Duration(tsmill) * time.Millisecond)
	// TODO: step is not truncated to milliseconds, it might be a bug
	return i.interval(ts, i.startMs, i.endMs, i.step)
}

func (i *IntervalMapperQueryRange) interval(ts, start, end, step uint64) int {
	if !i.isTsValid(ts, start, end, step) {
		return -1
	}
	if ts <= start { // to avoid overflow
		return 0 // if pass validation and less than start, always first interval
	}

	offset := ts - start
	// Calculate which interval the timestamp falls into
	// Since intervals are right-closed: (start; start+step], (start+step; start+2*step], etc.
	// we need to handle the case where ts is exactly on a step boundary
	interval := offset / step
	if interval*step == offset { // the same as offset % step == 0
		// ts is exactly on a step boundary, so it belongs to the previous interval
		interval--
	}
	return int(interval)
}

func (i *IntervalMapperQueryRange) TimestampOf(interval int) uint64 {
	// start as initial offset plus interval's offset
	return i.start + (uint64(interval)+1)*i.step
}

func (i *IntervalMapperQueryRange) IntervalCount() int {
	return i.intervalCount
}

func (i *IntervalMapperQueryRange) isTsValid(ts, start, end, step uint64) bool {
	return ts > start && ts <= end && end != start && step != 0
}

type IntervalMapperInstant struct {
	start, end     uint64
	startMs, endMs uint64
}

func (i *IntervalMapperInstant) Interval(ts uint64) int {
	if !i.isTsValid(ts, i.start, i.end) {
		return -1
	}
	return 0 // Instant queries only have one bucket
}

func (i *IntervalMapperInstant) IntervalMs(tsmill int64) int {
	ts := uint64(time.Duration(tsmill) * time.Millisecond)
	if !i.isTsValid(ts, i.startMs, i.endMs) {
		return -1
	}

	return 0 // Instant queries only have one bucket
}

func (i *IntervalMapperInstant) IntervalCount() int {
	return 1 // Instant queries only have one bucket
}

func (i *IntervalMapperInstant) TimestampOf(int) uint64 {
	return i.end
}

func (i *IntervalMapperInstant) isTsValid(ts, start, end uint64) bool {
	return ts >= start && ts <= end && end != start
}

type histSeries struct {
	labels          Labels
	hist            []Histogram
	exemplars       []Exemplar
	exemplarBuckets *bucketSet
}

type HistogramAggregator struct {
<<<<<<< HEAD
	ss              map[string]histSeries
	qs              []float64
	intervalMapper  IntervalMapper
	exemplarBuckets bucketSet
}

func NewHistogramAggregator(req *tempopb.QueryRangeRequest, qs []float64, exemplars uint32) *HistogramAggregator {
	return &HistogramAggregator{
		qs:              qs,
		intervalMapper:  NewIntervalMapperFromReq(req),
		ss:              make(map[string]histSeries),
		exemplarBuckets: newExemplarBucketSet(exemplars, req.Start, req.End, req.Step),
=======
	ss               map[string]histSeries
	qs               []float64
	len              int
	start, end, step uint64
	exemplarLimit    uint32
	// Reusable buffer for all label processing
	labelBuffer Labels
}

func NewHistogramAggregator(req *tempopb.QueryRangeRequest, qs []float64, exemplarLimit uint32) *HistogramAggregator {
	return &HistogramAggregator{
		ss:            make(map[string]histSeries),
		qs:            qs,
		len:           IntervalCount(req.Start, req.End, req.Step),
		start:         req.Start,
		end:           req.End,
		step:          req.Step,
		exemplarLimit: exemplarLimit,
		labelBuffer:   make(Labels, 0, 8), // Pre-allocate with reasonable capacity
>>>>>>> 54830a97
	}
}

func (h *HistogramAggregator) Combine(in []*tempopb.TimeSeries) {
	for _, ts := range in {
		// Convert proto labels to traceql labels while stripping the bucket label
		var bucket Static
		h.labelBuffer, bucket = convertProtoLabelsToTraceQL(ts.Labels, true)

		if bucket.Type == TypeNil {
			// Bad __bucket label?
			continue
		}

		withoutBucketStr := h.labelBuffer.String()

		existing, ok := h.ss[withoutBucketStr]
		if !ok {
			// Create a copy of the labels since the buffer will be reused
			withoutBucket := make(Labels, len(h.labelBuffer))
			copy(withoutBucket, h.labelBuffer)

			// Create a fresh histogram slice for each series to avoid sharing memory
			// Pool reuse was causing data contamination between series
			histSlice := make([]Histogram, h.len)

			existing = histSeries{
				labels: withoutBucket,
<<<<<<< HEAD
				hist:   make([]Histogram, h.intervalMapper.IntervalCount()),
=======
				hist:   histSlice,
				// Pre-allocate exemplars slice with capacity hint to reduce allocations
				exemplars: make([]Exemplar, 0, len(ts.Exemplars)),
				exemplarBuckets: newBucketSet(
					h.exemplarLimit,
					alignStart(h.start, h.end, h.step),
					alignEnd(h.start, h.end, h.step),
				),
>>>>>>> 54830a97
			}
		}

		b := bucket.Float()

		for _, sample := range ts.Samples {
			if sample.Value == 0 {
				continue
			}
			j := h.intervalMapper.IntervalMs(sample.TimestampMs)
			if j >= 0 && j < len(existing.hist) {
				existing.hist[j].Record(b, int(sample.Value))
			}
		}

		// Collect exemplars per series, not globally
		for _, exemplar := range ts.Exemplars {
			if existing.exemplarBuckets.testTotal() {
				break
			}
			if existing.exemplarBuckets.addAndTest(uint64(exemplar.TimestampMs)) {
				continue // Skip this exemplar and continue, next exemplar might fit in a different bucket
			}

			// Convert exemplar labels directly (no need for buffer reuse here)
			labels, _ := convertProtoLabelsToTraceQL(exemplar.Labels, false)

			existing.exemplars = append(existing.exemplars, Exemplar{
				Labels:      labels,
				Value:       exemplar.Value,
				TimestampMs: uint64(exemplar.TimestampMs),
			})
		}
		h.ss[withoutBucketStr] = existing
	}
}

func (h *HistogramAggregator) Results() SeriesSet {
	results := make(SeriesSet, len(h.ss)*len(h.qs))

	// Aggregate buckets across all series and time intervals for better quantile calculation
	aggregatedBuckets := make(map[float64]int) // bucketMax -> totalCount

	for _, in := range h.ss {
		// Aggregate bucket counts across all time intervals
		for _, hist := range in.hist {
			for _, bucket := range hist.Buckets {
				aggregatedBuckets[bucket.Max] += bucket.Count
			}
		}
	}

	// Calculate quantile values from aggregated distribution
	// Convert map to sorted slice
	buckets := make([]HistogramBucket, 0, len(aggregatedBuckets))
	for bucketMax, count := range aggregatedBuckets {
		buckets = append(buckets, HistogramBucket{
			Max:   bucketMax,
			Count: count,
		})
	}

	sort.Slice(buckets, func(i, j int) bool {
		return buckets[i].Max < buckets[j].Max
	})

	quantileValues := make([]float64, len(h.qs))
	for i, q := range h.qs {
		quantileValues[i] = Log2Quantile(q, buckets)
	}

	// Build results using the calculated quantile values
	for _, in := range h.ss {
		for i := range in.hist {
			if len(in.hist[i].Buckets) > 0 {
				// Sort interval buckets in place for performance
				sort.Slice(in.hist[i].Buckets, func(a, b int) bool {
					return in.hist[i].Buckets[a].Max < in.hist[i].Buckets[b].Max
				})
			}
		}

		// For each input series, we create a new series for each quantile.
		for qIdx, q := range h.qs {
			// Append label for the quantile
			labels := append((Labels)(nil), in.labels...)
			labels = append(labels, Label{"p", NewStaticFloat(q)})
			s := labels.String()

			ts := TimeSeries{
				Labels: labels,
				Values: make([]float64, len(in.hist)),
			}

			for i := range in.hist {
				if len(in.hist[i].Buckets) == 0 {
					ts.Values[i] = 0.0
					continue
				}

				// Use sorted buckets for quantile calculation
				ts.Values[i] = Log2Quantile(q, in.hist[i].Buckets)
			}

			// Select exemplars for this quantile using simplified assignment logic
			for _, exemplar := range in.exemplars {
				if h.assignExemplarToQuantile(exemplar.Value, quantileValues, buckets) == qIdx {
					ts.Exemplars = append(ts.Exemplars, exemplar)
				}
			}

			results[s] = ts
		}
	}

	return results
}

// assignExemplarToQuantile determines which quantile (if any) an exemplar should be assigned to.
// Returns the quantile index, or -1 if the exemplar doesn't fit any quantile reasonably well.
// This uses a simple closest-match strategy with reasonable bucket validation.
func (h *HistogramAggregator) assignExemplarToQuantile(exemplarValue float64, quantileValues []float64, buckets []HistogramBucket) int {
	if len(quantileValues) == 0 || len(buckets) == 0 {
		return -1
	}

	bestIdx := -1
	bestDiff := math.Inf(1)

	for i, quantileValue := range quantileValues {
		// Find the closest quantile value for better visual alignment
		diff := math.Abs(exemplarValue - quantileValue)
		if diff < bestDiff {
			bestDiff = diff
			bestIdx = i
		}
	}

	return bestIdx
}

func (h *HistogramAggregator) Length() int {
	return len(h.ss) * len(h.qs)
}

// Log2Bucketize rounds the given value to the next powers-of-two bucket.
func Log2Bucketize(v uint64) float64 {
	if v < 2 {
		return -1
	}

	return math.Pow(2, math.Ceil(math.Log2(float64(v))))
}

// Log2Quantile returns the quantile given bucket labeled with float ranges and counts. Uses
// exponential power-of-two interpolation between buckets as needed.
func Log2Quantile(p float64, buckets []HistogramBucket) float64 {
	value, _ := Log2QuantileWithBucket(p, buckets)
	return value
}

// Log2QuantileWithBucket returns both the quantile value and the bucket index where the quantile falls.
// This avoids rescanning buckets when you need to determine which bucket contains a specific value.
func Log2QuantileWithBucket(p float64, buckets []HistogramBucket) (float64, int) {
	if math.IsNaN(p) ||
		p < 0 ||
		p > 1 ||
		len(buckets) == 0 {
		return 0, -1
	}

	totalCount := 0
	for _, b := range buckets {
		totalCount += b.Count
	}

	if totalCount == 0 {
		return 0, -1
	}

	// Maximum amount of samples to include. We round up to better handle
	// percentiles on low sample counts (<100).
	maxSamples := int(math.Ceil(p * float64(totalCount)))

	if maxSamples == 0 {
		// We have to read at least one sample.
		maxSamples = 1
	}

	// Find the bucket where the percentile falls in.
	var total, bucket int
	for i, b := range buckets {
		// Next bucket
		bucket = i

		// If we can't fully consume the samples in this bucket
		// then we are done.
		if total+b.Count > maxSamples {
			break
		}

		// Consume all samples in this bucket
		total += b.Count

		// p100 or happen to read the exact number of samples.
		// Quantile is the max range for the bucket. No reason
		// to enter interpolation below.
		if total == maxSamples {
			return b.Max, bucket
		}
	}

	// Fraction to interpolate between buckets, sample-count wise.
	// 0.5 means halfway
	interp := float64(maxSamples-total) / float64(buckets[bucket].Count)

	// Exponential interpolation between buckets
	// The current bucket represents the maximum value
	maxV := math.Log2(buckets[bucket].Max)
	var minV float64
	if bucket > 0 {
		// Prior bucket represents the min
		minV = math.Log2(buckets[bucket-1].Max)
	} else {
		// There is no prior bucket, assume powers of 2
		minV = maxV - 1
	}
	return math.Pow(2, minV+(maxV-minV)*interp), bucket
}

var (
	_ SeriesAggregator = (*SimpleAggregator)(nil)
	_ SeriesAggregator = (*HistogramAggregator)(nil)
)

func FloatizeAttribute(s Span, a Attribute) (float64, StaticType) {
	v, ok := s.AttributeFor(a)
	if !ok {
		return 0, TypeNil
	}

	f := v.Float()
	if math.IsNaN(f) {
		return 0, TypeNil
	}
	return f, v.Type
}

// convertProtoLabelsToTraceQL converts protobuf labels to traceql Labels format.
// If skipBucket is true, it will skip any label with key matching internalLabelBucket.
// Returns the converted labels and the bucket value (if found and not skipped).
func convertProtoLabelsToTraceQL(protoLabels []commonv1proto.KeyValue, skipBucket bool) (Labels, Static) {
	// TODO: consider memory pooling for Labels and Static to reduce allocations
	labels := make(Labels, 0, len(protoLabels))
	var bucket Static

	for i := range protoLabels {
		l := &protoLabels[i]
		if skipBucket && l.Key == internalLabelBucket {
			bucket = StaticFromAnyValue(l.Value)
			continue
		}
		labels = append(labels, Label{
			Name:  l.Key,
			Value: StaticFromAnyValue(l.Value),
		})
	}

	return labels, bucket
}

// processTopK implements TopKBottomK topk method
func processTopK(input SeriesSet, valueLength, limit int) SeriesSet {
	result := make(SeriesSet)
	// Min heap for top-k (smallest values at top for easy replacement)
	h := &seriesHeap{}
	heap.Init(h)

	// process each timestamp
	for i := 0; i < valueLength; i++ {
		// process each series for this timestamp
		for key, series := range input {
			if i >= len(series.Values) {
				continue
			}

			value := series.Values[i]
			if math.IsNaN(value) {
				continue // Skip NaN values
			}

			// If heap not full yet, add the value
			if h.Len() < limit {
				heap.Push(h, seriesValue{
					key:   key,
					value: value,
				})
				continue
			}

			// If new value is greater than smallest in heap, replace it
			smallest := (*h)[0]
			if value > smallest.value {
				heap.Pop(h)
				heap.Push(h, seriesValue{
					key:   key,
					value: value,
				})
			}
		}

		// we have iterated over all series for this timestamp
		// empty the heap and record these series in result set
		for h.Len() > 0 {
			sv := heap.Pop(h).(seriesValue)
			initSeriesInResult(result, sv.key, input, valueLength)
			// Set only this timestamp's value
			result[sv.key].Values[i] = input[sv.key].Values[i]
		}
	}

	return result
}

// processBottomK implements TopKBottomK bottomk method
func processBottomK(input SeriesSet, valueLength, limit int) SeriesSet {
	result := make(SeriesSet)

	// Max heap for bottom-k (largest values at top for easy replacement)
	h := &reverseSeriesHeap{}
	heap.Init(h)

	// Process each timestamp
	for i := 0; i < valueLength; i++ {
		// Process each series for this timestamp
		for key, series := range input {
			if i >= len(series.Values) {
				continue
			}

			value := series.Values[i]
			if math.IsNaN(value) {
				continue // Skip NaN values
			}

			// If heap not full yet, add the value
			if h.Len() < limit {
				heap.Push(h, seriesValue{
					key:   key,
					value: value,
				})
				continue
			}

			// If new value is less than largest in heap, replace it
			largest := (*h)[0]
			if value < largest.value {
				heap.Pop(h)
				heap.Push(h, seriesValue{
					key:   key,
					value: value,
				})
			}
		}

		// we have iterated over all series for this timestamp
		// empty the heap and record these series in result set
		for h.Len() > 0 {
			sv := heap.Pop(h).(seriesValue)
			initSeriesInResult(result, sv.key, input, valueLength)
			// Set only this timestamp's value
			result[sv.key].Values[i] = input[sv.key].Values[i]
		}
	}

	return result
}

// initSeriesInResult ensures that a series exists in the result map, and
// initializes it with NaN values if it doesn't exist in the result set.
func initSeriesInResult(result SeriesSet, key string, input SeriesSet, valueLength int) {
	if _, exists := result[key]; exists {
		// series already exists, no need to initialize
		return
	}
	// series doesn't exist, initialize it
	// Copy the series labels and exemplars from the input
	result[key] = TimeSeries{
		Labels:    input[key].Labels,
		Values:    make([]float64, valueLength),
		Exemplars: input[key].Exemplars,
	}

	// Initialize all values to NaN because we only want to set values for this timestamp
	for j := range result[key].Values {
		result[key].Values[j] = math.NaN()
	}
}<|MERGE_RESOLUTION|>--- conflicted
+++ resolved
@@ -50,97 +50,11 @@
 	return uint64(interval.Nanoseconds())
 }
 
-<<<<<<< HEAD
-// TrimToBlockOverlap returns the aligned overlap between the given time and block ranges,
-// the block's borders are included.
-// If the request is instantaneous, it returns an updated step to match the new time range.
-// It assumes that blockEnd is aligned to seconds.
-=======
-// IntervalCount is the number of intervals in the range with step.
-func IntervalCount(start, end, step uint64) int {
-	if isInstant(start, end, step) { // always 1 interval
-		return 1
-	}
-	start = alignStart(start, end, step)
-	end = alignEnd(start, end, step)
-
-	intervals := (end - start) / step
-	return int(intervals)
-}
-
-// TimestampOf the given interval with the start and step.
-func TimestampOf(interval, start, end, step uint64) uint64 {
-	start = alignStart(start, end, step)
-	// start as initial offset plus interval's offset
-	return start + (interval+1)*step
-}
-
-// IntervalOf the given timestamp within the range and step.
-// First interval is (start; start+step]
-// Last interval is (end-step; end]
-// The first interval's left border is limited to 0
-func IntervalOf(ts, start, end, step uint64) int {
-	if isInstant(start, end, step) { // always one interval
-		if !isTsValidForInstant(ts, start, end) {
-			return -1
-		}
-		return 0
-	}
-
-	start = alignStart(start, end, step)
-	end = alignEnd(start, end, step)
-
-	if !isTsValidForInterval(ts, start, end, step) {
-		return -1
-	}
-	if ts <= start { // to avoid overflow
-		return 0 // if pass validation and less than start, always first interval
-	}
-
-	offset := ts - start
-	// Calculate which interval the timestamp falls into
-	// Since intervals are right-closed: (start; start+step], (start+step; start+2*step], etc.
-	// we need to handle the case where ts is exactly on a step boundary
-	interval := offset / step
-	if interval*step == offset { // the same as offset % step == 0
-		// ts is exactly on a step boundary, so it belongs to the previous interval
-		interval--
-	}
-	return int(interval)
-}
-
-// isTsValidForInterval returns true if the timestamp is valid for the given range and step.
-func isTsValidForInterval(ts, start, end, step uint64) bool {
-	return ts > start && ts <= end && end != start && step != 0
-}
-
-// isTsValidForInstant returns true if the timestamp is valid for the given range for instant query.
-func isTsValidForInstant(ts, start, end uint64) bool {
-	return ts >= start && ts <= end && end != start
-}
-
-// IntervalOfMs is the same as IntervalOf except the input and calculations are in unix milliseconds.
-func IntervalOfMs(tsmills int64, start, end, step uint64) int {
-	ts := uint64(time.Duration(tsmills) * time.Millisecond)
-	instant := isInstant(start, end, step)
-	start -= start % uint64(time.Millisecond)
-	end -= end % uint64(time.Millisecond)
-
-	if instant {
-		if !isTsValidForInstant(ts, start, end) {
-			return -1
-		}
-		return 0
-	}
-	return IntervalOf(ts, start, end, step)
-}
-
 // TrimToBlockOverlap returns the overlap between the given time range and block.  It is used to
 // split a block to only the portion overlapping, or when the entire block is within range then
 // opportunistically remove time slots that are known to be unused.
 // When possible and not exceeding the request range, borders are aligned to the step.
 // When a block is split then the borders will maintain the nanosecond precision of the request.
->>>>>>> 54830a97
 func TrimToBlockOverlap(start, end, step uint64, blockStart, blockEnd time.Time) (uint64, uint64, uint64) {
 	wasInstant := end-start == step
 
@@ -1671,44 +1585,29 @@
 	labels          Labels
 	hist            []Histogram
 	exemplars       []Exemplar
-	exemplarBuckets *bucketSet
+	exemplarBuckets bucketSet
 }
 
 type HistogramAggregator struct {
-<<<<<<< HEAD
-	ss              map[string]histSeries
-	qs              []float64
-	intervalMapper  IntervalMapper
-	exemplarBuckets bucketSet
-}
-
-func NewHistogramAggregator(req *tempopb.QueryRangeRequest, qs []float64, exemplars uint32) *HistogramAggregator {
-	return &HistogramAggregator{
-		qs:              qs,
-		intervalMapper:  NewIntervalMapperFromReq(req),
-		ss:              make(map[string]histSeries),
-		exemplarBuckets: newExemplarBucketSet(exemplars, req.Start, req.End, req.Step),
-=======
-	ss               map[string]histSeries
-	qs               []float64
-	len              int
-	start, end, step uint64
-	exemplarLimit    uint32
+	ss             map[string]histSeries
+	qs             []float64
+	intervalMapper IntervalMapper
+	exemplarLimit  uint32
 	// Reusable buffer for all label processing
-	labelBuffer Labels
+	labelBuffer            Labels
+	exemplarBucketsCreator func() bucketSet
 }
 
 func NewHistogramAggregator(req *tempopb.QueryRangeRequest, qs []float64, exemplarLimit uint32) *HistogramAggregator {
 	return &HistogramAggregator{
-		ss:            make(map[string]histSeries),
-		qs:            qs,
-		len:           IntervalCount(req.Start, req.End, req.Step),
-		start:         req.Start,
-		end:           req.End,
-		step:          req.Step,
-		exemplarLimit: exemplarLimit,
-		labelBuffer:   make(Labels, 0, 8), // Pre-allocate with reasonable capacity
->>>>>>> 54830a97
+		ss:             make(map[string]histSeries),
+		qs:             qs,
+		intervalMapper: NewIntervalMapperFromReq(req),
+		exemplarLimit:  exemplarLimit,
+		labelBuffer:    make(Labels, 0, 8), // Pre-allocate with reasonable capacity
+		exemplarBucketsCreator: func() bucketSet {
+			return newExemplarBucketSet(exemplarLimit, req.Start, req.End, req.Step)
+		},
 	}
 }
 
@@ -1733,22 +1632,14 @@
 
 			// Create a fresh histogram slice for each series to avoid sharing memory
 			// Pool reuse was causing data contamination between series
-			histSlice := make([]Histogram, h.len)
+			histSlice := make([]Histogram, h.intervalMapper.IntervalCount())
 
 			existing = histSeries{
 				labels: withoutBucket,
-<<<<<<< HEAD
-				hist:   make([]Histogram, h.intervalMapper.IntervalCount()),
-=======
 				hist:   histSlice,
 				// Pre-allocate exemplars slice with capacity hint to reduce allocations
-				exemplars: make([]Exemplar, 0, len(ts.Exemplars)),
-				exemplarBuckets: newBucketSet(
-					h.exemplarLimit,
-					alignStart(h.start, h.end, h.step),
-					alignEnd(h.start, h.end, h.step),
-				),
->>>>>>> 54830a97
+				exemplars:       make([]Exemplar, 0, len(ts.Exemplars)),
+				exemplarBuckets: h.exemplarBucketsCreator(),
 			}
 		}
 
