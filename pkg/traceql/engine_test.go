--- conflicted
+++ resolved
@@ -225,7 +225,7 @@
 		},
 	}
 
-	e := NewEngine(3)
+	e := NewEngine()
 
 	traceSearchMetadata := e.asTraceSearchMetadata(spanSet)
 
@@ -351,14 +351,10 @@
 			continue
 		}
 
-<<<<<<< HEAD
-	r.Spans = ss[0].Spans
-	return r, nil
-=======
-		r.Spans = r.Spans[len(ss):]
+		r.Spans = ss[0].Spans
 		return r, nil
 	}
->>>>>>> 3f562c62
+
 }
 
 func (m *MockSpanSetIterator) Close() {}
@@ -406,7 +402,7 @@
 	err = yaml.Unmarshal(b, queries)
 	require.NoError(t, err)
 
-	e := NewEngine(3)
+	e := NewEngine()
 
 	for _, q := range queries.Valid {
 		t.Run("valid - "+q, func(t *testing.T) {
