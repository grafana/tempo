--- conflicted
+++ resolved
@@ -422,13 +422,8 @@
 	return trace
 }
 
-<<<<<<< HEAD
-func MakePushBytesRequest(t *testing.T, requests int, traceID []byte, startTime, endTime uint64) *tempopb.PushBytesRequest {
+func MakePushBytesRequest(t testing.TB, requests int, traceID []byte, startTime, endTime uint64) *tempopb.PushBytesRequest {
 	trace := MakeTraceWithTimeRange(requests, traceID, startTime, endTime)
-=======
-func MakePushBytesRequest(t testing.TB, requests int, traceID []byte) *tempopb.PushBytesRequest {
-	trace := MakeTrace(requests, traceID)
->>>>>>> 58b06e86
 	b, err := proto.Marshal(trace)
 	require.NoError(t, err)
 
