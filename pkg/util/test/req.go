--- conflicted
+++ resolved
@@ -6,7 +6,6 @@
 	"github.com/gogo/protobuf/proto"
 	"github.com/grafana/tempo/pkg/tempopb"
 	v1_common "github.com/grafana/tempo/pkg/tempopb/common/v1"
-	v1_resource "github.com/grafana/tempo/pkg/tempopb/resource/v1"
 	v1_trace "github.com/grafana/tempo/pkg/tempopb/trace/v1"
 )
 
@@ -20,27 +19,8 @@
 	return s
 }
 
-<<<<<<< HEAD
-	req := &tempopb.PushRequest{
-		Batch: &v1_trace.ResourceSpans{
-			Resource: &v1_resource.Resource{
-				Attributes: []*v1_common.KeyValue{
-					{
-						Key: "service.name",
-						Value: &v1_common.AnyValue{
-							Value: &v1_common.AnyValue_StringValue{
-								StringValue: "test-service",
-							},
-						},
-					},
-				},
-			},
-		},
-	}
-=======
 func MakeBatch(spans int, traceID []byte) *v1_trace.ResourceSpans {
 	traceID = populateTraceID(traceID)
->>>>>>> c36e3bbe
 
 	batch := &v1_trace.ResourceSpans{}
 	var ils *v1_trace.InstrumentationLibrarySpans
@@ -58,18 +38,6 @@
 			batch.InstrumentationLibrarySpans = append(batch.InstrumentationLibrarySpans, ils)
 		}
 
-<<<<<<< HEAD
-		sampleSpan := v1_trace.Span{
-			Name:    "test",
-			TraceId: traceID,
-			SpanId:  make([]byte, 8),
-			Kind:    v1_trace.Span_SPAN_KIND_CLIENT,
-			Status: &v1_trace.Status{
-				Code: 1,
-			},
-		}
-		rand.Read(sampleSpan.SpanId)
-=======
 		ils.Spans = append(ils.Spans, makeSpan(traceID))
 	}
 	return batch
@@ -84,7 +52,6 @@
 	if err != nil {
 		panic(err)
 	}
->>>>>>> c36e3bbe
 
 	return &tempopb.PushBytesRequest{
 		Ids: []tempopb.PreallocBytes{{
