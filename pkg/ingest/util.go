--- conflicted
+++ resolved
@@ -34,7 +34,6 @@
 	return int32(ingesterSeq), nil
 }
 
-<<<<<<< HEAD
 func BuffererConsumerGroupID(instanceID string) (string, error) {
 	match := ingesterIDRegexp.FindStringSubmatch(instanceID)
 	if len(match) == 0 {
@@ -44,7 +43,8 @@
 	// Extract everything before the numeric suffix
 	prefixEnd := len(instanceID) - len(match[0])
 	return instanceID[:prefixEnd], nil
-=======
+}
+
 func HandleKafkaError(err error, forceMetadataRefresh func()) {
 	if err == nil {
 		return
@@ -81,5 +81,4 @@
 		forceMetadataRefresh()
 		// The client's metadata refreshed after we called Broker(). It should already be refreshed, so we can retry immediately.
 	}
->>>>>>> 80881d3b
 }