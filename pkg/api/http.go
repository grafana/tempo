package api

import (
	"errors"
	"fmt"
	"net/http"
	"net/url"
	"strconv"
	"strings"
	"time"

	"github.com/go-logfmt/logfmt"
	"github.com/google/uuid"
	"github.com/gorilla/mux"

	"github.com/grafana/tempo/pkg/tempopb"
	"github.com/grafana/tempo/pkg/traceql"
	"github.com/grafana/tempo/pkg/util"
	"github.com/grafana/tempo/tempodb"
	"github.com/grafana/tempo/tempodb/backend"
)

const (
	URLParamTraceID = "traceID"
	// search
	urlParamQuery       = "q"
	urlParamTags        = "tags"
	urlParamMinDuration = "minDuration"
	urlParamMaxDuration = "maxDuration"
	urlParamLimit       = "limit"
	urlParamStart       = "start"
	urlParamEnd         = "end"

	// backend search (querier/serverless)
	urlParamStartPage     = "startPage"
	urlParamPagesToSearch = "pagesToSearch"
	urlParamBlockID       = "blockID"
	urlParamEncoding      = "encoding"
	urlParamIndexPageSize = "indexPageSize"
	urlParamTotalRecords  = "totalRecords"
	urlParamDataEncoding  = "dataEncoding"
	urlParamVersion       = "version"
	urlParamSize          = "size"
	urlParamFooterSize    = "footerSize"

	// maxBytes (serverless only)
	urlParamMaxBytes = "maxBytes"

	// search tags
	urlParamScope = "scope"

	HeaderAccept         = "Accept"
	HeaderContentType    = "Content-Type"
	HeaderAcceptProtobuf = "application/protobuf"
	HeaderAcceptJSON     = "application/json"

	PathPrefixQuerier = "/querier"

	PathTraces          = "/api/traces/{traceID}"
	PathSearch          = "/api/search"
	PathSearchTags      = "/api/search/tags"
	PathSearchTagValues = "/api/search/tag/{" + muxVarTagName + "}/values"
	PathEcho            = "/api/echo"
	PathUsageStats      = "/status/usage-stats"

<<<<<<< HEAD
	PathSearchTagValuesV2 = "/api/v2/search/tag/{tagName}/values"
	tagName               = "tagName"
=======
	PathSearchTagValuesV2 = "/api/v2/search/tag/{" + muxVarTagName + "}/values"
	PathSearchTagsV2      = "/api/v2/search/tags"
>>>>>>> e72ccf63

	QueryModeKey       = "mode"
	QueryModeIngesters = "ingesters"
	QueryModeBlocks    = "blocks"
	QueryModeAll       = "all"
	BlockStartKey      = "blockStart"
	BlockEndKey        = "blockEnd"

	defaultLimit = 20
)

func ParseTraceID(r *http.Request) ([]byte, error) {
	vars := mux.Vars(r)
	traceID, ok := vars[URLParamTraceID]
	if !ok {
		return nil, fmt.Errorf("please provide a traceID")
	}

	byteID, err := util.HexStringToTraceID(traceID)
	if err != nil {
		return nil, err
	}

	return byteID, nil
}

// ParseSearchRequest takes an http.Request and decodes query params to create a tempopb.SearchRequest
func ParseSearchRequest(r *http.Request) (*tempopb.SearchRequest, error) {
	req := &tempopb.SearchRequest{
		Tags:  map[string]string{},
		Limit: defaultLimit,
	}

	if s, ok := extractQueryParam(r, urlParamStart); ok {
		start, err := strconv.ParseInt(s, 10, 32)
		if err != nil {
			return nil, fmt.Errorf("invalid start: %w", err)
		}
		req.Start = uint32(start)
	}

	if s, ok := extractQueryParam(r, urlParamEnd); ok {
		end, err := strconv.ParseInt(s, 10, 32)
		if err != nil {
			return nil, fmt.Errorf("invalid end: %w", err)
		}
		req.End = uint32(end)
	}

	query, queryFound := extractQueryParam(r, urlParamQuery)
	if queryFound {
		// TODO hacky fix: we don't validate {} since this isn't handled correctly yet
		if query != "{}" {
			_, err := traceql.Parse(query)
			if err != nil {
				return nil, fmt.Errorf("invalid TraceQL query: %w", err)
			}
		}
		req.Query = query
	}

	encodedTags, tagsFound := extractQueryParam(r, urlParamTags)
	if tagsFound {
		// tags and traceQL API are mutually exclusive
		if queryFound {
			return nil, fmt.Errorf("invalid request: can't specify tags and q in the same query")
		}

		decoder := logfmt.NewDecoder(strings.NewReader(encodedTags))

		for decoder.ScanRecord() {
			for decoder.ScanKeyval() {
				key := string(decoder.Key())
				if _, ok := req.Tags[key]; ok {
					return nil, fmt.Errorf("invalid tags: tag %s has been set twice", key)
				}
				req.Tags[key] = string(decoder.Value())
			}
		}

		if err := decoder.Err(); err != nil {
			if syntaxErr, ok := err.(*logfmt.SyntaxError); ok {
				return nil, fmt.Errorf("invalid tags: %s at pos %d", syntaxErr.Msg, syntaxErr.Pos)
			}
			return nil, fmt.Errorf("invalid tags: %w", err)
		}
	}

	// if we don't have a query or tags, and we don't see start or end treat this like an old style search
	// if we have no tags but we DO have start/end we have to treat this like a range search with no
	// tags specified.
	if !queryFound && !tagsFound && req.Start == 0 && req.End == 0 {
		// Passing tags as individual query parameters is not supported anymore, clients should use the tags
		// query parameter instead. We still parse these tags since the initial Grafana implementation uses this.
		// As Grafana gets updated and/or versions using this get old we can remove this section.
		for k, v := range r.URL.Query() {
			// Skip reserved keywords
			if k == urlParamQuery || k == urlParamTags || k == urlParamMinDuration || k == urlParamMaxDuration || k == urlParamLimit {
				continue
			}

			if len(v) > 0 && v[0] != "" {
				req.Tags[k] = v[0]
			}
		}
	}

	if s, ok := extractQueryParam(r, urlParamMinDuration); ok {
		dur, err := time.ParseDuration(s)
		if err != nil {
			return nil, fmt.Errorf("invalid minDuration: %w", err)
		}
		req.MinDurationMs = uint32(dur.Milliseconds())
	}

	if s, ok := extractQueryParam(r, urlParamMaxDuration); ok {
		dur, err := time.ParseDuration(s)
		if err != nil {
			return nil, fmt.Errorf("invalid maxDuration: %w", err)
		}
		req.MaxDurationMs = uint32(dur.Milliseconds())

		if req.MinDurationMs != 0 && req.MinDurationMs > req.MaxDurationMs {
			return nil, errors.New("invalid maxDuration: must be greater than minDuration")
		}
	}

	if s, ok := extractQueryParam(r, urlParamLimit); ok {
		limit, err := strconv.Atoi(s)
		if err != nil {
			return nil, fmt.Errorf("invalid limit: %w", err)
		}
		if limit <= 0 {
			return nil, errors.New("invalid limit: must be a positive number")
		}
		req.Limit = uint32(limit)
	}

	// start and end == 0 is fine
	if req.End == 0 && req.Start == 0 {
		return req, nil
	}

	// if start or end are non-zero do some checks
	if req.End <= req.Start {
		return nil, fmt.Errorf("http parameter start must be before end. received start=%d end=%d", req.Start, req.End)
	}
	return req, nil
}

// ParseSearchBlockRequest parses all http parameters necessary to perform a block search.
func ParseSearchBlockRequest(r *http.Request) (*tempopb.SearchBlockRequest, error) {
	searchReq, err := ParseSearchRequest(r)
	if err != nil {
		return nil, err
	}

	// start and end = 0 is NOT fine for a block search request
	if searchReq.End == 0 {
		return nil, errors.New("start and end required")
	}

	req := &tempopb.SearchBlockRequest{
		SearchReq: searchReq,
	}

	s := r.URL.Query().Get(urlParamStartPage)
	startPage, err := strconv.ParseInt(s, 10, 32)
	if err != nil {
		return nil, fmt.Errorf("invalid startPage: %w", err)
	}
	if startPage < 0 {
		return nil, fmt.Errorf("startPage must be non-negative. received: %s", s)
	}
	req.StartPage = uint32(startPage)

	s = r.URL.Query().Get(urlParamPagesToSearch)
	pagesToSearch64, err := strconv.ParseInt(s, 10, 32)
	if err != nil {
		return nil, fmt.Errorf("invalid pagesToSearch %s: %w", s, err)
	}
	if pagesToSearch64 <= 0 {
		return nil, fmt.Errorf("pagesToSearch must be greater than 0. received: %s", s)
	}
	req.PagesToSearch = uint32(pagesToSearch64)

	s = r.URL.Query().Get(urlParamBlockID)
	blockID, err := uuid.Parse(s)
	if err != nil {
		return nil, fmt.Errorf("invalid blockID: %w", err)
	}
	req.BlockID = blockID.String()

	s = r.URL.Query().Get(urlParamEncoding)
	encoding, err := backend.ParseEncoding(s)
	if err != nil {
		return nil, err
	}
	req.Encoding = encoding.String()

	s = r.URL.Query().Get(urlParamIndexPageSize)
	indexPageSize, err := strconv.ParseInt(s, 10, 32)
	if err != nil {
		return nil, fmt.Errorf("invalid indexPageSize %s: %w", s, err)
	}
	req.IndexPageSize = uint32(indexPageSize)

	s = r.URL.Query().Get(urlParamTotalRecords)
	totalRecords, err := strconv.ParseInt(s, 10, 32)
	if err != nil {
		return nil, fmt.Errorf("invalid totalRecords %s: %w", s, err)
	}
	if totalRecords <= 0 {
		return nil, fmt.Errorf("totalRecords must be greater than 0. received %d", totalRecords)
	}
	req.TotalRecords = uint32(totalRecords)

	// Data encoding can be blank for some block formats, therefore
	// no validation on the param here.  Eventually we may be able
	// to remove this parameter entirely.
	dataEncoding := r.URL.Query().Get(urlParamDataEncoding)
	req.DataEncoding = dataEncoding

	version := r.URL.Query().Get(urlParamVersion)
	if version == "" {
		return nil, errors.New("version required")
	}
	req.Version = version

	s = r.URL.Query().Get(urlParamSize)
	size, err := strconv.ParseUint(s, 10, 64)
	if err != nil {
		return nil, fmt.Errorf("invalid size %s: %w", s, err)
	}
	req.Size_ = size

	// Footer size can be 0 for some blocks, just ensure we
	// get a valid integer.
	f := r.URL.Query().Get(urlParamFooterSize)
	footerSize, err := strconv.ParseUint(f, 10, 32)
	if err != nil {
		return nil, fmt.Errorf("invalid footerSize %s: %w", f, err)
	}
	req.FooterSize = uint32(footerSize)

	return req, nil
}

func ParseSearchTagValuesRequest(r *http.Request) (*tempopb.SearchTagValuesRequest, error) {
	vars := mux.Vars(r)
	tag, ok := vars[tagName]
	if !ok {
		return nil, errors.New("please provide a tag")
	}

	if _, err := traceql.ParseIdentifier(tag); err != nil {
		return nil, fmt.Errorf("please provide a valid tag: %w", err)
	}

	req := &tempopb.SearchTagValuesRequest{
		TagName: tag,
	}

	query, _ := extractQueryParam(r, urlParamQuery)
	// if queryFound {
	// 	TODO: Validation is left to the engine layer. Should we validate here?
	//
	// 	if query != "{}" { // TODO hacky fix: we don't validate {} since this isn't handled correctly yet
	// 		if _, err := traceql.Parse(query); err != nil {
	// 			return nil, fmt.Errorf("invalid TraceQL query: %w", err)
	// 		}
	// 	}
	// }
	req.Query = query

	return req, nil
}

// BuildSearchRequest takes a tempopb.SearchRequest and populates the passed http.Request
// with the appropriate params. If no http.Request is provided a new one is created.
func BuildSearchRequest(req *http.Request, searchReq *tempopb.SearchRequest) (*http.Request, error) {
	if req == nil {
		req = &http.Request{
			URL: &url.URL{},
		}
	}

	if searchReq == nil {
		return req, nil
	}

	q := req.URL.Query()
	q.Set(urlParamStart, strconv.FormatUint(uint64(searchReq.Start), 10))
	q.Set(urlParamEnd, strconv.FormatUint(uint64(searchReq.End), 10))
	if searchReq.Limit != 0 {
		q.Set(urlParamLimit, strconv.FormatUint(uint64(searchReq.Limit), 10))
	}
	if searchReq.MaxDurationMs != 0 {
		q.Set(urlParamMaxDuration, strconv.FormatUint(uint64(searchReq.MaxDurationMs), 10)+"ms")
	}
	if searchReq.MinDurationMs != 0 {
		q.Set(urlParamMinDuration, strconv.FormatUint(uint64(searchReq.MinDurationMs), 10)+"ms")
	}

	if len(searchReq.Query) > 0 {
		q.Set(urlParamQuery, searchReq.Query)
	}

	if len(searchReq.Tags) > 0 {
		builder := &strings.Builder{}
		encoder := logfmt.NewEncoder(builder)

		for k, v := range searchReq.Tags {
			err := encoder.EncodeKeyval(k, v)
			if err != nil {
				return nil, err
			}
		}

		q.Set(urlParamTags, builder.String())
	}

	req.URL.RawQuery = q.Encode()

	return req, nil
}

// BuildSearchBlockRequest takes a tempopb.SearchBlockRequest and populates the passed http.Request
// with the appropriate params. If no http.Request is provided a new one is created.
func BuildSearchBlockRequest(req *http.Request, searchReq *tempopb.SearchBlockRequest) (*http.Request, error) {
	if req == nil {
		req = &http.Request{
			URL: &url.URL{},
		}
	}

	req, err := BuildSearchRequest(req, searchReq.SearchReq)
	if err != nil {
		return nil, err
	}

	q := req.URL.Query()
	q.Set(urlParamSize, strconv.FormatUint(searchReq.Size_, 10))
	q.Set(urlParamBlockID, searchReq.BlockID)
	q.Set(urlParamStartPage, strconv.FormatUint(uint64(searchReq.StartPage), 10))
	q.Set(urlParamPagesToSearch, strconv.FormatUint(uint64(searchReq.PagesToSearch), 10))
	q.Set(urlParamEncoding, searchReq.Encoding)
	q.Set(urlParamIndexPageSize, strconv.FormatUint(uint64(searchReq.IndexPageSize), 10))
	q.Set(urlParamTotalRecords, strconv.FormatUint(uint64(searchReq.TotalRecords), 10))
	q.Set(urlParamDataEncoding, searchReq.DataEncoding)
	q.Set(urlParamVersion, searchReq.Version)
	q.Set(urlParamFooterSize, strconv.FormatUint(uint64(searchReq.FooterSize), 10))

	req.URL.RawQuery = q.Encode()

	return req, nil
}

// AddServerlessParams takes an already existing http.Request and adds maxBytes
// to it
func AddServerlessParams(req *http.Request, maxBytes int) *http.Request {
	if req == nil {
		req = &http.Request{
			URL: &url.URL{},
		}
	}

	q := req.URL.Query()
	q.Set(urlParamMaxBytes, strconv.FormatInt(int64(maxBytes), 10))
	req.URL.RawQuery = q.Encode()

	return req
}

// ExtractServerlessParams extracts params for the serverless functions from
// an http.Request
func ExtractServerlessParams(req *http.Request) (int, error) {
	s, exists := extractQueryParam(req, urlParamMaxBytes)
	if !exists {
		return 0, nil
	}
	maxBytes, err := strconv.ParseInt(s, 10, 32)
	if err != nil {
		return 0, fmt.Errorf("invalid maxBytes: %w", err)
	}

	return int(maxBytes), nil
}

func extractQueryParam(r *http.Request, param string) (string, bool) {
	value := r.URL.Query().Get(param)
	return value, value != ""
}

// ValidateAndSanitizeRequest validates params for trace by id api
// return values are (blockStart, blockEnd, queryMode, start, end, error)
func ValidateAndSanitizeRequest(r *http.Request) (string, string, string, int64, int64, error) {
	q, _ := extractQueryParam(r, QueryModeKey)

	// validate queryMode. it should either be empty or one of (QueryModeIngesters|QueryModeBlocks|QueryModeAll)
	var queryMode string
	var startTime int64
	var endTime int64
	var blockStart string
	var blockEnd string
	if len(q) == 0 || q == QueryModeAll {
		queryMode = QueryModeAll
	} else if q == QueryModeIngesters {
		queryMode = QueryModeIngesters
	} else if q == QueryModeBlocks {
		queryMode = QueryModeBlocks
	} else {
		return "", "", "", 0, 0, fmt.Errorf("invalid value for mode %s", q)
	}

	// no need to validate/sanitize other parameters if queryMode == QueryModeIngesters
	if queryMode == QueryModeIngesters {
		return "", "", queryMode, 0, 0, nil
	}

	if start, ok := extractQueryParam(r, BlockStartKey); ok {
		_, err := uuid.Parse(start)
		if err != nil {
			return "", "", "", 0, 0, fmt.Errorf("invalid value for blockstart: %w", err)
		}
		blockStart = start
	} else {
		blockStart = tempodb.BlockIDMin
	}

	if end, ok := extractQueryParam(r, BlockEndKey); ok {
		_, err := uuid.Parse(end)
		if err != nil {
			return "", "", "", 0, 0, fmt.Errorf("invalid value for blockEnd: %w", err)
		}
		blockEnd = end
	} else {
		blockEnd = tempodb.BlockIDMax
	}

	if s, ok := extractQueryParam(r, urlParamStart); ok {
		var err error
		startTime, err = strconv.ParseInt(s, 10, 64)
		if err != nil {
			return "", "", "", 0, 0, fmt.Errorf("invalid start: %w", err)
		}
	} else {
		startTime = 0
	}

	if s, ok := extractQueryParam(r, urlParamEnd); ok {
		var err error
		endTime, err = strconv.ParseInt(s, 10, 64)
		if err != nil {
			return "", "", "", 0, 0, fmt.Errorf("invalid end: %w", err)
		}
	} else {
		endTime = 0
	}

	if startTime != 0 && endTime != 0 && endTime <= startTime {
		return "", "", "", 0, 0, fmt.Errorf("http parameter start must be before end. received start=%d end=%d", startTime, endTime)
	}
	return blockStart, blockEnd, queryMode, startTime, endTime, nil
}<|MERGE_RESOLUTION|>--- conflicted
+++ resolved
@@ -63,13 +63,8 @@
 	PathEcho            = "/api/echo"
 	PathUsageStats      = "/status/usage-stats"
 
-<<<<<<< HEAD
-	PathSearchTagValuesV2 = "/api/v2/search/tag/{tagName}/values"
-	tagName               = "tagName"
-=======
 	PathSearchTagValuesV2 = "/api/v2/search/tag/{" + muxVarTagName + "}/values"
 	PathSearchTagsV2      = "/api/v2/search/tags"
->>>>>>> e72ccf63
 
 	QueryModeKey       = "mode"
 	QueryModeIngesters = "ingesters"
@@ -314,36 +309,6 @@
 		return nil, fmt.Errorf("invalid footerSize %s: %w", f, err)
 	}
 	req.FooterSize = uint32(footerSize)
-
-	return req, nil
-}
-
-func ParseSearchTagValuesRequest(r *http.Request) (*tempopb.SearchTagValuesRequest, error) {
-	vars := mux.Vars(r)
-	tag, ok := vars[tagName]
-	if !ok {
-		return nil, errors.New("please provide a tag")
-	}
-
-	if _, err := traceql.ParseIdentifier(tag); err != nil {
-		return nil, fmt.Errorf("please provide a valid tag: %w", err)
-	}
-
-	req := &tempopb.SearchTagValuesRequest{
-		TagName: tag,
-	}
-
-	query, _ := extractQueryParam(r, urlParamQuery)
-	// if queryFound {
-	// 	TODO: Validation is left to the engine layer. Should we validate here?
-	//
-	// 	if query != "{}" { // TODO hacky fix: we don't validate {} since this isn't handled correctly yet
-	// 		if _, err := traceql.Parse(query); err != nil {
-	// 			return nil, fmt.Errorf("invalid TraceQL query: %w", err)
-	// 		}
-	// 	}
-	// }
-	req.Query = query
 
 	return req, nil
 }
