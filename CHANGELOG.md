--- conflicted
+++ resolved
@@ -1,7 +1,5 @@
 ## main / unreleased
 
-<<<<<<< HEAD
-=======
 * [ENHANCEMENT] tempo-query: separate tls settings for server and client [#4177](https://github.com/grafana/tempo/pull/4177) (@frzifus)
 * [ENHANCEMENT] Pushdown collection of results from generators in the querier [#4119](https://github.com/grafana/tempo/pull/4119) (@electron0zero)
 * [ENHANCEMENT] Send semver version in api/stattus/buildinfo for cloud deployments [#4110](https://github.com/grafana/tempo/pull/4110) [@Aki0x137]
@@ -10,28 +8,21 @@
 * [CHANGE] tempo-cli: add support for /api/v2/traces endpoint [#4127](https://github.com/grafana/tempo/pull/4127) (@electron0zero)
   **BREAKING CHANGE** The `tempo-cli` now uses the `/api/v2/traces` endpoint by default, 
   please use `--v1` flag to use `/api/traces` endpoint, which was the default in previous versions.
->>>>>>> 7351689d
 * [ENHANCEMENT] Speedup collection of results from ingesters in the querier [#4100](https://github.com/grafana/tempo/pull/4100) (@electron0zero)
 * [ENHANCEMENT] Speedup DistinctValue collector and exit early for ingesters [#4104](https://github.com/grafana/tempo/pull/4104) (@electron0zero)
 * [ENHANCEMENT] Add disk caching in ingester SearchTagValuesV2 for completed blocks [#4069](https://github.com/grafana/tempo/pull/4069) (@electron0zero)
 * [BUGFIX] Replace hedged requests roundtrips total with a counter. [#4063](https://github.com/grafana/tempo/pull/4063) [#4078](https://github.com/grafana/tempo/pull/4078) (@galalen)
 * [BUGFIX] Metrics generators: Correctly drop from the ring before stopping ingestion to reduce drops during a rollout. [#4101](https://github.com/grafana/tempo/pull/4101) (@joe-elliott)
 * [BUGFIX] Bring back application-json content-type header. [#4121](https://github.com/grafana/tempo/pull/4121) (@javiermolinar)
-<<<<<<< HEAD
-=======
 * [BUGFIX] Correctly handle 400 Bad Request and 404 Not Found in gRPC streaming [#4144](https://github.com/grafana/tempo/pull/4144) (@mapno)
 * [BUGFIX] Pushes a 0 to classic histogram's counter when the series is new to allow Prometheus to start from a non-null value. [#4140](https://github.com/grafana/tempo/pull/4140) (@mapno)
->>>>>>> 7351689d
 * [CHANGE] TraceByID: don't allow concurrent_shards greater than query_shards. [#4074](https://github.com/grafana/tempo/pull/4074) (@electron0zero)
 * **BREAKING CHANGE** tempo-query is no longer a jaeger instance with grpcPlugin. Its now a standalone server. Serving a grpc api for jaeger on `0.0.0.0:7777` by default. [#3840](https://github.com/grafana/tempo/issues/3840) (@frzifus)
 * [CHANGE] **BREAKING CHANGE** The dynamic injection of X-Scope-OrgID header for metrics generator remote-writes is changed. If the header is aleady set in per-tenant overrides or global tempo configuration, then it is honored and not overwritten. [#4021](https://github.com/grafana/tempo/pull/4021) (@mdisibio)
 * [CHANGE] **BREAKING CHANGE** Migrate from OpenTracing to OpenTelemetry instrumentation. Removed the `use_otel_tracer` configuration option. Use the OpenTelemetry environment variables to configure the span exporter [#3646](https://github.com/grafana/tempo/pull/3646) (@andreasgerstmayr)
   To continue using the Jaeger exporter, use the following environment variable: `OTEL_TRACES_EXPORTER=jaeger`.
 * [CHANGE] No longer send the final diff in GRPC streaming. Instead we rely on the streamed intermediate results. [#4062](https://github.com/grafana/tempo/pull/4062) (@joe-elliott)
-<<<<<<< HEAD
-=======
 * [CHANGE] Update Go to 1.23.1 [#4146](https://github.com/grafana/tempo/pull/4146) [#4147](https://github.com/grafana/tempo/pull/4147) (@javiermolinar)
->>>>>>> 7351689d
 * [FEATURE] Discarded span logging `log_discarded_spans` [#3957](https://github.com/grafana/tempo/issues/3957) (@dastrobu)
 * [FEATURE] TraceQL support for instrumentation scope [#3967](https://github.com/grafana/tempo/pull/3967) (@ie-pham)
 * [ENHANCEMENT] Add bytes and spans received to usage stats [#3983](https://github.com/grafana/tempo/pull/3983) (@joe-elliott)
