--- conflicted
+++ resolved
@@ -34,11 +34,8 @@
 * [BUGFIX] Fix race condition in forwarder overrides loop. [1468](https://github.com/grafana/tempo/pull/1468) (@mapno)
 * [BUGFIX] Fix v2 backend check on span name to be substring [#1538](https://github.com/grafana/tempo/pull/1538) (@mdisibio)
 * [BUGFIX] Fix wal check on span name to be substring [#1548](https://github.com/grafana/tempo/pull/1548) (@mdisibio)
-<<<<<<< HEAD
 * [BUGFIX] Prevent ingester panic "cannot grow buffer" [#1258](https://github.com/grafana/tempo/issues/1258) (@mdisibio)
-=======
 * [BUGFIX] metrics-generator: do not remove x-scope-orgid header in single tenant modus [#1554](https://github.com/grafana/tempo/pull/1554) (@kvrhdn)
->>>>>>> 04645f17
 * [ENHANCEMENT] Add a config to query single ingester instance based on trace id hash for Trace By ID API. (1484)[https://github.com/grafana/tempo/pull/1484] (@sagarwala, @bikashmishra100, @ashwinidulams)
 * [ENHANCEMENT] Add blocklist metrics for total backend objects and total backend bytes [#1519](https://github.com/grafana/tempo/pull/1519) (@ie-pham)
 
