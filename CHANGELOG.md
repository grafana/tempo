--- conflicted
+++ resolved
@@ -70,12 +70,9 @@
 * [BUGFIX] Fix traceql metrics time range handling at the cutoff between recent and backend data [#4257](https://github.com/grafana/tempo/issues/4257) (@mdisibio)
 * [BUGFIX] Skip computing exemplars for instant queries. [#4204](https://github.com/grafana/tempo/pull/4204) (@javiermolinar)
 * [BUGFIX] Gave context to orphaned spans related to various maintenance processes. [#4260](https://github.com/grafana/tempo/pull/4260) (@joe-elliott)
-<<<<<<< HEAD
 * [BUGFIX] Utilize S3Pass and S3User parameters in tempo-cli options, which were previously unused in the code. [#44236](https://github.com/grafana/tempo/pull/4259) (@faridtmammadov)
 * [BUGFIX] Initialize histogram buckets to 0 to avoid downsampling. [#4366](https://github.com/grafana/tempo/pull/4366) (@javiermolinar)
-=======
-* [BUGFIX] Utilize S3Pass and S3User parameters in tempo-cli options, which were previously unused in the code. [#4259](https://github.com/grafana/tempo/pull/4259) (@faridtmammadov)
->>>>>>> 1a21818c
+
 
 # v2.6.1
 
