--- conflicted
+++ resolved
@@ -1,10 +1,6 @@
 ## main / unreleased
 
-<<<<<<< HEAD
 * [ENHANCEMENT] Update minio to version [#4341](https://github.com/grafana/tempo/pull/4568) (@javiermolinar)
-
-# v2.7.0-rc.0
-=======
 * [CHANGE] **BREAKING CHANGE** Removed `internal_error` as a reason from `tempo_discarded_spans_total`. [#4554](https://github.com/grafana/tempo/pull/4554) (@joe-elliott)
 * [ENHANCEMENT] Update tempo operational dashboard for new block-builder and v2 traces api [#4559](https://github.com/grafana/tempo/pull/4559) (@mdisibio)
 * [BUGFIX] Choose a default step for a gRPC streaming query range request if none is provided. [#4546](https://github.com/grafana/tempo/pull/4546) (@joe-elliott)
@@ -12,7 +8,6 @@
 * [BUGFIX] Fix performance bottleneck and file cleanup in block builder [#4550](https://github.com/grafana/tempo/pull/4550) (@mdisibio)
 
 # v2.7.0
->>>>>>> 7cda43b2
 
 * [CHANGE] Disable gRPC compression in the querier and distributor for performance reasons [#4429](https://github.com/grafana/tempo/pull/4429) (@carles-grafana)
   If you would like to re-enable it, we recommend 'snappy'. Use the following settings:
