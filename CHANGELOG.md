## main / unreleased

* [FEATURE] Added the ability to hedge requests with all backends [#750](https://github.com/grafana/tempo/pull/750) (@joe-elliott)
<<<<<<< HEAD
* [ENHANCEMENT] Improve readability of cpu and memory metrics on operational dashboard [#764](https://github.com/grafana/tempo/pull/764) (@bboreham)
=======
* [BUGFIX] Guard against negative dataLength [#763](https://github.com/grafana/tempo/pull/763) (@joe-elliott)
>>>>>>> 49f56a89

## v1.0.0

* [CHANGE] Mark `-auth.enabled` as deprecated. New flag is `-multitenancy.enabled` and is set to false by default.
  This is a **breaking change** if you were relying on auth/multitenancy being enabled by default. [#646](https://github.com/grafana/tempo/pull/646)
* [ENHANCEMENT] Performance: Improve Ingester Record Insertion. [#681](https://github.com/grafana/tempo/pull/681)
* [ENHANCEMENT] Improve WAL Replay by not rebuilding the WAL. [#668](https://github.com/grafana/tempo/pull/668)
* [ENHANCEMENT] Add config option to disable write extension to the ingesters. [#677](https://github.com/grafana/tempo/pull/677)
* [ENHANCEMENT] Preallocate byte slices on ingester request unmarshal. [#679](https://github.com/grafana/tempo/pull/679)
* [ENHANCEMENT] Reduce marshalling in the ingesters to improve performance. [#694](https://github.com/grafana/tempo/pull/694)
  This change requires a specific rollout process to prevent dropped spans. First, rollout everything except distributors. After all ingesters have updated
  you can then rollout distributors to the latest version. This is due to changes in the communication between ingesters <-> distributors.
* [ENHANCEMENT] Allow setting the bloom filter shard size with support dynamic shard count.[#644](https://github.com/grafana/tempo/pull/644)
* [ENHANCEMENT] GCS SDK update v1.12.0 => v.15.0, ReadAllWithEstimate used in GCS/S3 backends. [#693](https://github.com/grafana/tempo/pull/693)
* [ENHANCEMENT] Add a new endpoint `/api/echo` to test the query frontend is reachable. [#714](https://github.com/grafana/tempo/pull/714)
* [BUGFIX] Fix Query Frontend grpc settings to avoid noisy error log. [#690](https://github.com/grafana/tempo/pull/690)
* [BUGFIX] Zipkin Support - CombineTraces. [#688](https://github.com/grafana/tempo/pull/688)
* [BUGFIX] Zipkin support - Dedupe span IDs based on span.Kind (client/server) in Query Frontend. [#687](https://github.com/grafana/tempo/pull/687)
* [BUGFIX] Azure Backend - Fix an issue with the append method on the Azure backend. [#736](https://github.com/grafana/tempo/pull/736)

## v0.7.0

**License Change** v0.7.0 and future versions are licensed under AGPLv3 [#660](https://github.com/grafana/tempo/pull/660)

* [CHANGE] Add `json` struct tags to overrides' `Limits` struct in addition to `yaml` tags. [#656](https://github.com/grafana/tempo/pull/656)
* [CHANGE] Update to Go 1.16, latest OpenTelemetry proto definition and collector [#546](https://github.com/grafana/tempo/pull/546)
* [CHANGE] `max_spans_per_trace` limit override has been removed in favour of `max_bytes_per_trace`.
  This is a **breaking change** to the overrides config section. [#612](https://github.com/grafana/tempo/pull/612)
* [CHANGE] Add new flag `-ingester.lifecycler.ID` to manually override the ingester ID with which to register in the ring. [#625](https://github.com/grafana/tempo/pull/625)
* [CHANGE] `ingestion_rate_limit` limit override has been removed in favour of `ingestion_rate_limit_bytes`.
  `ingestion_burst_size` limit override has been removed in favour of `ingestion_burst_size_bytes`.
  This is a **breaking change** to the overrides config section. [#630](https://github.com/grafana/tempo/pull/630)
* [FEATURE] Add page based access to the index file. [#557](https://github.com/grafana/tempo/pull/557)
* [FEATURE] (Experimental) WAL Compression/checksums. [#638](https://github.com/grafana/tempo/pull/638)
* [ENHANCEMENT] Add a Shutdown handler to flush data to backend, at "/shutdown". [#526](https://github.com/grafana/tempo/pull/526)
* [ENHANCEMENT] Queriers now query all (healthy) ingesters for a trace to mitigate 404s on ingester rollouts/scaleups.
  This is a **breaking change** and will likely result in query errors on rollout as the query signature b/n QueryFrontend & Querier has changed. [#557](https://github.com/grafana/tempo/pull/557)
* [ENHANCEMENT] Add list compaction-summary command to tempo-cli [#588](https://github.com/grafana/tempo/pull/588)
* [ENHANCEMENT] Add list and view index commands to tempo-cli [#611](https://github.com/grafana/tempo/pull/611)
* [ENHANCEMENT] Add a configurable prefix for HTTP endpoints. [#631](https://github.com/grafana/tempo/pull/631)
* [ENHANCEMENT] Add kafka receiver. [#613](https://github.com/grafana/tempo/pull/613)
* [ENHANCEMENT] Upgrade OTel collector to `v0.21.0`. [#613](https://github.com/grafana/tempo/pull/627)
* [ENHANCEMENT] Add support for Cortex Background Cache. [#640](https://github.com/grafana/tempo/pull/640)
* [BUGFIX] Fixes permissions errors on startup in GCS. [#554](https://github.com/grafana/tempo/pull/554)
* [BUGFIX] Fixes error where Dell ECS cannot list objects. [#561](https://github.com/grafana/tempo/pull/561)
* [BUGFIX] Fixes listing blocks in S3 when the list is truncated. [#567](https://github.com/grafana/tempo/pull/567)
* [BUGFIX] Fixes where ingester may leave file open [#570](https://github.com/grafana/tempo/pull/570)
* [BUGFIX] Fixes a bug where some blocks were not searched due to query sharding and randomness in blocklist poll. [#583](https://github.com/grafana/tempo/pull/583)
* [BUGFIX] Fixes issue where wal was deleted before successful flush and adds exponential backoff for flush errors [#593](https://github.com/grafana/tempo/pull/593)
* [BUGFIX] Fixes issue where Tempo would not parse odd length trace ids [#605](https://github.com/grafana/tempo/pull/605)
* [BUGFIX] Sort traces on flush to reduce unexpected recombination work by compactors [#606](https://github.com/grafana/tempo/pull/606)
* [BUGFIX] Ingester fully persists blocks locally to reduce amount of work done after restart [#628](https://github.com/grafana/tempo/pull/628)

## v0.6.0

* [CHANGE] Fixed ingester latency spikes on read [#461](https://github.com/grafana/tempo/pull/461)
* [CHANGE] Ingester cut blocks based on size instead of trace count.  Replace ingester `traces_per_block` setting with `max_block_bytes`. This is a **breaking change**. [#474](https://github.com/grafana/tempo/issues/474)
* [CHANGE] Refactor cache section in tempodb. This is a **breaking change** b/c the cache config section has changed. [#485](https://github.com/grafana/tempo/pull/485)
* [CHANGE] New compactor setting for max block size data instead of traces. [#520](https://github.com/grafana/tempo/pull/520)
* [CHANGE] Change default ingester_client compression from gzip to snappy. [#522](https://github.com/grafana/tempo/pull/522)
* [CHANGE/BUGFIX] Rename `tempodb_compaction_objects_written` and `tempodb_compaction_bytes_written` metrics to `tempodb_compaction_objects_written_total` and `tempodb_compaction_bytes_written_total`. [#524](https://github.com/grafana/tempo/pull/524)
* [CHANGE] Replace tempo-cli `list block` `--check-dupes` option with `--scan` and collect additional stats [#534](https://github.com/grafana/tempo/pull/534)
* [FEATURE] Added block compression.  This is a **breaking change** b/c some configuration fields moved. [#504](https://github.com/grafana/tempo/pull/504)
* [CHANGE] Drop Vulture Loki dependency. This is a **breaking change**. [#509](https://github.com/grafana/tempo/pull/509)
* [ENHANCEMENT] Serve config at the "/config" endpoint. [#446](https://github.com/grafana/tempo/pull/446)
* [ENHANCEMENT] Switch blocklist polling and retention to different concurrency mechanism, add configuration options. [#475](https://github.com/grafana/tempo/issues/475)
* [ENHANCEMENT] Add S3 options region and forcepathstyle [#431](https://github.com/grafana/tempo/issues/431)
* [ENHANCEMENT] Add exhaustive search to combine traces from all blocks in the backend. [#489](https://github.com/grafana/tempo/pull/489)
* [ENHANCEMENT] Add per-tenant block retention [#77](https://github.com/grafana/tempo/issues/77)
* [ENHANCEMENT] Change index-downsample to index-downsample-bytes.  This is a **breaking change** [#519](https://github.com/grafana/tempo/issues/519)
* [BUGFIX] Upgrade cortex dependency to v1.7.0-rc.0+ to address issue with forgetting ring membership [#442](https://github.com/grafana/tempo/pull/442) [#512](https://github.com/grafana/tempo/pull/512)
* [BUGFIX] No longer raise the `tempodb_blocklist_poll_errors_total` metric if a block doesn't have meta or compacted meta. [#481](https://github.com/grafana/tempo/pull/481)]
* [BUGFIX] Replay wal completely before ingesting new spans. [#525](https://github.com/grafana/tempo/pull/525)

## v0.5.0

* [CHANGE] Redo tempo-cli with basic command structure and improvements [#385](https://github.com/grafana/tempo/pull/385)
* [CHANGE] Add content negotiation support and sharding parameters to Querier [#375](https://github.com/grafana/tempo/pull/375)
* [CHANGE] Remove S3 automatic bucket creation [#404](https://github.com/grafana/tempo/pull/404)
* [CHANGE] Compactors should round robin tenants instead of choosing randomly [#420](https://github.com/grafana/tempo/issues/420)
* [CHANGE] Switch distributor->ingester communication to more efficient PushBytes method.  This is a **breaking change** when running in microservices mode with separate distributors and ingesters.  To prevent errors ingesters must be fully upgraded first, then distributors.
* [CHANGE] Removed disk_cache.  This is a **breaking change** b/c there is no disk cache. Please use redis or memcached. [#441](https://github.com/grafana/tempo/pull/441)
* [CHANGE] Rename IngestionMaxBatchSize to IngestionBurstSize. This is a **breaking change**. [#445](https://github.com/grafana/tempo/pull/445)
* [ENHANCEMENT] Add docker-compose example for GCS along with new backend options [#397](https://github.com/grafana/tempo/pull/397)
* [ENHANCEMENT] tempo-cli list blocks usability improvements [#403](https://github.com/grafana/tempo/pull/403)
* [ENHANCEMENT] Reduce active traces locking time. [#449](https://github.com/grafana/tempo/pull/449)
* [ENHANCEMENT] Added `tempo_distributor_bytes_received_total` as a per tenant counter of uncompressed bytes received. [#453](https://github.com/grafana/tempo/pull/453)
* [BUGFIX] Compactor without GCS permissions fail silently [#379](https://github.com/grafana/tempo/issues/379)
* [BUGFIX] Prevent race conditions between querier polling and ingesters clearing complete blocks [#421](https://github.com/grafana/tempo/issues/421)
* [BUGFIX] Exclude blocks in last active window from compaction [#411](https://github.com/grafana/tempo/pull/411)
* [BUGFIX] Mixin: Ignore metrics and query-frontend route when checking for TempoRequestLatency alert. [#440](https://github.com/grafana/tempo/pull/440)
* [FEATURE] Add support for Azure Blob Storage backend [#340](https://github.com/grafana/tempo/issues/340)
* [FEATURE] Add Query Frontend module to allow scaling the query path [#400](https://github.com/grafana/tempo/pull/400)

## v0.4.0

* [CHANGE] From path.Join to filepath.Join [#338](https://github.com/grafana/tempo/pull/338)
* [CHANGE] Upgrade Cortex from v1.3.0 to v.1.4.0 [#341](https://github.com/grafana/tempo/pull/341)
* [CHANGE] Compact more than 2 blocks at a time [#348](https://github.com/grafana/tempo/pull/348)
* [CHANGE] Remove tempodb_compaction_duration_seconds metric. [#360](https://github.com/grafana/tempo/pull/360)
* [ENHANCEMENT] Add tempodb_compaction_objects_combined metric. [#339](https://github.com/grafana/tempo/pull/339)
* [ENHANCEMENT] Added OpenMetrics exemplar support. [#359](https://github.com/grafana/tempo/pull/359)
* [ENHANCEMENT] Add tempodb_compaction_objects_written metric. [#360](https://github.com/grafana/tempo/pull/360)
* [ENHANCEMENT] Add tempodb_compaction_bytes_written metric. [#360](https://github.com/grafana/tempo/pull/360)
* [ENHANCEMENT] Add tempodb_compaction_blocks_total metric. [#360](https://github.com/grafana/tempo/pull/360)
* [ENHANCEMENT] Add support for S3 V2 signatures. [#352](https://github.com/grafana/tempo/pull/352)
* [ENHANCEMENT] Add support for Redis caching. [#354](https://github.com/grafana/tempo/pull/354)
* [BUGFIX] Frequent errors logged by compactor regarding meta not found [#327](https://github.com/grafana/tempo/pull/327)
* [BUGFIX] Fix distributors panicking on rollout [#343](https://github.com/grafana/tempo/pull/343)
* [BUGFIX] Fix ingesters occassionally double flushing [#364](https://github.com/grafana/tempo/pull/364)
* [BUGFIX] Fix S3 backend logs "unsupported value type" [#381](https://github.com/grafana/tempo/issues/381)

## v0.3.0

* [CHANGE] Bloom filters are now sharded to reduce size and improve caching, as blocks grow. This is a **breaking change** and all data stored before this change will **not** be queryable. [#192](https://github.com/grafana/tempo/pull/192)
* [CHANGE] Rename maintenance cycle to blocklist poll. [#315](https://github.com/grafana/tempo/pull/315)
* [ENHANCEMENT] CI checks for vendored dependencies using `make vendor-check`. Update CONTRIBUTING.md to reflect the same before checking in files in a PR. [#274](https://github.com/grafana/tempo/pull/274)
* [ENHANCEMENT] Add warnings for suspect configs. [#294](https://github.com/grafana/tempo/pull/294)
* [ENHANCEMENT] Add command line flags for s3 credentials. [#308](https://github.com/grafana/tempo/pull/308)
* [ENHANCEMENT] Support multiple authentication methods for S3 (IRSA, IAM role, static). [#320](https://github.com/grafana/tempo/pull/320)
* [ENHANCEMENT] Add  per tenant bytes counter. [#331](https://github.com/grafana/tempo/pull/331)
* [BUGFIX] S3 multi-part upload errors [#306](https://github.com/grafana/tempo/pull/325)
* [BUGFIX] Increase Prometheus `notfound` metric on tempo-vulture. [#301](https://github.com/grafana/tempo/pull/301)
* [BUGFIX] Return 404 if searching for a tenant id that does not exist in the backend. [#321](https://github.com/grafana/tempo/pull/321)
* [BUGFIX] Prune in-memory blocks from missing tenants. [#314](https://github.com/grafana/tempo/pull/314)<|MERGE_RESOLUTION|>--- conflicted
+++ resolved
@@ -1,11 +1,8 @@
 ## main / unreleased
 
 * [FEATURE] Added the ability to hedge requests with all backends [#750](https://github.com/grafana/tempo/pull/750) (@joe-elliott)
-<<<<<<< HEAD
 * [ENHANCEMENT] Improve readability of cpu and memory metrics on operational dashboard [#764](https://github.com/grafana/tempo/pull/764) (@bboreham)
-=======
 * [BUGFIX] Guard against negative dataLength [#763](https://github.com/grafana/tempo/pull/763) (@joe-elliott)
->>>>>>> 49f56a89
 
 ## v1.0.0
 
