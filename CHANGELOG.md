--- conflicted
+++ resolved
@@ -1,15 +1,12 @@
 ## main / unreleased
 * [FEATURE] tempo-cli: support dropping multiple traces in a single operation [#4266](https://github.com/grafana/tempo/pull/4266) (@ndk)
-<<<<<<< HEAD
-=======
 * [CHANGE] update default config values to better align with production workloads [#4340](https://github.com/grafana/tempo/pull/4340) (@electron0zero)
 * [CHANGE] fix deprecation warning by switching to DoBatchWithOptions [#4343](https://github.com/grafana/tempo/pull/4343) (@dastrobu)
->>>>>>> bced4174
 * [CHANGE] **BREAKING CHANGE** The Tempo serverless is now deprecated and will be removed in an upcoming release [#4017](https://github.com/grafana/tempo/pull/4017/) @electron0zero
 * [CHANGE] **BREAKING CHANGE** Change the AWS Lambda serverless build tooling output from "main" to "bootstrap". Refer to https://aws.amazon.com/blogs/compute/migrating-aws-lambda-functions-from-the-go1-x-runtime-to-the-custom-runtime-on-amazon-linux-2/ for migration steps [#3852](https://github.com/grafana/tempo/pull/3852) (@zatlodan)
 * [CHANGE] Add throughput and SLO metrics in the tags and tag values endpoints [#4148](https://github.com/grafana/tempo/pull/4148) (@electron0zero)
 * [CHANGE] tempo-cli: add support for /api/v2/traces endpoint [#4127](https://github.com/grafana/tempo/pull/4127) (@electron0zero)
-  **BREAKING CHANGE** The `tempo-cli` now uses the `/api/v2/traces` endpoint by default, 
+  **BREAKING CHANGE** The `tempo-cli` now uses the `/api/v2/traces` endpoint by default,
   please use `--v1` flag to use `/api/traces` endpoint, which was the default in previous versions.
 * [CHANGE] TraceByID: don't allow concurrent_shards greater than query_shards. [#4074](https://github.com/grafana/tempo/pull/4074) (@electron0zero)
 * [CHANGE] **BREAKING CHANGE** The dynamic injection of X-Scope-OrgID header for metrics generator remote-writes is changed. If the header is aleady set in per-tenant overrides or global tempo configuration, then it is honored and not overwritten. [#4021](https://github.com/grafana/tempo/pull/4021) (@mdisibio)
@@ -25,10 +22,7 @@
 * [FEATURE] TraceQL support for instrumentation scope [#3967](https://github.com/grafana/tempo/pull/3967) (@ie-pham)
 * [FEATURE] Export cost attribution usage metrics from distributor [#4162](https://github.com/grafana/tempo/pull/4162) (@mdisibio)
 * [FEATURE] TraceQL metrics: avg_over_time [#4073](https://github.com/grafana/tempo/pull/4073) (@javiermolinar)
-<<<<<<< HEAD
-=======
 * [ENHANCEMENT] Update to the latest dskit [#4341](https://github.com/grafana/tempo/pull/4341) (@dastrobu)
->>>>>>> bced4174
 * [ENHANCEMENT] Changed log level from INFO to DEBUG for the TempoDB Find operation using traceId to reduce excessive/unwanted logs in log search. [#4179](https://github.com/grafana/tempo/pull/4179) (@Aki0x137)
 * [ENHANCEMENT] Pushdown collection of results from generators in the querier [#4119](https://github.com/grafana/tempo/pull/4119) (@electron0zero)
 * [ENHANCEMENT] The span multiplier now also sources its value from the resource attributes. [#4210](https://github.com/grafana/tempo/pull/4210)
@@ -40,7 +34,7 @@
 * [ENHANCEMENT] Update metrics-generator config in Tempo distributed docker compose example to serve TraceQL metrics [#4003](https://github.com/grafana/tempo/pull/4003) (@javiermolinar)
 * [ENHANCEMENT] Reduce allocs related to marshalling dedicated columns repeatedly in the query frontend. [#4007](https://github.com/grafana/tempo/pull/4007) (@joe-elliott)
 * [ENHANCEMENT] Improve performance of TraceQL queries [#4114](https://github.com/grafana/tempo/pull/4114) (@mdisibio)
-* [ENHANCEMENT] Improve performance of TraceQL queries [#4163](https://github.com/grafana/tempo/pull/4163) (@mdisibio) 
+* [ENHANCEMENT] Improve performance of TraceQL queries [#4163](https://github.com/grafana/tempo/pull/4163) (@mdisibio)
 * [ENHANCEMENT] Reduce memory usage of classic histograms in the span-metrics and service-graphs processors [#4232](https://github.com/grafana/tempo/pull/4232) (@mdisibio)
 * [ENHANCEMENT] Implement simple Fetch by key for cache items  [#4032](https://github.com/grafana/tempo/pull/4032) (@javiermolinar)
 * [ENHANCEMENT] Replace Grafana Agent example by Grafana Alloy[#4030](https://github.com/grafana/tempo/pull/4030) (@javiermolinar)
@@ -65,33 +59,24 @@
 * [ENHANCEMENT] Chore: delete spanlogger. [4312](https://github.com/grafana/tempo/pull/4312) (@javiermolinar)
 * [ENHANCEMENT] Add `invalid_utf8` to reasons spanmetrics will discard spans. [#4293](https://github.com/grafana/tempo/pull/4293) (@zalegrala)
 * [ENHANCEMENT] Reduce frontend and querier allocations by dropping HTTP headers early in the pipeline. [#4298](https://github.com/grafana/tempo/pull/4298) (@joe-elliott)
-<<<<<<< HEAD
-=======
 * [ENHANCEMENT] Reduce ingester working set by improving prelloc behavior. [#4344](https://github.com/grafana/tempo/pull/4344)  (@joe-elliott)
 * [ENHANCEMENT] Use Promtheus fast regexp for TraceQL regular expression matchers. [#4329](https://github.com/grafana/tempo/pull/4329) (@joe-elliott)
   **BREAKING CHANGE** All regular expression matchers will now be fully anchored. `span.foo =~ "bar"` will now be evaluated as `span.foo =~ "^bar$"`
 * [ENHANCEMENT] Reuse generator code to better refuse "too large" traces. [#4365](https://github.com/grafana/tempo/pull/4365) (@joe-elliott)
   This will cause the ingester to more aggressively and correctly refuse traces. Also added two metrics to better track bytes consumed per tenant in the ingester.
   `tempo_metrics_generator_live_trace_bytes` and `tempo_ingester_live_trace_bytes`.
->>>>>>> bced4174
 * [BUGFIX] Replace hedged requests roundtrips total with a counter. [#4063](https://github.com/grafana/tempo/pull/4063) [#4078](https://github.com/grafana/tempo/pull/4078) (@galalen)
 * [BUGFIX] Metrics generators: Correctly drop from the ring before stopping ingestion to reduce drops during a rollout. [#4101](https://github.com/grafana/tempo/pull/4101) (@joe-elliott)
 * [BUGFIX] Correctly handle 400 Bad Request and 404 Not Found in gRPC streaming [#4144](https://github.com/grafana/tempo/pull/4144) (@mapno)
 * [BUGFIX] Pushes a 0 to classic histogram's counter when the series is new to allow Prometheus to start from a non-null value. [#4140](https://github.com/grafana/tempo/pull/4140) (@mapno)
 * [BUGFIX] Fix counter samples being downsampled by backdate to the previous minute the initial sample when the series is new [#4236](https://github.com/grafana/tempo/pull/4236) (@javiermolinar)
 * [BUGFIX] Fix traceql metrics time range handling at the cutoff between recent and backend data [#4257](https://github.com/grafana/tempo/issues/4257) (@mdisibio)
-<<<<<<< HEAD
-* [BUGFIX] Skip computing exemplars for instant queries. [#4204](https://github.com/grafana/tempo/pull/4204) (@javiermolinar)
-* [BUGFIX] Gave context to orphaned spans related to various maintenance processes. [#4260](https://github.com/grafana/tempo/pull/4260) (@joe-elliott)
-* [BUGFIX] Utilize S3Pass and S3User parameters in tempo-cli options, which were previously unused in the code. [#4259](https://github.com/grafana/tempo/pull/4259) (@faridtmammadov)
-=======
 * [BUGFIX] Fix several issues with exemplar values for traceql metrics [#4366](https://github.com/grafana/tempo/pull/4366) (@mdisibio)
 * [BUGFIX] Skip computing exemplars for instant queries. [#4204](https://github.com/grafana/tempo/pull/4204) (@javiermolinar)
 * [BUGFIX] Gave context to orphaned spans related to various maintenance processes. [#4260](https://github.com/grafana/tempo/pull/4260) (@joe-elliott)
 * [BUGFIX] Initialize histogram buckets to 0 to avoid downsampling. [#4366](https://github.com/grafana/tempo/pull/4366) (@javiermolinar)
 * [BUGFIX] Utilize S3Pass and S3User parameters in tempo-cli options, which were previously unused in the code. [#4259](https://github.com/grafana/tempo/pull/4259) (@faridtmammadov)
 * [BUGFIX] Fixed an issue in the generator where the first batch was counted 2x against a traces size. [#4365](https://github.com/grafana/tempo/pull/4365) (@joe-elliott)
->>>>>>> bced4174
 
 # v2.6.1
 
