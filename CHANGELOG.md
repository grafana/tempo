--- conflicted
+++ resolved
@@ -37,12 +37,9 @@
 * [ENHACEMENT] Update OTel collector to v0.57.2 [#1757](https://github.com/grafana/tempo/pull/1757) (@mapno)
 * [BUGFIX] Honor caching and buffering settings when finding traces by id [#1697](https://github.com/grafana/tempo/pull/1697) (@joe-elliott)
 * [BUGFIX] Correctly propagate errors from the iterator layer up through the queriers [#1723](https://github.com/grafana/tempo/pull/1723) (@joe-elliott)
-<<<<<<< HEAD
-* [BUGFIX] New wal file separator '+' for the NTFS filesystem and backward compatibility with the old separator ':' [#1700](https://github.com/grafana/tempo/pull/1700) (@kilian-kier)
-=======
 * [ENHANCEMENT] Upgrade opentelemetry-proto submodule to v0.18.0 [#1754](https://github.com/grafana/tempo/pull/1754) (@mapno)
 Internal types are updated to use `scope` instead of `instrumentation_library`. This is a breaking change in trace by ID queries if JSON is requested.
->>>>>>> 2a98a210
+* [BUGFIX] New wal file separator '+' for the NTFS filesystem and backward compatibility with the old separator ':' [#1700](https://github.com/grafana/tempo/pull/1700) (@kilian-kier)
 
 ## v1.5.0 / 2022-08-17
 
