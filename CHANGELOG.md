--- conflicted
+++ resolved
@@ -7,9 +7,7 @@
 * [CHANGE] TraceQL/Structural operators performance improvement. [#3088](https://github.com/grafana/tempo/pull/3088) (@joe-elliott)
 * [CHANGE] Merge the processors overrides set through runtime overrides and user-configurable overrides [#3125](https://github.com/grafana/tempo/pull/3125) (@kvrhdn)
 * [CHANGE] Make vParquet3 the default block encoding [#2526](https://github.com/grafana/tempo/pull/3134) (@stoewer)
-<<<<<<< HEAD
 * [CHANGE] Set `autocomplete_filtering_enabled` to `true` by default [#3178](https://github.com/grafana/tempo/pull/3178) (@mapno)
-=======
 * [CHANGE] Major cache refactor to allow multiple role based caches to be configured [#3166](https://github.com/grafana/tempo/pull/3166).
   **BREAKING CHANGE** Deprecate the following fields. These have all been migrated to a top level "cache:" field.
   ```
@@ -22,7 +20,6 @@
       memcached:
       redis:
   ```
->>>>>>> 56fbbcd1
 * [FEATURE] Introduce list_blocks_concurrency on GCS and S3 backends to control backend load and performance. [#2652](https://github.com/grafana/tempo/pull/2652) (@zalegrala)
 * [FEATURE] Add per-tenant compaction window [#3129](https://github.com/grafana/tempo/pull/3129) (@zalegrala)
 * [ENHANCEMENT] Make the trace ID label name configurable for remote written exemplars [#3074](https://github.com/grafana/tempo/pull/3074)
