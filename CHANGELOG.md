--- conflicted
+++ resolved
@@ -5,11 +5,8 @@
 * [ENHANCEMENT] Add config option to disable write extension to the ingesters. [#677](https://github.com/grafana/tempo/pull/677)
 * [ENHANCEMENT] Preallocate byte slices on ingester request unmarshal. [#679](https://github.com/grafana/tempo/pull/679)
 * [ENHANCEMENT] Zipkin Support - CombineTraces. [#688](https://github.com/grafana/tempo/pull/688)
-<<<<<<< HEAD
+* [ENHANCEMENT] Zipkin support - Dedupe span IDs based on span.Kind (client/server) in Query Frontend. [#687](https://github.com/grafana/tempo/pull/687)
 * [CHANGE] Fix Query Frontend grpc settings to avoid noisy error log. [#690](https://github.com/grafana/tempo/pull/690)
-=======
-* [ENHANCEMENT] Zipkin support - Dedupe span IDs based on span.Kind (client/server) in Query Frontend. [#687](https://github.com/grafana/tempo/pull/687)
->>>>>>> d6d7af07
 
 ## v0.7.0
 
