## master / unreleased

* [CHANGE] Redo tempo-cli with basic command structure and improvements [#385](https://github.com/grafana/tempo/pull/385)
* [CHANGE] Add content negotiation support and sharding parameters to Querier [#375](https://github.com/grafana/tempo/pull/375)
* [CHANGE] Remove S3 automatic bucket creation [#404](https://github.com/grafana/tempo/pull/404)
* [CHANGE] Compactors should round robin tenants instead of choosing randomly [#420](https://github.com/grafana/tempo/issues/420)
* [CHANGE] Switch distributor->ingester communication to more efficient PushBytes method.  This is a **breaking change** when running in microservices mode with separate distributors and ingesters.  To prevent errors ingesters must be fully upgraded first, then distributors.
<<<<<<< HEAD
* [CHANGE] Rename IngestionMaxBatchSize to IngestionBurstSize. This is a **breaking change**. [#445](https://github.com/grafana/tempo/pull/445)
=======
* [CHANGE] Removed disk_cache.  This is a **breaking change** b/c there is no disk cache. Please use redis or memcached. [#441](https://github.com/grafana/tempo/pull/441)
>>>>>>> d9956766
* [ENHANCEMENT] Add docker-compose example for GCS along with new backend options [#397](https://github.com/grafana/tempo/pull/397)
* [ENHANCEMENT] tempo-cli list blocks usability improvements [#403](https://github.com/grafana/tempo/pull/403)
* [ENHANCEMENT] Add Query Frontend module to allow scaling the query path [#400](https://github.com/grafana/tempo/pull/400)
* [BUGFIX] Compactor without GCS permissions fail silently [#379](https://github.com/grafana/tempo/issues/379)
* [BUGFIX] Prevent race conditions between querier polling and ingesters clearing complete blocks [#421](https://github.com/grafana/tempo/issues/421)
* [BUGFIX] Exclude blocks in last active window from compaction [#411](https://github.com/grafana/tempo/pull/411)
* [BUGFIX] Mixin: Ignore metrics and query-frontend route when checking for TempoRequestLatency alert. [#440](https://github.com/grafana/tempo/pull/440)
* [FEATURE] Add support for Azure Blob Storage backend [#340](https://github.com/grafana/tempo/issues/340)

## v0.4.0

* [CHANGE] From path.Join to filepath.Join [#338](https://github.com/grafana/tempo/pull/338)
* [CHANGE] Upgrade Cortex from v1.3.0 to v.1.4.0 [#341](https://github.com/grafana/tempo/pull/341)
* [CHANGE] Compact more than 2 blocks at a time [#348](https://github.com/grafana/tempo/pull/348)
* [CHANGE] Remove tempodb_compaction_duration_seconds metric. [#360](https://github.com/grafana/tempo/pull/360)
* [ENHANCEMENT] Add tempodb_compaction_objects_combined metric. [#339](https://github.com/grafana/tempo/pull/339)
* [ENHANCEMENT] Added OpenMetrics exemplar support. [#359](https://github.com/grafana/tempo/pull/359)
* [ENHANCEMENT] Add tempodb_compaction_objects_written metric. [#360](https://github.com/grafana/tempo/pull/360)
* [ENHANCEMENT] Add tempodb_compaction_bytes_written metric. [#360](https://github.com/grafana/tempo/pull/360)
* [ENHANCEMENT] Add tempodb_compaction_blocks_total metric. [#360](https://github.com/grafana/tempo/pull/360)
* [ENHANCEMENT] Add support for S3 V2 signatures. [#352](https://github.com/grafana/tempo/pull/352)
* [ENHANCEMENT] Add support for Redis caching. [#354](https://github.com/grafana/tempo/pull/354)
* [BUGFIX] Frequent errors logged by compactor regarding meta not found [#327](https://github.com/grafana/tempo/pull/327)
* [BUGFIX] Fix distributors panicking on rollout [#343](https://github.com/grafana/tempo/pull/343)
* [BUGFIX] Fix ingesters occassionally double flushing [#364](https://github.com/grafana/tempo/pull/364)
* [BUGFIX] Fix S3 backend logs "unsupported value type" [#381](https://github.com/grafana/tempo/issues/381)

## v0.3.0

* [CHANGE] Bloom filters are now sharded to reduce size and improve caching, as blocks grow. This is a **breaking change** and all data stored before this change will **not** be queryable. [#192](https://github.com/grafana/tempo/pull/192)
* [CHANGE] Rename maintenance cycle to blocklist poll. [#315](https://github.com/grafana/tempo/pull/315)
* [ENHANCEMENT] CI checks for vendored dependencies using `make vendor-check`. Update CONTRIBUTING.md to reflect the same before checking in files in a PR. [#274](https://github.com/grafana/tempo/pull/274)
* [ENHANCEMENT] Add warnings for suspect configs. [#294](https://github.com/grafana/tempo/pull/294)
* [ENHANCEMENT] Add command line flags for s3 credentials. [#308](https://github.com/grafana/tempo/pull/308)
* [ENHANCEMENT] Support multiple authentication methods for S3 (IRSA, IAM role, static). [#320](https://github.com/grafana/tempo/pull/320)
* [ENHANCEMENT] Add  per tenant bytes counter. [#331](https://github.com/grafana/tempo/pull/331)
* [BUGFIX] S3 multi-part upload errors [#306](https://github.com/grafana/tempo/pull/325)
* [BUGFIX] Increase Prometheus `notfound` metric on tempo-vulture. [#301](https://github.com/grafana/tempo/pull/301)
* [BUGFIX] Return 404 if searching for a tenant id that does not exist in the backend. [#321](https://github.com/grafana/tempo/pull/321)
* [BUGFIX] Prune in-memory blocks from missing tenants. [#314](https://github.com/grafana/tempo/pull/314)<|MERGE_RESOLUTION|>--- conflicted
+++ resolved
@@ -5,11 +5,8 @@
 * [CHANGE] Remove S3 automatic bucket creation [#404](https://github.com/grafana/tempo/pull/404)
 * [CHANGE] Compactors should round robin tenants instead of choosing randomly [#420](https://github.com/grafana/tempo/issues/420)
 * [CHANGE] Switch distributor->ingester communication to more efficient PushBytes method.  This is a **breaking change** when running in microservices mode with separate distributors and ingesters.  To prevent errors ingesters must be fully upgraded first, then distributors.
-<<<<<<< HEAD
+* [CHANGE] Removed disk_cache.  This is a **breaking change** b/c there is no disk cache. Please use redis or memcached. [#441](https://github.com/grafana/tempo/pull/441)
 * [CHANGE] Rename IngestionMaxBatchSize to IngestionBurstSize. This is a **breaking change**. [#445](https://github.com/grafana/tempo/pull/445)
-=======
-* [CHANGE] Removed disk_cache.  This is a **breaking change** b/c there is no disk cache. Please use redis or memcached. [#441](https://github.com/grafana/tempo/pull/441)
->>>>>>> d9956766
 * [ENHANCEMENT] Add docker-compose example for GCS along with new backend options [#397](https://github.com/grafana/tempo/pull/397)
 * [ENHANCEMENT] tempo-cli list blocks usability improvements [#403](https://github.com/grafana/tempo/pull/403)
 * [ENHANCEMENT] Add Query Frontend module to allow scaling the query path [#400](https://github.com/grafana/tempo/pull/400)
