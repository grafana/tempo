## main / unreleased

<<<<<<< HEAD
* [BUGFIX] Update port spec for GCS docker-compose example [#869](https://github.com/grafana/tempo/pull/869) (@zalegrala)
* [BUGFIX] Cortex upgrade to fix an issue where unhealthy compactors can't be forgotten [#878](https://github.com/grafana/tempo/pull/878) (@joe-elliott)
* [ENHANCEMENT] Added "query blocks" cli option. [#876](https://github.com/grafana/tempo/pull/876) (@joe-elliott)
* [ENHANCEMENT] Added traceid to `trace too large message`. [#888](https://github.com/grafana/tempo/pull/888) (@mritunjaysharma394)
* [ENHANCEMENT] Make s3 backend readError logic more robust [#905](https://github.com/grafana/tempo/pull/905) (@wei840222)
* [ENHANCEMENT] Add support to tempo workloads to `overrides` from single configmap in microservice mode. [#896](https://github.com/grafana/tempo/pull/896) (@kavirajk)
=======
>>>>>>> 3ebdc0c7

## v1.1.0 / 2021-08-26

* [CHANGE] Upgrade Cortex from v1.9.0 to v1.9.0-131-ga4bf10354 [#841](https://github.com/grafana/tempo/pull/841) (@aknuds1)
* [CHANGE] Change default tempo port from 3100 to 3200 [#770](https://github.com/grafana/tempo/pull/809) (@MurzNN)
* [CHANGE] Jsonnet: use dedicated configmaps for distributors and ingesters [#775](https://github.com/grafana/tempo/pull/775) (@kvrhdn)
* [CHANGE] Docker images are now prefixed by their branch name [#828](https://github.com/grafana/tempo/pull/828) (@jvrplmlmn)
* [FEATURE] Added the ability to hedge requests with all backends [#750](https://github.com/grafana/tempo/pull/750) (@joe-elliott)
* [FEATURE] Added a tenant index to reduce bucket polling. [#834](https://github.com/grafana/tempo/pull/834) (@joe-elliott)
* [ENHANCEMENT] Added hedged request metric `tempodb_backend_hedged_roundtrips_total` and a new storage agnostic `tempodb_backend_request_duration_seconds` metric that
  supersedes the soon-to-be deprecated storage specific metrics (`tempodb_azure_request_duration_seconds`, `tempodb_s3_request_duration_seconds` and `tempodb_gcs_request_duration_seconds`). [#790](https://github.com/grafana/tempo/pull/790) (@JosephWoodward)
* [ENHANCEMENT] Performance: improve compaction speed with concurrent reads and writes [#754](https://github.com/grafana/tempo/pull/754) (@mdisibio)
* [ENHANCEMENT] Improve readability of cpu and memory metrics on operational dashboard [#764](https://github.com/grafana/tempo/pull/764) (@bboreham)
* [ENHANCEMENT] Add `azure_request_duration_seconds` metric. [#767](https://github.com/grafana/tempo/pull/767) (@JosephWoodward)
* [ENHANCEMENT] Add `s3_request_duration_seconds` metric. [#776](https://github.com/grafana/tempo/pull/776) (@JosephWoodward)
* [ENHANCEMENT] Add `tempo_ingester_flush_size_bytes` metric. [#777](https://github.com/grafana/tempo/pull/777) (@bboreham)
* [ENHANCEMENT] Microservices jsonnet: resource requests and limits can be set in `$._config`. [#793](https://github.com/grafana/tempo/pull/793) (@kvrhdn)
* [ENHANCEMENT] Add `-config.expand-env` cli flag to support environment variables expansion in config file. [#796](https://github.com/grafana/tempo/pull/796) (@Ashmita152)
* [ENHANCEMENT] Add ability to control bloom filter caching based on age and/or compaction level. Add new cli command `list cache-summary`. [#805](https://github.com/grafana/tempo/pull/805) (@annanay25)
* [ENHANCEMENT] Emit traces for ingester flush operations. [#812](https://github.com/grafana/tempo/pull/812) (@bboreham)
* [ENHANCEMENT] Add retry middleware in query-frontend. [#814](https://github.com/grafana/tempo/pull/814) (@kvrhdn)
* [ENHANCEMENT] Add `-use-otel-tracer` to use the OpenTelemetry tracer, this will also capture traces emitted by the gcs sdk. Experimental: not all features are supported (i.e. remote sampling). [#842](https://github.com/grafana/tempo/pull/842) (@kvrhdn)
* [ENHANCEMENT] Add `/services` endpoint. [#863](https://github.com/grafana/tempo/pull/863) (@kvrhdn)
* [ENHANCEMENT] Include distributed docker-compose example [#859](https://github.com/grafana/tempo/pull/859) (@zalegrala)
* [ENHANCEMENT] Added "query blocks" cli option. [#876](https://github.com/grafana/tempo/pull/876) (@joe-elliott)
* [ENHANCEMENT] Added traceid to `trace too large message`. [#888](https://github.com/grafana/tempo/pull/888) (@mritunjaysharma394)
* [ENHANCEMENT] Add support to tempo workloads to `overrides` from single configmap in microservice mode. [#896](https://github.com/grafana/tempo/pull/896) (@kavirajk)
* [ENHANCEMENT] Make `overrides_config` block name consistent with Loki and Cortex in microservice mode. [#906](https://github.com/grafana/tempo/pull/906) (@kavirajk)
* [ENHANCEMENT] Make `overrides_config` mount name static `tempo-overrides` in the tempo workloads in microservice mode. [#906](https://github.com/grafana/tempo/pull/914) (@kavirajk)
* [ENHANCEMENT] Reduce compactor memory usage by forcing garbage collection. [#915](https://github.com/grafana/tempo/pull/915) (@joe-elliott)
* [BUGFIX] Allow only valid trace ID characters when decoding [#854](https://github.com/grafana/tempo/pull/854) (@zalegrala)
* [BUGFIX] Queriers complete one polling cycle before finishing startup. [#834](https://github.com/grafana/tempo/pull/834) (@joe-elliott)
* [BUGFIX] Update port spec for GCS docker-compose example [#869](https://github.com/grafana/tempo/pull/869) (@zalegrala)
* [BUGFIX] Cortex upgrade to fix an issue where unhealthy compactors can't be forgotten [#878](https://github.com/grafana/tempo/pull/878) (@joe-elliott)


## v1.0.1 / 2021-06-14

* [BUGFIX] Guard against negative dataLength [#763](https://github.com/grafana/tempo/pull/763) (@joe-elliott)

## v1.0.0 / 2021-06-08

* [CHANGE] Mark `-auth.enabled` as deprecated. New flag is `-multitenancy.enabled` and is set to false by default.
  This is a **breaking change** if you were relying on auth/multitenancy being enabled by default. [#646](https://github.com/grafana/tempo/pull/646)
* [ENHANCEMENT] Performance: Improve Ingester Record Insertion. [#681](https://github.com/grafana/tempo/pull/681)
* [ENHANCEMENT] Improve WAL Replay by not rebuilding the WAL. [#668](https://github.com/grafana/tempo/pull/668)
* [ENHANCEMENT] Add config option to disable write extension to the ingesters. [#677](https://github.com/grafana/tempo/pull/677)
* [ENHANCEMENT] Preallocate byte slices on ingester request unmarshal. [#679](https://github.com/grafana/tempo/pull/679)
* [ENHANCEMENT] Reduce marshalling in the ingesters to improve performance. [#694](https://github.com/grafana/tempo/pull/694)
  This change requires a specific rollout process to prevent dropped spans. First, rollout everything except distributors. After all ingesters have updated
  you can then rollout distributors to the latest version. This is due to changes in the communication between ingesters <-> distributors.
* [ENHANCEMENT] Allow setting the bloom filter shard size with support dynamic shard count.[#644](https://github.com/grafana/tempo/pull/644)
* [ENHANCEMENT] GCS SDK update v1.12.0 => v.15.0, ReadAllWithEstimate used in GCS/S3 backends. [#693](https://github.com/grafana/tempo/pull/693)
* [ENHANCEMENT] Add a new endpoint `/api/echo` to test the query frontend is reachable. [#714](https://github.com/grafana/tempo/pull/714)
* [BUGFIX] Fix Query Frontend grpc settings to avoid noisy error log. [#690](https://github.com/grafana/tempo/pull/690)
* [BUGFIX] Zipkin Support - CombineTraces. [#688](https://github.com/grafana/tempo/pull/688)
* [BUGFIX] Zipkin support - Dedupe span IDs based on span.Kind (client/server) in Query Frontend. [#687](https://github.com/grafana/tempo/pull/687)
* [BUGFIX] Azure Backend - Fix an issue with the append method on the Azure backend. [#736](https://github.com/grafana/tempo/pull/736)

## v0.7.0 / 2021-04-22

**License Change** v0.7.0 and future versions are licensed under AGPLv3 [#660](https://github.com/grafana/tempo/pull/660)

* [CHANGE] Add `json` struct tags to overrides' `Limits` struct in addition to `yaml` tags. [#656](https://github.com/grafana/tempo/pull/656)
* [CHANGE] Update to Go 1.16, latest OpenTelemetry proto definition and collector [#546](https://github.com/grafana/tempo/pull/546)
* [CHANGE] `max_spans_per_trace` limit override has been removed in favour of `max_bytes_per_trace`.
  This is a **breaking change** to the overrides config section. [#612](https://github.com/grafana/tempo/pull/612)
* [CHANGE] Add new flag `-ingester.lifecycler.ID` to manually override the ingester ID with which to register in the ring. [#625](https://github.com/grafana/tempo/pull/625)
* [CHANGE] `ingestion_rate_limit` limit override has been removed in favour of `ingestion_rate_limit_bytes`.
  `ingestion_burst_size` limit override has been removed in favour of `ingestion_burst_size_bytes`.
  This is a **breaking change** to the overrides config section. [#630](https://github.com/grafana/tempo/pull/630)
* [FEATURE] Add page based access to the index file. [#557](https://github.com/grafana/tempo/pull/557)
* [FEATURE] (Experimental) WAL Compression/checksums. [#638](https://github.com/grafana/tempo/pull/638)
* [ENHANCEMENT] Add a Shutdown handler to flush data to backend, at "/shutdown". [#526](https://github.com/grafana/tempo/pull/526)
* [ENHANCEMENT] Queriers now query all (healthy) ingesters for a trace to mitigate 404s on ingester rollouts/scaleups.
  This is a **breaking change** and will likely result in query errors on rollout as the query signature b/n QueryFrontend & Querier has changed. [#557](https://github.com/grafana/tempo/pull/557)
* [ENHANCEMENT] Add list compaction-summary command to tempo-cli [#588](https://github.com/grafana/tempo/pull/588)
* [ENHANCEMENT] Add list and view index commands to tempo-cli [#611](https://github.com/grafana/tempo/pull/611)
* [ENHANCEMENT] Add a configurable prefix for HTTP endpoints. [#631](https://github.com/grafana/tempo/pull/631)
* [ENHANCEMENT] Add kafka receiver. [#613](https://github.com/grafana/tempo/pull/613)
* [ENHANCEMENT] Upgrade OTel collector to `v0.21.0`. [#613](https://github.com/grafana/tempo/pull/627)
* [ENHANCEMENT] Add support for Cortex Background Cache. [#640](https://github.com/grafana/tempo/pull/640)
* [BUGFIX] Fixes permissions errors on startup in GCS. [#554](https://github.com/grafana/tempo/pull/554)
* [BUGFIX] Fixes error where Dell ECS cannot list objects. [#561](https://github.com/grafana/tempo/pull/561)
* [BUGFIX] Fixes listing blocks in S3 when the list is truncated. [#567](https://github.com/grafana/tempo/pull/567)
* [BUGFIX] Fixes where ingester may leave file open [#570](https://github.com/grafana/tempo/pull/570)
* [BUGFIX] Fixes a bug where some blocks were not searched due to query sharding and randomness in blocklist poll. [#583](https://github.com/grafana/tempo/pull/583)
* [BUGFIX] Fixes issue where wal was deleted before successful flush and adds exponential backoff for flush errors [#593](https://github.com/grafana/tempo/pull/593)
* [BUGFIX] Fixes issue where Tempo would not parse odd length trace ids [#605](https://github.com/grafana/tempo/pull/605)
* [BUGFIX] Sort traces on flush to reduce unexpected recombination work by compactors [#606](https://github.com/grafana/tempo/pull/606)
* [BUGFIX] Ingester fully persists blocks locally to reduce amount of work done after restart [#628](https://github.com/grafana/tempo/pull/628)

## v0.6.0 / 2021-02-18

* [CHANGE] Fixed ingester latency spikes on read [#461](https://github.com/grafana/tempo/pull/461)
* [CHANGE] Ingester cut blocks based on size instead of trace count.  Replace ingester `traces_per_block` setting with `max_block_bytes`. This is a **breaking change**. [#474](https://github.com/grafana/tempo/issues/474)
* [CHANGE] Refactor cache section in tempodb. This is a **breaking change** b/c the cache config section has changed. [#485](https://github.com/grafana/tempo/pull/485)
* [CHANGE] New compactor setting for max block size data instead of traces. [#520](https://github.com/grafana/tempo/pull/520)
* [CHANGE] Change default ingester_client compression from gzip to snappy. [#522](https://github.com/grafana/tempo/pull/522)
* [CHANGE/BUGFIX] Rename `tempodb_compaction_objects_written` and `tempodb_compaction_bytes_written` metrics to `tempodb_compaction_objects_written_total` and `tempodb_compaction_bytes_written_total`. [#524](https://github.com/grafana/tempo/pull/524)
* [CHANGE] Replace tempo-cli `list block` `--check-dupes` option with `--scan` and collect additional stats [#534](https://github.com/grafana/tempo/pull/534)
* [FEATURE] Added block compression.  This is a **breaking change** b/c some configuration fields moved. [#504](https://github.com/grafana/tempo/pull/504)
* [CHANGE] Drop Vulture Loki dependency. This is a **breaking change**. [#509](https://github.com/grafana/tempo/pull/509)
* [ENHANCEMENT] Serve config at the "/config" endpoint. [#446](https://github.com/grafana/tempo/pull/446)
* [ENHANCEMENT] Switch blocklist polling and retention to different concurrency mechanism, add configuration options. [#475](https://github.com/grafana/tempo/issues/475)
* [ENHANCEMENT] Add S3 options region and forcepathstyle [#431](https://github.com/grafana/tempo/issues/431)
* [ENHANCEMENT] Add exhaustive search to combine traces from all blocks in the backend. [#489](https://github.com/grafana/tempo/pull/489)
* [ENHANCEMENT] Add per-tenant block retention [#77](https://github.com/grafana/tempo/issues/77)
* [ENHANCEMENT] Change index-downsample to index-downsample-bytes.  This is a **breaking change** [#519](https://github.com/grafana/tempo/issues/519)
* [BUGFIX] Upgrade cortex dependency to v1.7.0-rc.0+ to address issue with forgetting ring membership [#442](https://github.com/grafana/tempo/pull/442) [#512](https://github.com/grafana/tempo/pull/512)
* [BUGFIX] No longer raise the `tempodb_blocklist_poll_errors_total` metric if a block doesn't have meta or compacted meta. [#481](https://github.com/grafana/tempo/pull/481)]
* [BUGFIX] Replay wal completely before ingesting new spans. [#525](https://github.com/grafana/tempo/pull/525)

## v0.5.0 / 2021-01-15

* [CHANGE] Redo tempo-cli with basic command structure and improvements [#385](https://github.com/grafana/tempo/pull/385)
* [CHANGE] Add content negotiation support and sharding parameters to Querier [#375](https://github.com/grafana/tempo/pull/375)
* [CHANGE] Remove S3 automatic bucket creation [#404](https://github.com/grafana/tempo/pull/404)
* [CHANGE] Compactors should round robin tenants instead of choosing randomly [#420](https://github.com/grafana/tempo/issues/420)
* [CHANGE] Switch distributor->ingester communication to more efficient PushBytes method.  This is a **breaking change** when running in microservices mode with separate distributors and ingesters.  To prevent errors ingesters must be fully upgraded first, then distributors.
* [CHANGE] Removed disk_cache.  This is a **breaking change** b/c there is no disk cache. Please use redis or memcached. [#441](https://github.com/grafana/tempo/pull/441)
* [CHANGE] Rename IngestionMaxBatchSize to IngestionBurstSize. This is a **breaking change**. [#445](https://github.com/grafana/tempo/pull/445)
* [ENHANCEMENT] Add docker-compose example for GCS along with new backend options [#397](https://github.com/grafana/tempo/pull/397)
* [ENHANCEMENT] tempo-cli list blocks usability improvements [#403](https://github.com/grafana/tempo/pull/403)
* [ENHANCEMENT] Reduce active traces locking time. [#449](https://github.com/grafana/tempo/pull/449)
* [ENHANCEMENT] Added `tempo_distributor_bytes_received_total` as a per tenant counter of uncompressed bytes received. [#453](https://github.com/grafana/tempo/pull/453)
* [BUGFIX] Compactor without GCS permissions fail silently [#379](https://github.com/grafana/tempo/issues/379)
* [BUGFIX] Prevent race conditions between querier polling and ingesters clearing complete blocks [#421](https://github.com/grafana/tempo/issues/421)
* [BUGFIX] Exclude blocks in last active window from compaction [#411](https://github.com/grafana/tempo/pull/411)
* [BUGFIX] Mixin: Ignore metrics and query-frontend route when checking for TempoRequestLatency alert. [#440](https://github.com/grafana/tempo/pull/440)
* [FEATURE] Add support for Azure Blob Storage backend [#340](https://github.com/grafana/tempo/issues/340)
* [FEATURE] Add Query Frontend module to allow scaling the query path [#400](https://github.com/grafana/tempo/pull/400)

## v0.4.0 / 2020-12-03

* [CHANGE] From path.Join to filepath.Join [#338](https://github.com/grafana/tempo/pull/338)
* [CHANGE] Upgrade Cortex from v1.3.0 to v.1.4.0 [#341](https://github.com/grafana/tempo/pull/341)
* [CHANGE] Compact more than 2 blocks at a time [#348](https://github.com/grafana/tempo/pull/348)
* [CHANGE] Remove tempodb_compaction_duration_seconds metric. [#360](https://github.com/grafana/tempo/pull/360)
* [ENHANCEMENT] Add tempodb_compaction_objects_combined metric. [#339](https://github.com/grafana/tempo/pull/339)
* [ENHANCEMENT] Added OpenMetrics exemplar support. [#359](https://github.com/grafana/tempo/pull/359)
* [ENHANCEMENT] Add tempodb_compaction_objects_written metric. [#360](https://github.com/grafana/tempo/pull/360)
* [ENHANCEMENT] Add tempodb_compaction_bytes_written metric. [#360](https://github.com/grafana/tempo/pull/360)
* [ENHANCEMENT] Add tempodb_compaction_blocks_total metric. [#360](https://github.com/grafana/tempo/pull/360)
* [ENHANCEMENT] Add support for S3 V2 signatures. [#352](https://github.com/grafana/tempo/pull/352)
* [ENHANCEMENT] Add support for Redis caching. [#354](https://github.com/grafana/tempo/pull/354)
* [BUGFIX] Frequent errors logged by compactor regarding meta not found [#327](https://github.com/grafana/tempo/pull/327)
* [BUGFIX] Fix distributors panicking on rollout [#343](https://github.com/grafana/tempo/pull/343)
* [BUGFIX] Fix ingesters occassionally double flushing [#364](https://github.com/grafana/tempo/pull/364)
* [BUGFIX] Fix S3 backend logs "unsupported value type" [#381](https://github.com/grafana/tempo/issues/381)

## v0.3.0 / 2020-11-10

* [CHANGE] Bloom filters are now sharded to reduce size and improve caching, as blocks grow. This is a **breaking change** and all data stored before this change will **not** be queryable. [#192](https://github.com/grafana/tempo/pull/192)
* [CHANGE] Rename maintenance cycle to blocklist poll. [#315](https://github.com/grafana/tempo/pull/315)
* [ENHANCEMENT] CI checks for vendored dependencies using `make vendor-check`. Update CONTRIBUTING.md to reflect the same before checking in files in a PR. [#274](https://github.com/grafana/tempo/pull/274)
* [ENHANCEMENT] Add warnings for suspect configs. [#294](https://github.com/grafana/tempo/pull/294)
* [ENHANCEMENT] Add command line flags for s3 credentials. [#308](https://github.com/grafana/tempo/pull/308)
* [ENHANCEMENT] Support multiple authentication methods for S3 (IRSA, IAM role, static). [#320](https://github.com/grafana/tempo/pull/320)
* [ENHANCEMENT] Add  per tenant bytes counter. [#331](https://github.com/grafana/tempo/pull/331)
* [BUGFIX] S3 multi-part upload errors [#306](https://github.com/grafana/tempo/pull/325)
* [BUGFIX] Increase Prometheus `notfound` metric on tempo-vulture. [#301](https://github.com/grafana/tempo/pull/301)
* [BUGFIX] Return 404 if searching for a tenant id that does not exist in the backend. [#321](https://github.com/grafana/tempo/pull/321)
* [BUGFIX] Prune in-memory blocks from missing tenants. [#314](https://github.com/grafana/tempo/pull/314)<|MERGE_RESOLUTION|>--- conflicted
+++ resolved
@@ -1,14 +1,6 @@
 ## main / unreleased
 
-<<<<<<< HEAD
-* [BUGFIX] Update port spec for GCS docker-compose example [#869](https://github.com/grafana/tempo/pull/869) (@zalegrala)
-* [BUGFIX] Cortex upgrade to fix an issue where unhealthy compactors can't be forgotten [#878](https://github.com/grafana/tempo/pull/878) (@joe-elliott)
-* [ENHANCEMENT] Added "query blocks" cli option. [#876](https://github.com/grafana/tempo/pull/876) (@joe-elliott)
-* [ENHANCEMENT] Added traceid to `trace too large message`. [#888](https://github.com/grafana/tempo/pull/888) (@mritunjaysharma394)
 * [ENHANCEMENT] Make s3 backend readError logic more robust [#905](https://github.com/grafana/tempo/pull/905) (@wei840222)
-* [ENHANCEMENT] Add support to tempo workloads to `overrides` from single configmap in microservice mode. [#896](https://github.com/grafana/tempo/pull/896) (@kavirajk)
-=======
->>>>>>> 3ebdc0c7
 
 ## v1.1.0 / 2021-08-26
 
