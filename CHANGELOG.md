--- conflicted
+++ resolved
@@ -47,11 +47,8 @@
       prefer_self: 2
       external_endpoints: []
   ```
-<<<<<<< HEAD
+* [ENHANCEMENT] Added tenant ID (instance ID) to `trace too large message`. [#1385](https://github.com/grafana/tempo/pull/1385) (@cristiangsp)
 * [BUGFIX] Correct issue where Azure "Blob Not Found" errors were sometimes not handled correctly [#1390](https://github.com/grafana/tempo/pull/1390) (@joe-elliott)
-=======
-* [ENHANCEMENT] Added tenant ID (instance ID) to `trace too large message`. [#1385](https://github.com/grafana/tempo/pull/1385) (@cristiangsp)
->>>>>>> 975cd8b9
 * [BUGFIX]: Enable compaction and retention in Tanka single-binary [#1352](https://github.com/grafana/tempo/issues/1352)
 * [BUGFIX]: Remove unnecessary PersistentVolumeClaim [#1245](https://github.com/grafana/tempo/issues/1245)
 * [BUGFIX] Fixed issue when query-frontend doesn't log request details when request is cancelled [#1136](https://github.com/grafana/tempo/issues/1136) (@adityapwr)
