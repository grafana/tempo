--- conflicted
+++ resolved
@@ -1,11 +1,8 @@
 ## master / unreleased
 
 * [ENHANCEMENT] Add a Shutdown handler to flush data to backend, at "/shutdown". [#526](https://github.com/grafana/tempo/pull/526)
-<<<<<<< HEAD
 * [ENHANCEMENT] Queriers now query all (healthy) ingesters for a trace to mitigate 404s on ingester rollouts. [#557](https://github.com/grafana/tempo/pull/557)
-=======
 * [BUGFIX] Fixes permissions errors on startup in GCS. [#554](https://github.com/grafana/tempo/pull/554)
->>>>>>> 618654db
 
 ## v0.6.0
 
