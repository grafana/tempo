## main / unreleased

<<<<<<< HEAD
* [ENHANCEMENT] Flush all remaining traces to backend when ingester is stopped 
=======
* [CHANGE] Make vParquet2 the default block format [#2526](https://github.com/grafana/tempo/pull/2526) (@stoewer)
>>>>>>> 05aad36f
* [CHANGE] Disable tempo-query by default in Jsonnet libs. [#2462](https://github.com/grafana/tempo/pull/2462) (@electron0zero)
* [ENHANCEMENT] Fill parent ID column and nested set columns [#2487](https://github.com/grafana/tempo/pull/2487) (@stoewer)
* [CHANGE] Prefix service graph extra dimensions labels with `server_` and `client_` if `enable_client_server_prefix` is enabled [#2335](https://github.com/grafana/tempo/pull/2335) (@domasx2)
* [ENHANCEMENT] log client ip to help identify which client is no org id [#2436](https://github.com/grafana/tempo/pull/2436)
* [ENHANCEMENT] Add `spss` parameter to `/api/search/tags`[#2308] to configure the spans per span set in response
* [BUGFIX] Fix Search SLO by routing tags to a new handler. [#2468](https://github.com/grafana/tempo/issues/2468) (@electron0zero)
* [CHANGE] Change log level of two compactor messages from `debug` to `info`. [#2443](https://github.com/grafana/tempo/pull/2443) (@dylanguedes)
* [CHANGE] Remove `tenant_header_key` option from `tempo-query` config [#2414](https://github.com/grafana/tempo/pull/2414) (@kousikmitra)
* [ENHANCEMENT] Add `prefix` configuration option to `storage.trace.azure` and `storage.trace.gcs` [#2362](https://github.com/grafana/tempo/pull/2386) (@kousikmitra)
* [CHANGE] **Breaking Change** Remove support tolerate_failed_blocks. [#2416](https://github.com/grafana/tempo/pull/2416) (@joe-elliott)
  Removed config option:
  ```
  query_frontend:
    tolerate_failed_blocks: <int>
  ```
* [CHANGE] Upgrade memcached version in jsonnet microservices [#2466](https://github.com/grafana/tempo/pull/2466) (@zalegrala)
* [ENHANCEMENT] Add support to filter using negated regex operator `!~` [#2410](https://github.com/grafana/tempo/pull/2410) (@kousikmitra)
* [ENHANCEMENT] Add `prefix` configuration option to `storage.trace.azure` and `storage.trace.gcs` [#2386](https://github.com/grafana/tempo/pull/2386) (@kousikmitra)
* [ENHANCEMENT] Add `prefix` configuration option to `storage.trace.s3` [#2362](https://github.com/grafana/tempo/pull/2362) (@kousikmitra)
* [ENHANCEMENT] Add support for `concurrent_shards` under `trace_by_id` [#2416](https://github.com/grafana/tempo/pull/2416) (@joe-elliott)
  ```
  query_frontend:
    trace_by_id:
      concurrent_shards: 3
  ```
* [FEATURE] Add support for `q` query param in `/api/v2/search/<tag.name>/values` to filter results based on a TraceQL query [#2253](https://github.com/grafana/tempo/pull/2253) (@mapno)
To make use of filtering, configure `autocomplete_filtering_enabled`.
* [FEATURE] Add support for `by()` and `coalesce()` to TraceQL. [#2490](https://github.com/grafana/tempo/pull/2490) 
* [FEATURE] Add a GRPC streaming endpoint for traceql search [#2366](https://github.com/grafana/tempo/pull/2366) (@joe-elliott)
* [FEATURE] Add new API to summarize span metrics from generators [#2481](https://github.com/grafana/tempo/pull/2481) (@zalegrala)
* [FEATURE] Add `select()` to TraceQL [#2494](https://github.com/grafana/tempo/pull/2494) (@joe-elliott)
* [FEATURE] Add `traceDuration`, `rootName` and `rootServiceName` intrinsics to TraceQL [#2503](https://github.com/grafana/tempo/pull/2503) (@joe-elliott)
* [ENHANCEMENT] Add `scope` parameter to `/api/search/tags` [#2282](https://github.com/grafana/tempo/pull/2282) (@joe-elliott)
  Create new endpoint `/api/v2/search/tags` that returns all tags organized by scope.
* [ENHANCEMENT] Ability to toggle off latency or count metrics in metrics-generator [#2070](https://github.com/grafana/tempo/pull/2070) (@AlexDHoffer)
* [ENHANCEMENT] Extend `/flush` to support flushing a single tenant [#2260](https://github.com/grafana/tempo/pull/2260) (@kvrhdn)
* [ENHANCEMENT] Add override to limit number of blocks inspected in tag value search [#2358](https://github.com/grafana/tempo/pull/2358) (@mapno)
* [ENHANCEMENT] Add synchronous read mode to vParquet and vParquet2 optionally enabled by env vars  [#2165](https://github.com/grafana/tempo/pull/2165) (@mdisibio)
* [ENHANCEMENT] Add option to override metrics-generator ring port  [#2399](https://github.com/grafana/tempo/pull/2399) (@mdisibio)
* [ENHANCEMENT] Add support for IPv6 [#1555](https://github.com/grafana/tempo/pull/1555) (@zalegrala)
* [ENHANCEMENT] Add span filtering to spanmetrics processor [#2274](https://github.com/grafana/tempo/pull/2274) (@zalegrala)
* [ENHANCEMENT] Add ability to detect virtual nodes in the servicegraph processor [#2365](https://github.com/grafana/tempo/pull/2365) (@mapno)
* [ENHANCEMENT] Introduce `overrides.Interface` to decouple implementation from usage [#2482](https://github.com/grafana/tempo/pull/2482) (@kvrhdn)
* [BUGFIX] tempodb integer divide by zero error [#2167](https://github.com/grafana/tempo/issues/2167) (@kroksys)
* [BUGFIX] metrics-generator: ensure Prometheus will scale up shards when remote write is lagging behind [#2463](https://github.com/grafana/tempo/issues/2463) (@kvrhdn)
* [BUGFIX] Fixes issue where matches and other spanset level attributes were not persisted to the TraceQL results. [#2490](https://github.com/grafana/tempo/pull/2490) 
* [CHANGE] **Breaking Change** Rename s3.insecure_skip_verify [#2407](https://github.com/grafana/tempo/pull/2407) (@zalegrala)
```yaml
storage:
  trace:
    s3:
      insecure_skip_verify: true   // renamed to tls_insecure_skip_verify
```
* [CHANGE] Ignore context canceled errors in the queriers [#2440](https://github.com/grafana/tempo/pull/2440) (@joe-elliott)
* [CHANGE] Start flush queue worker after wal replay and block rediscovery [#2456](https://github.com/grafana/tempo/pull/2456) (@ie-pham)
* [CHANGE] Update Go to 1.20.4 to match GET [#2486](https://github.com/grafana/tempo/pull/2486) (@ie-pham)

## v2.1.1 / 2023-04-28
* [BUGFIX] Fix issue where Tempo sometimes flips booleans from false->true at storage time. [#2400](https://github.com/grafana/tempo/issues/2400) (@joe-elliott)

## v2.1.0 / 2023-04-26
* [CHANGE] Capture and update search metrics for TraceQL [#2087](https://github.com/grafana/tempo/pull/2087) (@electron0zero)
* [CHANGE] tempo-mixin: disable auto refresh every 10 seconds [#2290](https://github.com/grafana/tempo/pull/2290) (@electron0zero)
* [CHANGE] Update tempo-mixin to show request in Resources dashboard [#2281](https://github.com/grafana/tempo/pull/2281) (@electron0zero)
* [CHANGE] Add support for s3 session token in static config [#2093](https://github.com/grafana/tempo/pull/2093) (@farodin91)
* [CHANGE] **Breaking Change** Remove support for search on v2 blocks. [#2159](https://github.com/grafana/tempo/pull/2159) (@joe-elliott)
  Removed config options:
  ```
  overrides:
    max_search_bytes_per_trace:
    search_tags_allow_list:
    search_tags_deny_list:
  ```
  Removed metrics:
  `tempo_ingester_trace_search_bytes_discarded_total`
* [CHANGE] Stop caching parquet files for search [#2164](https://github.com/grafana/tempo/pull/2164) (@mapno)
* [CHANGE] Update Go to 1.20 [#2079](https://github.com/grafana/tempo/pull/2079) (@scalalang2)
* [CHANGE] **BREAKING CHANGE** Change metrics prefixed with `cortex_` to `tempo_` [#2204](https://github.com/grafana/tempo/pull/2204) (@mapno)
* [CHANGE] Upgrade OTel to v0.74.0 [#2317](https://github.com/grafana/tempo/pull/2317) (@mapno)
* [FEATURE] New parquet based block format vParquet2 [#2244](https://github.com/grafana/tempo/pull/2244) (@stoewer)
* [FEATURE] Add support for Azure Workload Identity authentication [#2195](https://github.com/grafana/tempo/pull/2195) (@LambArchie)
* [FEATURE] Add flag to check configuration [#2131](https://github.com/grafana/tempo/issues/2131) (@robertscherbarth @agrib-01)
* [FEATURE] Add flag to optionally enable all available Go runtime metrics [#2005](https://github.com/grafana/tempo/pull/2005) (@andreasgerstmayr)
* [FEATURE] Add support for span `kind` to TraceQL [#2217](https://github.com/grafana/tempo/pull/2217) (@joe-elliott)
* [FEATURE] Add support for min/max/avg aggregates to TraceQL[#2255](https://github.com/grafana/tempo/pull/2255) (@joe-elliott)
* [ENHANCEMENT] Add Throughput and SLO Metrics with SLOConfig in Query Frontend [#2008](https://github.com/grafana/tempo/pull/2008) (@electron0zero)
  - **BREAKING CHANGE** `query_frontend_result_metrics_inspected_bytes` metric removed in favour of `query_frontend_bytes_processed_per_second`
* [ENHANCEMENT] Metrics generator to make use of counters earlier [#2068](https://github.com/grafana/tempo/pull/2068) (@zalegrala)
* [ENHANCEMENT] Log when a trace is too large to compact [#2105](https://github.com/grafana/tempo/pull/2105) (@scalalang2)
* [ENHANCEMENT] Add support for arbitrary arithemtic to TraceQL queries [#2146](https://github.com/grafana/tempo/pull/2146) (@joe-elliott)
* [ENHANCEMENT] tempo-cli: add command to migrate a tenant [#2130](https://github.com/grafana/tempo/pull/2130) (@kvrhdn)
* [ENHANCEMENT] Added the ability to multiple span metrics by an attribute such as `X-SampleRatio` [#2172](https://github.com/grafana/tempo/pull/2172) (@altanozlu)
* [BUGFIX] Correctly connect context during compaction [#2220](https://github.com/grafana/tempo/pull/2220) (@ie-pham)
* [BUGFIX] Apply `rate()` to bytes/s panel in tenant's dashboard. [#2081](https://github.com/grafana/tempo/pull/2081) (@mapno)
* [BUGFIX] Retry copy operations during compaction in GCS backend [#2111](https://github.com/grafana/tempo/pull/2111) (@mapno)
* [BUGFIX] Fix float/int comparisons in TraceQL. [#2139](https://github.com/grafana/tempo/issues/2139) (@joe-elliott)
* [BUGFIX] Improve locking and search head block in SearchTagValuesV2 [#2164](https://github.com/grafana/tempo/pull/2164) (@mapno)
* [BUGFIX] Fix not closing WAL block file before attempting to delete the folder. [#2139](https://github.com/grafana/tempo/pull/2152) (@kostya9)
* [BUGFIX] Stop searching for virtual tags if there are any hits.
  This prevents invalid values from showing up for intrinsics like `status` [#2219](https://github.com/grafana/tempo/pull/2219) (@joe-elliott)
* [BUGFIX] Correctly return unique spans when &&ing and ||ing spansets. [#2254](https://github.com/grafana/tempo/pull/2254) (@joe-elliott)
* [BUGFIX] Support negative values on aggregate filters like `count() > -1`. [#2289](https://github.com/grafana/tempo/pull/2289) (@joe-elliott)
* [BUGFIX] Support float as duration like `{duration > 1.5s}` [#2304](https://github.com/grafana/tempo/pull/2304) (@ie-pham)
* [ENHANCEMENT] Supports range operators for strings in TraceQL [#2321](https://github.com/grafana/tempo/pull/2321) (@ie-pham)
* [ENHANCEMENT] Supports TraceQL in Vulture [#2321](https://github.com/grafana/tempo/pull/2321) (@ie-pham)
* [FEATURE] Add job & instance labels to span metrics, a new target_info metrics, and custom dimension label mapping [#2261](https://github.com/grafana/tempo/pull/2261) (@ie-pham)

## v2.0.1 / 2023-03-03

* [CHANGE] No longer return `status.code` from /api/search/tags unless it is an attribute present in the data [#2059](https://github.com/grafana/tempo/issues/2059) (@mdisibio)
* [BUGFIX] Suppress logspam in single binary mode when metrics generator is disabled. [#2058](https://github.com/grafana/tempo/pull/2058) (@joe-elliott)
* [BUGFIX] Error more gracefully while reading some blocks written by an interim commit between 1.5 and 2.0 [#2055](https://github.com/grafana/tempo/pull/2055) (@mdisibio)
* [BUGFIX] Correctly coalesce trace level data when combining Parquet traces. [#2095](https://github.com/grafana/tempo/pull/2095) (@joe-elliott)
* [BUGFIX] Unescape query parameters in AWS Lambda to allow TraceQL queries to work. [#2114](https://github.com/grafana/tempo/issues/2114) (@joe-elliott)
* [CHANGE] Pad leading zeroes in span id to always be 16 chars [#2062](https://github.com/grafana/tempo/pull/2062) (@ie-pham)

## v2.0.0 / 2023-01-31

* [CHANGE] **BREAKING CHANGE** Use snake case on Azure Storage config [#1879](https://github.com/grafana/tempo/issues/1879) (@faustodavid)
Example of using snake case on Azure Storage config:
```
# config.yaml
storage:
  azure:
    storage_account_name:
    storage_account_key:
    container_name:
```
* [CHANGE] Increase default values for `server.grpc_server_max_recv_msg_size` and `server.grpc_server_max_send_msg_size` from 4MB to 16MB [#1688](https://github.com/grafana/tempo/pull/1688) (@mapno)
* [CHANGE] Propagate Ingesters search errors correctly [#2023](https://github.com/grafana/tempo/pull/2023) (@electron0zero)
* [CHANGE] **BREAKING CHANGE** Use storage.trace.block.row_group_size_bytes to cut rows during compaction instead of
  compactor.compaction.flush_size_bytes. [#1696](https://github.com/grafana/tempo/pull/1696) (@joe-elliott)
* [CHANGE] Update Go to 1.19 [#1665](https://github.com/grafana/tempo/pull/1665) (@ie-pham)
* [CHANGE] Remove unsued scheduler frontend code [#1734](https://github.com/grafana/tempo/pull/1734) (@mapno)
* [CHANGE] Deprecated `query-frontend.query_shards` in favor of `query_frontend.trace_by_id.query_shards`.
Old config will still work but will be removed in a future release. [#1735](https://github.com/grafana/tempo/pull/1735) (@mapno)
* [CHANGE] Update alpine image version to 3.16. [#1784](https://github.com/grafana/tempo/pull/1784) (@zalegrala)
* [CHANGE] Delete TempoRequestErrors alert from mixin [#1810](https://github.com/grafana/tempo/pull/1810) (@zalegrala)
  - **BREAKING CHANGE** Any jsonnet users relying on this alert should copy this into their own environment.
* [CHANGE] Update and replace a few go modules [#1945](https://github.com/grafana/tempo/pull/1945) (@zalegrala)
  * Replace `github.com/thanos-io/thanos/pkg/discovery/dns` use with `github.com/grafana/dskit/dns`
  * Upgrade `github.com/grafana/dskit`
  * Upgrade `github.com/grafana/e2e`
  * Upgrade `github.com/minio/minio-go/v7`
* [CHANGE] Config updates to prepare for Tempo 2.0. [#1978](https://github.com/grafana/tempo/pull/1978) (@joe-elliott)
  Defaults updated:
  ```
  query_frontend:
    max_oustanding_per_tenant: 2000
    search:
        concurrent_jobs: 1000
        target_bytes_per_job: 104857600
        max_duration: 168h
        query_ingesters_until: 30m
    trace_by_id:
        query_shards: 50
  querier:
      max_concurrent_queries: 20
      search:
          prefer_self: 10
  ingester:
      concurrent_flushes: 4
      max_block_duration: 30m
      max_block_bytes: 524288000
  storage:
      trace:
          pool:
              max_workers: 400
              queue_depth: 20000
          search:
              read_buffer_count: 32
              read_buffer_size_bytes: 1048576
  ```
  **BREAKING CHANGE** Renamed/removed/moved
  ```
  query_frontend:
    query_shards:                  // removed. use trace_by_id.query_shards
  querier:
      query_timeout:               // removed. use trace_by_id.query_timeout
  compactor:
      compaction:
          chunk_size_bytes:        // renamed to v2_in_buffer_bytes
          flush_size_bytes:        // renamed to v2_out_buffer_bytes
          iterator_buffer_size:    // renamed to v2_prefetch_traces_count
  ingester:
      use_flatbuffer_search:       // removed. automatically set based on block type
  storage:
      wal:
          encoding:                // renamed to v2_encoding
          version:                 // removed and pinned to block.version
      block:
          index_downsample_bytes:  // renamed to v2_index_downsample_bytes
          index_page_size_bytes:   // renamed to v2_index_page_size_bytes
          encoding:                // renamed to v2_encoding
          row_group_size_bytes:    // renamed to parquet_row_group_size_bytes
  ```
* [CHANGE] **BREAKING CHANGE** Remove `search_enabled` and `metrics_generator_enabled`. Both default to true. [#2004](https://github.com/grafana/tempo/pull/2004) (@joe-elliott)
* [CHANGE] Update OTel collector to v0.57.2 [#1757](https://github.com/grafana/tempo/pull/1757) (@mapno)
* [FEATURE] TraceQL support https://grafana.com/docs/tempo/latest/traceql/
* [FEATURE] Parquet backend is GA and default
* [FEATURE] Add generic forwarder and implement otlpgrpc forwarder [#1775](https://github.com/grafana/tempo/pull/1775) (@Blinkuu)
    New config options and example configuration:
```
# config.yaml
distributor:
  forwarders:
    - name: "otel-forwarder"
      backend: "otlpgrpc"
      otlpgrpc:
        endpoints: ['otelcol:4317']
        tls:
          insecure: true

# overrides.yaml
overrides:
  "example-tenant-1":
    forwarders: ['otel-forwarder']
  "example-tenant-2":
    forwarders: ['otel-forwarder']
```
* [ENHANCEMENT] Add support for TraceQL in Parquet WAL and Local Blocks. [#1966](https://github.com/grafana/tempo/pull/1966) (@electron0zero)
* [ENHANCEMENT] Add `/status/usage-stats` endpoint to show usage stats data [#1782](https://github.com/grafana/tempo/pull/1782) (@electron0zero)
* [ENHANCEMENT] Add TLS support to jaeger query plugin. [#1999](https://github.com/grafana/tempo/pull/1999) (@rubenvp8510)
* [ENHANCEMENT] Collect inspectedBytes from SearchMetrics [#1975](https://github.com/grafana/tempo/pull/1975) (@electron0zero)
* [ENHANCEMENT] Add zone awareness replication for ingesters. [#1936](https://github.com/grafana/tempo/pull/1936) (@manohar-koukuntla)
```
# use the following fields in _config field of jsonnet config, to enable zone aware ingester
    multi_zone_ingester_enabled: false,
    multi_zone_ingester_migration_enabled: false,
    multi_zone_ingester_replicas: 0,
    multi_zone_ingester_max_unavailable: 25,
```
* [ENHANCEMENT] Support global and wildcard overrides in generic forwarder feature [#1871](https://github.com/grafana/tempo/pull/1871) (@Blinkuu)
* [ENHANCEMENT] Add new data-type aware searchtagvalues v2 api [#1956](https://github.com/grafana/tempo/pull/1956) (@mdisibio)
* [ENHANCEMENT] Refactor queueManager into generic queue.Queue [#1796](https://github.com/grafana/tempo/pull/1796) (@Blinkuu)
  - **BREAKING CHANGE** Rename `tempo_distributor_forwarder_queue_length` metric to `tempo_distributor_queue_length`. New metric has two custom labels: `name` and  `tenant`.
  - Deprecated `tempo_distributor_forwarder_pushes_total` metric in favor of `tempo_distributor_queue_pushes_total`.
  - Deprecated `tempo_distributor_forwarder_pushes_failures_total` metric in favor of `tempo_distributor_queue_pushes_failures_total`.
* [ENHANCEMENT] Filter namespace by cluster in tempo dashboards variables [#1771](https://github.com/grafana/tempo/pull/1771) (@electron0zero)
* [ENHANCEMENT] Exit early from sharded search requests [#1742](https://github.com/grafana/tempo/pull/1742) (@electron0zero)
* [ENHANCEMENT] Upgrade prometheus/prometheus to `51a44e6657c3` [#1829](https://github.com/grafana/tempo/pull/1829) (@mapno)
* [ENHANCEMENT] Avoid running tempodb pool jobs with a cancelled context [#1852](https://github.com/grafana/tempo/pull/1852) (@zalegrala)
* [ENHANCEMENT] Add config flag to allow for compactor disablement for debug purposes [#1850](https://github.com/grafana/tempo/pull/1850) (@zalegrala)
* [ENHANCEMENT] Identify bloom that could not be retrieved from backend block [#1737](https://github.com/grafana/tempo/pull/1737) (@AlexDHoffer)
* [ENHANCEMENT] tempo: check configuration returns now a list of warnings [#1663](https://github.com/grafana/tempo/pull/1663) (@frzifus)
* [ENHANCEMENT] Make DNS address fully qualified to reduce DNS lookups in Kubernetes [#1687](https://github.com/grafana/tempo/pull/1687) (@electron0zero)
* [ENHANCEMENT] Improve parquet compaction memory profile when dropping spans [#1692](https://github.com/grafana/tempo/pull/1692) (@joe-elliott)
* [ENHANCEMENT] Use Parquet for local block search, tag search and tag value search instead of flatbuffers. A configuration value
  (`ingester.use_flatbuffer_search`) is provided to continue using flatbuffers.
  - **BREAKING CHANGE** Makes Parquet the default encoding.
* [ENHANCEMENT] Return 200 instead of 206 when blocks failed is < tolerate_failed_blocks. [#1725](https://github.com/grafana/tempo/pull/1725) (@joe-elliott)
* [ENHANCEMENT] Add GOMEMLIMIT variable to compactor jsonnet and set the value to equal compactor memory limit. [#1758](https://github.com/grafana/tempo/pull/1758/files) (@ie-pham)
* [ENHANCEMENT] Add capability to configure the used S3 Storage Class [#1697](https://github.com/grafana/tempo/pull/1714) (@amitsetty)
* [ENHANCEMENT] cache: expose username and sentinel_username redis configuration options for ACL-based Redis Auth support [#1708](https://github.com/grafana/tempo/pull/1708) (@jsievenpiper)
* [ENHANCEMENT] metrics-generator: expose span size as a metric [#1662](https://github.com/grafana/tempo/pull/1662) (@ie-pham)
* [ENHANCEMENT] Set Max Idle connections to 100 for Azure, should reduce DNS errors in Azure [#1632](https://github.com/grafana/tempo/pull/1632) (@electron0zero)
* [ENHANCEMENT] Add PodDisruptionBudget to ingesters in jsonnet [#1691](https://github.com/grafana/tempo/pull/1691) (@joe-elliott)
* [ENHANCEMENT] Add cli command an existing file to tempodb's current parquet schema. [#1706](https://github.com/grafana/tempo/pull/1707) (@joe-elliott)
* [ENHANCEMENT] Add query parameter to search API for traceQL queries [#1729](https://github.com/grafana/tempo/pull/1729) (@kvrhdn)
* [ENHANCEMENT] metrics-generator: filter out older spans before metrics are aggregated [#1612](https://github.com/grafana/tempo/pull/1612) (@ie-pham)
* [ENHANCEMENT] Add hedging to trace by ID lookups created by the frontend. [#1735](https://github.com/grafana/tempo/pull/1735) (@mapno)
    New config options and defaults:
```
query_frontend:
  trace_by_id:
    hedge_requests_at: 5s
    hedge_requests_up_to: 3
```
* [ENHANCEMENT] Vulture now has improved distribution of the random traces it searches. [#1763](https://github.com/grafana/tempo/pull/1763) (@rfratto)
* [ENHANCEMENT] Upgrade opentelemetry-proto submodule to v0.18.0 Internal types are updated to use `scope` instead of `instrumentation_library`. 
                This is a breaking change in trace by ID queries if JSON is requested. [#1754](https://github.com/grafana/tempo/pull/1754) (@mapno)
* [ENHANCEMENT] Add TLS support to the vulture [#1874](https://github.com/grafana/tempo/pull/1874) (@zalegrala)
* [ENHANCEMENT] metrics-generator: extract `status_message` field from spans [#1786](https://github.com/grafana/tempo/pull/1786), [#1794](https://github.com/grafana/tempo/pull/1794) (@stoewer)
* [ENHANCEMENT] metrics-generator: handle collisions between user defined and default dimensions [#1794](https://github.com/grafana/tempo/pull/1794) (@stoewer)
  **BREAKING CHANGE** Custom dimensions colliding with intrinsic dimensions will be prefixed with `__`.
* [ENHANCEMENT] metrics-generator: make intrinsic dimensions configurable and disable `status_message` by default [#1960](https://github.com/grafana/tempo/pull/1960) (@stoewer)
* [ENHANCEMENT] distributor: Log span names when `distributor.log_received_spans.include_all_attributes` is on [#1790](https://github.com/grafana/tempo/pull/1790) (@suraciii)
* [ENHANCEMENT] metrics-generator: truncate label names and values exceeding a configurable length [#1897](https://github.com/grafana/tempo/pull/1897) (@kvrhdn)
* [ENHANCEMENT] Add parquet WAL [#1878](https://github.com/grafana/tempo/pull/1878) (@joe-elliott, @mdisibio)
* [ENHANCEMENT] Convert last few Jsonnet alerts with per_cluster_label [#2000](https://github.com/grafana/tempo/pull/2000) (@Whyeasy)
* [ENHANCEMENT] New tenant dashboard [#1901](https://github.com/grafana/tempo/pull/1901) (@mapno)
* [BUGFIX] Stop distributors on Otel receiver fatal error[#1887](https://github.com/grafana/tempo/pull/1887) (@rdooley)
* [BUGFIX] New wal file separator '+' for the NTFS filesystem and backward compatibility with the old separator ':' [#1700](https://github.com/grafana/tempo/pull/1700) (@kilian-kier)
* [BUGFIX] Honor caching and buffering settings when finding traces by id [#1697](https://github.com/grafana/tempo/pull/1697) (@joe-elliott)
* [BUGFIX] Correctly propagate errors from the iterator layer up through the queriers [#1723](https://github.com/grafana/tempo/pull/1723) (@joe-elliott)
* [BUGFIX] Make multitenancy work with HTTP [#1781](https://github.com/grafana/tempo/pull/1781) (@gouthamve)
* [BUGFIX] Fix parquet search bug fix on http.status_code that may cause incorrect results to be returned [#1799](https://github.com/grafana/tempo/pull/1799) (@mdisibio)
* [BUGFIX] Fix failing SearchTagValues endpoint after startup [#1813](https://github.com/grafana/tempo/pull/1813) (@stoewer)
* [BUGFIX] tempo-mixin: tweak dashboards to support metrics without `cluster` label present [#1913](https://github.com/grafana/tempo/pull/1913) (@kvrhdn)
* [BUGFIX] Fix docker-compose examples not running on Apple M1 hardware [#1920](https://github.com/grafana/tempo/pull/1920) (@stoewer)
* [BUGFIX] Fix traceql parsing of most binary operations to not require spacing [#1939](https://github.com/grafana/tempo/pull/1941) (@mdisibio)
* [BUGFIX] Don't persist tenants without blocks in the ingester[#1947](https://github.com/grafana/tempo/pull/1947) (@joe-elliott)
* [BUGFIX] TraceQL: span scope not working with ranges [#1948](https://github.com/grafana/tempo/issues/1948) (@mdisibio)
* [BUGFIX] TraceQL: skip live traces search [#1997](https://github.com/grafana/tempo/pull/1997) (@mapno)
* [BUGFIX] Return more consistent search results by combining partial traces [#2003](https://github.com/grafana/tempo/pull/2003) (@mapno)

## v1.5.0 / 2022-08-17

* [CHANGE] metrics-generator: Changed added metric label `instance` to `__metrics_gen_instance` to reduce collisions with custom dimensions. [#1439](https://github.com/grafana/tempo/pull/1439) (@joe-elliott)
* [CHANGE] Don't enforce `max_bytes_per_tag_values_query` when set to 0. [#1447](https://github.com/grafana/tempo/pull/1447) (@joe-elliott)
* [CHANGE] Add new querier service in deployment jsonnet to serve `/status` endpoint. [#1474](https://github.com/grafana/tempo/pull/1474) (@annanay25)
* [CHANGE] Swapped out Google Cloud Functions serverless docs and build for Google Cloud Run. [#1483](https://github.com/grafana/tempo/pull/1483) (@joe-elliott)
* [CHANGE] **BREAKING CHANGE** Change spanmetrics metric names and labels to match OTel conventions. [#1478](https://github.com/grafana/tempo/pull/1478) (@mapno)
* [FEATURE] Add support for time picker in jaeger query plugin. [#1631](https://github.com/grafana/tempo/pull/1631) (@rubenvp8510)
Old metric names:
```
traces_spanmetrics_duration_seconds_{sum,count,bucket}
```
New metric names:
```
traces_spanmetrics_latency_{sum,count,bucket}
```
Additionally, default label `span_status` is renamed to `status_code`.
* [CHANGE] Update to Go 1.18 [#1504](https://github.com/grafana/tempo/pull/1504) (@annanay25)
* [CHANGE] Change tag/value lookups to return partial results when reaching response size limit instead of failing [#1517](https://github.com/grafana/tempo/pull/1517) (@mdisibio)
* [CHANGE] Change search to be case-sensitive [#1547](https://github.com/grafana/tempo/issues/1547) (@mdisibio)
* [CHANGE] Relax Hedged request defaults for external endpoints. [#1566](https://github.com/grafana/tempo/pull/1566) (@joe-elliott)
  ```
  querier:
    search:
      external_hedge_requests_at: 4s    -> 8s
      external_hedge_requests_up_to: 3  -> 2
  ```
* [CHANGE] **BREAKING CHANGE** Include emptyDir for metrics generator wal storage in jsonnet [#1556](https://github.com/grafana/tempo/pull/1556) (@zalegrala)
Jsonnet users will now need to specify a storage request and limit for the generator wal.
    _config+:: {
      metrics_generator+: {
        ephemeral_storage_request_size: '10Gi',
        ephemeral_storage_limit_size: '11Gi',
      },
    }
* [CHANGE] Two additional latency buckets added to the default settings for generated spanmetrics. Note that this will increase cardinality when using the defaults. [#1593](https://github.com/grafana/tempo/pull/1593) (@fredr)
* [CHANGE] Mark `log_received_traces` as deprecated. New flag is `log_received_spans`.
  Extend distributor spans logger with optional features to include span attributes and a filter by error status. [#1465](https://github.com/grafana/tempo/pull/1465) (@faustodavid)
* [FEATURE] Add parquet block format [#1479](https://github.com/grafana/tempo/pull/1479) [#1531](https://github.com/grafana/tempo/pull/1531) [#1564](https://github.com/grafana/tempo/pull/1564) (@annanay25, @mdisibio)
* [FEATURE] Add anonymous usage reporting, enabled by default. [#1481](https://github.com/grafana/tempo/pull/1481) (@zalegrala)
**BREAKING CHANGE** As part of the usage stats inclusion, the distributor will also require access to the store.  This is required so the distirbutor can know which cluster it should be reporting membership of.
* [FEATURE] Include messaging systems and databases in service graphs. [#1576](https://github.com/grafana/tempo/pull/1576) (@kvrhdn)
* [ENHANCEMENT] Added the ability to have a per tenant max search duration. [#1421](https://github.com/grafana/tempo/pull/1421) (@joe-elliott)
* [ENHANCEMENT] metrics-generator: expose max_active_series as a metric [#1471](https://github.com/grafana/tempo/pull/1471) (@kvrhdn)
* [ENHANCEMENT] Azure Backend: Add support for authentication with Managed Identities. [#1457](https://github.com/grafana/tempo/pull/1457) (@joe-elliott)
* [ENHANCEMENT] Add metric to track feature enablement [#1459](https://github.com/grafana/tempo/pull/1459) (@zalegrala)
* [ENHANCEMENT] Added s3 config option `insecure_skip_verify` [#1470](https://github.com/grafana/tempo/pull/1470) (@zalegrala)
* [ENHANCEMENT] Added polling option to reduce issues in Azure `blocklist_poll_jitter_ms` [#1518](https://github.com/grafana/tempo/pull/1518) (@joe-elliott)
* [ENHANCEMENT] Add a config to query single ingester instance based on trace id hash for Trace By ID API. (1484)[https://github.com/grafana/tempo/pull/1484] (@sagarwala, @bikashmishra100, @ashwinidulams)
* [ENHANCEMENT] Add blocklist metrics for total backend objects and total backend bytes [#1519](https://github.com/grafana/tempo/pull/1519) (@ie-pham)
* [ENHANCEMENT] Adds `tempo_querier_external_endpoint_hedged_roundtrips_total` to count the total hedged requests [#1558](https://github.com/grafana/tempo/pull/1558) (@joe-elliott)
  **BREAKING CHANGE** Removed deprecated metrics `tempodb_(gcs|s3|azure)_request_duration_seconds` in favor of `tempodb_backend_request_duration_seconds`. These metrics
  have been deprecated since v1.1.
* [ENHANCEMENT] Add tags option for s3 backends.  This allows new objects to be written with the configured tags. [#1442](https://github.com/grafana/tempo/pull/1442) (@stevenbrookes)
* [ENHANCEMENT] metrics-generator: support per-tenant processor configuration [#1434](https://github.com/grafana/tempo/pull/1434) (@kvrhdn)
* [ENHANCEMENT] Include rollout dashboard [#1456](https://github.com/grafana/tempo/pull/1456) (@zalegrala)
* [ENHANCEMENT] Add SentinelPassword configuration for Redis [#1463](https://github.com/grafana/tempo/pull/1463) (@zalegrala)
* [BUGFIX] Fix nil pointer panic when the trace by id path errors. [#1441](https://github.com/grafana/tempo/pull/1441) (@joe-elliott)
* [BUGFIX] Update tempo microservices Helm values example which missed the 'enabled' key for thriftHttp. [#1472](https://github.com/grafana/tempo/pull/1472) (@hajowieland)
* [BUGFIX] Fix race condition in forwarder overrides loop. [1468](https://github.com/grafana/tempo/pull/1468) (@mapno)
* [BUGFIX] Fix v2 backend check on span name to be substring [#1538](https://github.com/grafana/tempo/pull/1538) (@mdisibio)
* [BUGFIX] Fix wal check on span name to be substring [#1548](https://github.com/grafana/tempo/pull/1548) (@mdisibio)
* [BUGFIX] Prevent ingester panic "cannot grow buffer" [#1258](https://github.com/grafana/tempo/issues/1258) (@mdisibio)
* [BUGFIX] metrics-generator: do not remove x-scope-orgid header in single tenant modus [#1554](https://github.com/grafana/tempo/pull/1554) (@kvrhdn)
* [BUGFIX] Fixed issue where backend does not support `root.name` and `root.service.name` [#1589](https://github.com/grafana/tempo/pull/1589) (@kvrhdn)
* [BUGFIX] Fixed ingester to continue starting up after block replay error [#1603](https://github.com/grafana/tempo/issues/1603) (@mdisibio)
* [BUGFIX] Fix issue relating to usage stats and GCS returning empty strings as tenantID [#1625](https://github.com/grafana/tempo/pull/1625) (@ie-pham)

## v1.4.1 / 2022-05-05

* [BUGFIX] metrics-generator: don't inject X-Scope-OrgID header for single-tenant setups [1417](https://github.com/grafana/tempo/pull/1417) (@kvrhdn)
* [BUGFIX] compactor: populate `compaction_objects_combined_total` and `tempo_discarded_spans_total{reason="trace_too_large_to_compact"}` metrics again [1420](https://github.com/grafana/tempo/pull/1420) (@mdisibio)
* [BUGFIX] distributor: prevent panics when concurrently calling `shutdown` to forwarder's queueManager [1422](https://github.com/grafana/tempo/pull/1422) (@mapno)

## v1.4.0 / 2022-04-28

* [CHANGE] Vulture now exercises search at any point during the block retention to test full backend search.
  **BREAKING CHANGE** Dropped `tempo-search-retention-duration` parameter.  [#1297](https://github.com/grafana/tempo/pull/1297) (@joe-elliott)
* [CHANGE] Updated storage.trace.pool.queue_depth default from 200->10000. [#1345](https://github.com/grafana/tempo/pull/1345) (@joe-elliott)
* [CHANGE] Update alpine images to 3.15 [#1330](https://github.com/grafana/tempo/pull/1330) (@zalegrala)
* [CHANGE] Updated flags `-storage.trace.azure.storage-account-name` and `-storage.trace.s3.access_key` to no longer to be considered as secrets [#1356](https://github.com/grafana/tempo/pull/1356) (@simonswine)
* [CHANGE] Add warning threshold for TempoIngesterFlushes and adjust critical threshold [#1354](https://github.com/grafana/tempo/pull/1354) (@zalegrala)
* [CHANGE] Include lambda in serverless e2e tests [#1357](https://github.com/grafana/tempo/pull/1357) (@zalegrala)
* [CHANGE] Replace mixin TempoIngesterFlushes metric to only look at retries [#1354](https://github.com/grafana/tempo/pull/1354) (@zalegrala)
* [CHANGE] Update the jsonnet for single-binary to include clustering [#1391](https://github.com/grafana/tempo/pull/1391) (@zalegrala)
  **BREAKING CHANGE** After this change, the port specification has moved under `$._config.tempo` to avoid global port spec.
* [FEATURE]: v2 object encoding added. This encoding adds a start/end timestamp to every record to reduce proto marshalling and increase search speed.
  **BREAKING CHANGE** After this rollout the distributors will use a new API on the ingesters. As such you must rollout all ingesters before rolling the
  distributors. Also, during this period, the ingesters will use considerably more resources and as such should be scaled up (or incoming traffic should be
  heavily throttled). Once all distributors and ingesters have rolled performance will return to normal. Internally we have observed ~1.5x CPU load on the
  ingesters during the rollout. [#1227](https://github.com/grafana/tempo/pull/1227) (@joe-elliott)
* [FEATURE] Added metrics-generator: an optional components to generate metrics from ingested traces [#1282](https://github.com/grafana/tempo/pull/1282) (@mapno, @kvrhdn)
* [FEATURE] Allow the compaction cycle to be configurable with a default of 30 seconds [#1335](https://github.com/grafana/tempo/pull/1335) (@willdot)
* [FEATURE] Add new config options for setting GCS metadata on new objects [](https://github.com/grafana/tempo/pull/1368) (@zalegrala)
* [ENHANCEMENT] Enterprise jsonnet: add config to create tokengen job explicitly [#1256](https://github.com/grafana/tempo/pull/1256) (@kvrhdn)
* [ENHANCEMENT] Add new scaling alerts to the tempo-mixin [#1292](https://github.com/grafana/tempo/pull/1292) (@mapno)
* [ENHANCEMENT] Improve serverless handler error messages [#1305](https://github.com/grafana/tempo/pull/1305) (@joe-elliott)
* [ENHANCEMENT] Added a configuration option `search_prefer_self` to allow the queriers to do some work while also leveraging serverless in search. [#1307](https://github.com/grafana/tempo/pull/1307) (@joe-elliott)
* [ENHANCEMENT] Make trace combination/compaction more efficient [#1291](https://github.com/grafana/tempo/pull/1291) (@mdisibio)
* [ENHANCEMENT] Add Content-Type headers to query-frontend paths [#1306](https://github.com/grafana/tempo/pull/1306) (@wperron)
* [ENHANCEMENT] Partially persist traces that exceed `max_bytes_per_trace` during compaction [#1317](https://github.com/grafana/tempo/pull/1317) (@joe-elliott)
* [ENHANCEMENT] Make search respect per tenant `max_bytes_per_trace` and added `skippedTraces` to returned search metrics. [#1318](https://github.com/grafana/tempo/pull/1318) (@joe-elliott)
* [ENHANCEMENT] Improve serverless consistency by forcing a GC before returning. [#1324](https://github.com/grafana/tempo/pull/1324) (@joe-elliott)
* [ENHANCEMENT] Add forwarding queue from distributor to metrics-generator. [#1331](https://github.com/grafana/tempo/pull/1331) (@mapno)
* [ENHANCEMENT] Add hedging to queries to external endpoints. [#1350](https://github.com/grafana/tempo/pull/1350) (@joe-elliott)
  New config options and defaults:
  ```
  querier:
    search:
      external_hedge_requests_at: 5s
      external_hedge_requests_up_to: 3
  ```
  ** BREAKING CHANGE **
  Querier options related to search have moved under a `search` block:
  ```
  querier:
   search_query_timeout: 30s
   search_external_endpoints: []
   search_prefer_self: 2
  ```
  becomes
  ```
  querier:
    search:
      query_timeout: 30s
      prefer_self: 2
      external_endpoints: []
  ```
* [ENHANCEMENT] Added tenant ID (instance ID) to `trace too large message`. [#1385](https://github.com/grafana/tempo/pull/1385) (@cristiangsp)
* [ENHANCEMENT] Add a startTime and endTime parameter to the Trace by ID Tempo Query API to improve query performance [#1388](https://github.com/grafana/tempo/pull/1388) (@sagarwala, @bikashmishra100, @ashwinidulams)
* [BUGFIX] Correct issue where Azure "Blob Not Found" errors were sometimes not handled correctly [#1390](https://github.com/grafana/tempo/pull/1390) (@joe-elliott)
* [BUGFIX]: Enable compaction and retention in Tanka single-binary [#1352](https://github.com/grafana/tempo/issues/1352)
* [BUGFIX]: Remove unnecessary PersistentVolumeClaim [#1245](https://github.com/grafana/tempo/issues/1245)
* [BUGFIX] Fixed issue when query-frontend doesn't log request details when request is cancelled [#1136](https://github.com/grafana/tempo/issues/1136) (@adityapwr)
* [BUGFIX] Update OTLP port in examples (docker-compose & kubernetes) from legacy ports (55680/55681) to new ports (4317/4318) [#1294](https://github.com/grafana/tempo/pull/1294) (@mapno)
* [BUGFIX] Fixes min/max time on blocks to be based on span times instead of ingestion time. [#1314](https://github.com/grafana/tempo/pull/1314) (@joe-elliott)
  * Includes new configuration option to restrict the amount of slack around now to update the block start/end time. [#1332](https://github.com/grafana/tempo/pull/1332) (@joe-elliott)
    ```
    storage:
      trace:
        wal:
          ingestion_time_range_slack: 2m0s
    ```
  * Includes a new metric to determine how often this range is exceeded: `tempo_warnings_total{reason="outside_ingestion_time_slack"}`
* [BUGFIX] Prevent data race / ingester crash during searching by trace id by using xxhash instance as a local variable. [#1387](https://github.com/grafana/tempo/pull/1387) (@bikashmishra100, @sagarwala, @ashwinidulams)
* [BUGFIX] Fix spurious "failed to mark block compacted during retention" errors [#1372](https://github.com/grafana/tempo/issues/1372) (@mdisibio)
* [BUGFIX] Fix error message "Writer is closed" by resetting compression writer correctly on the error path. [#1379](https://github.com/grafana/tempo/issues/1379) (@annanay25)

## v1.3.2 / 2022-02-23
* [BUGFIX] Fixed an issue where the query-frontend would corrupt start/end time ranges on searches which included the ingesters [#1295] (@joe-elliott)

## v1.3.1 / 2022-02-02
* [BUGFIX] Fixed panic when using etcd as ring's kvstore [#1260](https://github.com/grafana/tempo/pull/1260) (@mapno)

## v1.3.0 / 2022-01-24
* [FEATURE]: Add support for [inline environments](https://tanka.dev/inline-environments). [#1184](https://github.com/grafana/tempo/pull/1184) @irizzant
* [CHANGE] Search: Add new per-tenant limit `max_bytes_per_tag_values_query` to limit the size of tag-values response. [#1068](https://github.com/grafana/tempo/pull/1068) (@annanay25)
* [CHANGE] Reduce MaxSearchBytesPerTrace `ingester.max-search-bytes-per-trace` default to 5KB [#1129](https://github.com/grafana/tempo/pull/1129) @annanay25
* [CHANGE] **BREAKING CHANGE** The OTEL GRPC receiver's default port changed from 55680 to 4317. [#1142](https://github.com/grafana/tempo/pull/1142) (@tete17)
* [CHANGE] Remove deprecated method `Push` from `tempopb.Pusher` [#1173](https://github.com/grafana/tempo/pull/1173) (@kvrhdn)
* [CHANGE] Upgrade cristalhq/hedgedhttp from v0.6.0 to v0.7.0 [#1159](https://github.com/grafana/tempo/pull/1159) (@cristaloleg)
* [CHANGE] Export trace id constant in api package [#1176](https://github.com/grafana/tempo/pull/1176)
* [CHANGE] GRPC `1.33.3` => `1.38.0` broke compatibility with `gogoproto.customtype`. Enforce the use of gogoproto marshalling/unmarshalling for Tempo, Cortex & Jaeger structs. [#1186](https://github.com/grafana/tempo/pull/1186) (@annanay25)
* [CHANGE] **BREAKING CHANGE** Remove deprecated ingester gRPC endpoint and data encoding. The current data encoding was introduced in v1.0.  If running earlier versions, first upgrade to v1.0 through v1.2 and allow time for all blocks to be switched to the "v1" data encoding. [#1215](https://github.com/grafana/tempo/pull/1215) (@mdisibio)
* [FEATURE] Added support for full backend search. [#1174](https://github.com/grafana/tempo/pull/1174) (@joe-elliott)
  **BREAKING CHANGE** Moved `querier.search_max_result_limit` and `querier.search_default_result_limit` to `query_frontend.search.max_result_limit` and `query_frontend.search.default_result_limit`
* [ENHANCEMENT]: Improve variables expansion support [#1212](https://github.com/grafana/tempo/pull/1212) @irizzant
* [ENHANCEMENT] Expose `upto` parameter on hedged requests for each backend with `hedge_requests_up_to`. [#1085](https://github.com/grafana/tempo/pull/1085) (@joe-elliott)
* [ENHANCEMENT] Search: drop use of TagCache, extract tags and tag values on-demand [#1068](https://github.com/grafana/tempo/pull/1068) (@kvrhdn)
* [ENHANCEMENT] Jsonnet: add `$._config.namespace` to filter by namespace in cortex metrics [#1098](https://github.com/grafana/tempo/pull/1098) (@mapno)
* [ENHANCEMENT] Add middleware to compress frontend HTTP responses with gzip if requested [#1080](https://github.com/grafana/tempo/pull/1080) (@kvrhdn, @zalegrala)
* [ENHANCEMENT] Allow query disablement in vulture [#1117](https://github.com/grafana/tempo/pull/1117) (@zalegrala)
* [ENHANCEMENT] Improve memory efficiency of compaction and block cutting. [#1121](https://github.com/grafana/tempo/pull/1121) [#1130](https://github.com/grafana/tempo/pull/1130) (@joe-elliott)
* [ENHANCEMENT] Include metrics for configured limit overrides and defaults: tempo_limits_overrides, tempo_limits_defaults [#1089](https://github.com/grafana/tempo/pull/1089) (@zalegrala)
* [ENHANCEMENT] Add Envoy Proxy panel to `Tempo / Writes` dashboard [#1137](https://github.com/grafana/tempo/pull/1137) (@kvrhdn)
* [ENHANCEMENT] Reduce compactionCycle to improve performance in large multitenant environments [#1145](https://github.com/grafana/tempo/pull/1145) (@joe-elliott)
* [ENHANCEMENT] Added max_time_per_tenant to allow for independently configuring polling and compaction cycle. [#1145](https://github.com/grafana/tempo/pull/1145) (@joe-elliott)
* [ENHANCEMENT] Add `tempodb_compaction_outstanding_blocks` metric to measure compaction load [#1144](https://github.com/grafana/tempo/pull/1144) (@mapno)
* [ENHANCEMENT] Update mixin to use new backend metric [#1151](https://github.com/grafana/tempo/pull/1151) (@zalegrala)
* [ENHANCEMENT] Make `TempoIngesterFlushesFailing` alert more actionable [#1157](https://github.com/grafana/tempo/pull/1157) (@dannykopping)
* [ENHANCEMENT] Switch open-telemetry/opentelemetry-collector to grafana/opentelemetry-collectorl fork, update it to 0.40.0 and add missing dependencies due to the change [#1142](https://github.com/grafana/tempo/pull/1142) (@tete17)
* [ENHANCEMENT] Allow environment variables for Azure storage credentials [#1147](https://github.com/grafana/tempo/pull/1147) (@zalegrala)
* [ENHANCEMENT] jsonnet: set rollingUpdate.maxSurge to 3 for distributor, frontend and queriers [#1164](https://github.com/grafana/tempo/pull/1164) (@kvrhdn)
* [ENHANCEMENT] Reduce search data file sizes by optimizing contents [#1165](https://github.com/grafana/tempo/pull/1165) (@mdisibio)
* [ENHANCEMENT] Add `tempo_ingester_live_traces` metric [#1170](https://github.com/grafana/tempo/pull/1170) (@mdisibio)
* [ENHANCEMENT] Update compactor ring to automatically forget unhealthy entries [#1178](https://github.com/grafana/tempo/pull/1178) (@mdisibio)
* [ENHANCEMENT] Added the ability to pass ISO8601 date/times for start/end date to tempo-cli query api search [#1208](https://github.com/grafana/tempo/pull/1208) (@joe-elliott)
* [ENHANCEMENT] Prevent writes to large traces even after flushing to disk [#1199](https://github.com/grafana/tempo/pull/1199) (@mdisibio)
* [BUGFIX] Add process name to vulture traces to work around display issues [#1127](https://github.com/grafana/tempo/pull/1127) (@mdisibio)
* [BUGFIX] Fixed issue where compaction sometimes dropped spans. [#1130](https://github.com/grafana/tempo/pull/1130) (@joe-elliott)
* [BUGFIX] Ensure that the admin client jsonnet has correct S3 bucket property. (@hedss)
* [BUGFIX] Publish tenant index age correctly for tenant index writers. [#1146](https://github.com/grafana/tempo/pull/1146) (@joe-elliott)
* [BUGFIX] Ingester startup panic `slice bounds out of range` [#1195](https://github.com/grafana/tempo/issues/1195) (@mdisibio)
* [BUGFIX] Update goreleaser install method to `go install`. [#](https://github.com/grafana/tempo/) (@mapno)
* [BUGFIX] tempo-mixin: remove TempoDB Access panel from `Tempo / Reads`, metrics don't exist anymore [#1218](https://github.com/grafana/tempo/issues/1218) (@kvrhdn)

## v1.2.1 / 2021-11-15
* [BUGFIX] Fix defaults for MaxBytesPerTrace (ingester.max-bytes-per-trace) and MaxSearchBytesPerTrace (ingester.max-search-bytes-per-trace) [#1109](https://github.com/grafana/tempo/pull/1109) (@bitprocessor)
* [BUGFIX] Ignore empty objects during compaction [#1113](https://github.com/grafana/tempo/pull/1113) (@mdisibio)

## v1.2.0 / 2021-11-05
* [CHANGE] **BREAKING CHANGE** Drop support for v0 and v1 blocks. See [1.1 changelog](https://github.com/grafana/tempo/releases/tag/v1.1.0) for details [#919](https://github.com/grafana/tempo/pull/919) (@joe-elliott)
* [CHANGE] Renamed CLI flag from `--storage.trace.maintenance-cycle` to `--storage.trace.blocklist_poll`. This is a **breaking change**  [#897](https://github.com/grafana/tempo/pull/897) (@mritunjaysharma394)
* [CHANGE] update jsonnet alerts and recording rules to use `job_selectors` and `cluster_selectors` for configurable unique identifier labels [#935](https://github.com/grafana/tempo/pull/935) (@kevinschoonover)
* [CHANGE] Modify generated tag keys in Vulture for easier filtering [#934](https://github.com/grafana/tempo/pull/934) (@zalegrala)
* [CHANGE] **BREAKING CHANGE** Consolidate status information onto /status endpoint [ #952 ](https://github.com/grafana/tempo/pull/952) @zalegrala)
  The following endpoints moved.
  `/runtime_config` moved to `/status/runtime_config`
  `/config` moved to `/status/config`
  `/services` moved to `/status/services`
* [CHANGE] **BREAKING CHANGE** Change ingester metric `ingester_bytes_metric_total` in favor of `ingester_bytes_received_total` [#979](https://github.com/grafana/tempo/pull/979) (@mapno)
* [CHANGE] Add troubleshooting language to config for `server.grpc_server_max_recv_msg_size` and `server.grpc_server_max_send_msg_size` when handling large traces [#1023](https://github.com/grafana/tempo/pull/1023) (@thejosephstevens)
* [CHANGE] Parse search query tags from `tags` query parameter [#1055](https://github.com/grafana/tempo/pull/1055) (@kvrhdn)
* [FEATURE] Add ability to search ingesters for traces [#806](https://github.com/grafana/tempo/pull/806) (@mdisibio)
* [FEATURE] Add runtime config handler  [#936](https://github.com/grafana/tempo/pull/936) (@mapno)
* [FEATURE] Search WAL reload and compression(versioned encoding) support [#1000](https://github.com/grafana/tempo/pull/1000) (@annanay25, @mdisibio)
* [FEATURE] Added ability to add a middleware to the OTel receivers' consume function [#1015](http://github.com/grafan/tempo/pull/1015) (@chaudum)
* [FEATURE] Add ScalableSingleBinary operational run mode [#1004](https://github.com/grafana/tempo/pull/1004) (@zalegrala)
* [FEATURE] Added a [jsonnet](https://jsonnet.org) library for Grafana Enterprise Traces (GET) deployments [#1096](https://github.com/grafana/tempo/pull/1096)
* [ENHANCEMENT] Added "query blocks" cli option. [#876](https://github.com/grafana/tempo/pull/876) (@joe-elliott)
* [ENHANCEMENT] Added "search blocks" cli option. [#972](https://github.com/grafana/tempo/pull/972) (@joe-elliott)
* [ENHANCEMENT] Added traceid to `trace too large message`. [#888](https://github.com/grafana/tempo/pull/888) (@mritunjaysharma394)
* [ENHANCEMENT] Add support to tempo workloads to `overrides` from single configmap in microservice mode. [#896](https://github.com/grafana/tempo/pull/896) (@kavirajk)
* [ENHANCEMENT] Make `overrides_config` block name consistent with Loki and Cortex in microservice mode. [#906](https://github.com/grafana/tempo/pull/906) (@kavirajk)
* [ENHANCEMENT] Changes the metrics name from `cortex_runtime_config_last_reload_successful` to `tempo_runtime_config_last_reload_successful` [#945](https://github.com/grafana/tempo/pull/945) (@kavirajk)
* [ENHANCEMENT] Updated config defaults to reflect better capture operational knowledge. [#913](https://github.com/grafana/tempo/pull/913) (@joe-elliott)
  ```
  ingester:
    trace_idle_period: 30s => 10s  # reduce ingester memory requirements with little impact on querying
    flush_check_period: 30s => 10s
  query_frontend:
    query_shards: 2 => 20          # will massively improve performance on large installs
  storage:
    trace:
      wal:
        encoding: none => snappy   # snappy has been tested thoroughly and ready for production use
      block:
        bloom_filter_false_positive: .05 => .01          # will increase total bloom filter size but improve query performance
        bloom_filter_shard_size_bytes: 256KiB => 100 KiB # will improve query performance
  compactor:
    compaction:
      chunk_size_bytes: 10 MiB => 5 MiB  # will reduce compactor memory needs
      compaction_window: 4h => 1h        # will allow more compactors to participate in compaction without substantially increasing blocks
  ```
* [ENHANCEMENT] Make s3 backend readError logic more robust [#905](https://github.com/grafana/tempo/pull/905) (@wei840222)
* [ENHANCEMENT] Include additional detail when searching for traces [#916](https://github.com/grafana/tempo/pull/916) (@zalegrala)
* [ENHANCEMENT] Add `gen index` and `gen bloom` commands to tempo-cli. [#903](https://github.com/grafana/tempo/pull/903) (@annanay25)
* [ENHANCEMENT] Implement trace comparison in Vulture [#904](https://github.com/grafana/tempo/pull/904) (@zalegrala)
* [ENHANCEMENT] Improve zstd read throughput using zstd.Decoder [#948](https://github.com/grafana/tempo/pull/948) (@joe-elliott)
* [ENHANCEMENT] Dedupe search records while replaying WAL [#940](https://github.com/grafana/tempo/pull/940) (@annanay25)
* [ENHANCEMENT] Add status endpoint to list the available endpoints [#938](https://github.com/grafana/tempo/pull/938) (@zalegrala)
* [ENHANCEMENT] Compression updates: Added s2, improved snappy performance [#961](https://github.com/grafana/tempo/pull/961) (@joe-elliott)
* [ENHANCEMENT] Add search block headers [#943](https://github.com/grafana/tempo/pull/943) (@mdisibio)
* [ENHANCEMENT] Add search block headers for wal blocks [#963](https://github.com/grafana/tempo/pull/963) (@mdisibio)
* [ENHANCEMENT] Add support for vulture sending long running traces [#951](https://github.com/grafana/tempo/pull/951) (@zalegrala)
* [ENHANCEMENT] Support global denylist and per-tenant allowlist of tags for search data. [#960](https://github.com/grafana/tempo/pull/960) (@annanay25)
* [ENHANCEMENT] Add `search_query_timeout` to querier config. [#984](https://github.com/grafana/tempo/pull/984) (@kvrhdn)
* [ENHANCEMENT] Include simple e2e test to test searching [#978](https://github.com/grafana/tempo/pull/978) (@zalegrala)
* [ENHANCEMENT] Jsonnet: add `$._config.memcached.memory_limit_mb` [#987](https://github.com/grafana/tempo/pull/987) (@kvrhdn)
* [ENHANCEMENT] Upgrade jsonnet-libs to 1.19 and update tk examples [#1001](https://github.com/grafana/tempo/pull/1001) (@mapno)
* [ENHANCEMENT] Shard tenant index creation by tenant and add functionality to handle stale indexes. [#1005](https://github.com/grafana/tempo/pull/1005) (@joe-elliott)
* [ENHANCEMENT] **BREAKING CHANGE** Support partial results from failed block queries [#1007](https://github.com/grafana/tempo/pull/1007) (@mapno)
  Querier [`GET /querier/api/traces/<traceid>`](https://grafana.com/docs/tempo/latest/api_docs/#query) response's body has been modified
  to return `tempopb.TraceByIDResponse` instead of simply `tempopb.Trace`. This will cause a disruption of the read path during rollout of the change.
* [ENHANCEMENT] Add `search_default_limit` and `search_max_result_limit` to querier config. [#1022](https://github.com/grafana/tempo/pull/1022) [#1044](https://github.com/grafana/tempo/pull/1044) (@kvrhdn)
* [ENHANCEMENT] Add new metric `tempo_distributor_push_duration_seconds` [#1027](https://github.com/grafana/tempo/pull/1027) (@zalegrala)
* [ENHANCEMENT] Add query parameter to show the default config values and the difference between the current values and the defaults. [#1045](https://github.com/grafana/tempo/pull/1045) (@MichelHollands)
* [ENHANCEMENT] Adding metrics around ingester flush retries [#1049](https://github.com/grafana/tempo/pull/1049) (@dannykopping)
* [ENHANCEMENT] Performance: More efficient distributor batching [#1075](https://github.com/grafana/tempo/pull/1075) (@joe-elliott)
* [ENHANCEMENT] Allow search disablement in vulture [#1069](https://github.com/grafana/tempo/pull/1069) (@zalegrala)
* [ENHANCEMENT] Jsonnet: add `$._config.search_enabled`, correctly set `http_api_prefix` in config [#1072](https://github.com/grafana/tempo/pull/1072) (@kvrhdn)
* [ENHANCEMENT] Performance: Remove WAL contention between ingest and searches [#1076](https://github.com/grafana/tempo/pull/1076) (@mdisibio)
* [ENHANCEMENT] Include tempo-cli in the release [#1086](https://github.com/grafana/tempo/pull/1086) (@zalegrala)
* [ENHANCEMENT] Add search on span status [#1093](https://github.com/grafana/tempo/pull/1093) (@mdisibio)
* [ENHANCEMENT] Slightly improved compression performance [#1094](https://github.com/grafana/tempo/pull/1094) (@bboreham)
* [BUGFIX] Update port spec for GCS docker-compose example [#869](https://github.com/grafana/tempo/pull/869) (@zalegrala)
* [BUGFIX] Fix "magic number" errors and other block mishandling when an ingester forcefully shuts down [#937](https://github.com/grafana/tempo/issues/937) (@mdisibio)
* [BUGFIX] Fix compactor memory leak [#806](https://github.com/grafana/tempo/pull/806) (@mdisibio)
* [BUGFIX] Fix an issue with WAL replay of zero-length search data when search is disabled. [#968](https://github.com/grafana/tempo/pull/968) (@annanay25)
* [BUGFIX] Set span's tag `span.kind` to `client` in query-frontend [#975](https://github.com/grafana/tempo/pull/975) (@mapno)
* [BUGFIX] Nil check overrides module in the `/status` handler [#994](https://github.com/grafana/tempo/pull/994) (@mapno)
* [BUGFIX] Several bug fixes for search contention and panics [#1033](https://github.com/grafana/tempo/pull/1033) (@mdisibio)
* [BUGFIX] Fixes `tempodb_backend_hedged_roundtrips_total` to correctly count hedged roundtrips. [#1079](https://github.com/grafana/tempo/pull/1079) (@joe-elliott)
* [BUGFIX] Update go-kit logger package to remove spurious debug logs [#1094](https://github.com/grafana/tempo/pull/1094) (@bboreham)

## v1.1.0 / 2021-08-26
* [CHANGE] Upgrade Cortex from v1.9.0 to v1.9.0-131-ga4bf10354 [#841](https://github.com/grafana/tempo/pull/841) (@aknuds1)
* [CHANGE] Change default tempo port from 3100 to 3200 [#770](https://github.com/grafana/tempo/pull/809) (@MurzNN)
* [CHANGE] Jsonnet: use dedicated configmaps for distributors and ingesters [#775](https://github.com/grafana/tempo/pull/775) (@kvrhdn)
* [CHANGE] Docker images are now prefixed by their branch name [#828](https://github.com/grafana/tempo/pull/828) (@jvrplmlmn)
* [CHANGE] Update to Go 1.17 [#953](https://github.com/grafana/tempo/pull/953)
* [FEATURE] Added the ability to hedge requests with all backends [#750](https://github.com/grafana/tempo/pull/750) (@joe-elliott)
* [FEATURE] Added a tenant index to reduce bucket polling. [#834](https://github.com/grafana/tempo/pull/834) (@joe-elliott)
* [ENHANCEMENT] Added hedged request metric `tempodb_backend_hedged_roundtrips_total` and a new storage agnostic `tempodb_backend_request_duration_seconds` metric that
  supersedes the soon-to-be deprecated storage specific metrics (`tempodb_azure_request_duration_seconds`, `tempodb_s3_request_duration_seconds` and `tempodb_gcs_request_duration_seconds`). [#790](https://github.com/grafana/tempo/pull/790) (@JosephWoodward)
* [ENHANCEMENT] Performance: improve compaction speed with concurrent reads and writes [#754](https://github.com/grafana/tempo/pull/754) (@mdisibio)
* [ENHANCEMENT] Improve readability of cpu and memory metrics on operational dashboard [#764](https://github.com/grafana/tempo/pull/764) (@bboreham)
* [ENHANCEMENT] Add `azure_request_duration_seconds` metric. [#767](https://github.com/grafana/tempo/pull/767) (@JosephWoodward)
* [ENHANCEMENT] Add `s3_request_duration_seconds` metric. [#776](https://github.com/grafana/tempo/pull/776) (@JosephWoodward)
* [ENHANCEMENT] Add `tempo_ingester_flush_size_bytes` metric. [#777](https://github.com/grafana/tempo/pull/777) (@bboreham)
* [ENHANCEMENT] Microservices jsonnet: resource requests and limits can be set in `$._config`. [#793](https://github.com/grafana/tempo/pull/793) (@kvrhdn)
* [ENHANCEMENT] Add `-config.expand-env` cli flag to support environment variables expansion in config file. [#796](https://github.com/grafana/tempo/pull/796) (@Ashmita152)
* [ENHANCEMENT] Add ability to control bloom filter caching based on age and/or compaction level. Add new cli command `list cache-summary`. [#805](https://github.com/grafana/tempo/pull/805) (@annanay25)
* [ENHANCEMENT] Emit traces for ingester flush operations. [#812](https://github.com/grafana/tempo/pull/812) (@bboreham)
* [ENHANCEMENT] Add retry middleware in query-frontend. [#814](https://github.com/grafana/tempo/pull/814) (@kvrhdn)
* [ENHANCEMENT] Add `-use-otel-tracer` to use the OpenTelemetry tracer, this will also capture traces emitted by the gcs sdk. Experimental: not all features are supported (i.e. remote sampling). [#842](https://github.com/grafana/tempo/pull/842) (@kvrhdn)
* [ENHANCEMENT] Add `/services` endpoint. [#863](https://github.com/grafana/tempo/pull/863) (@kvrhdn)
* [ENHANCEMENT] Include distributed docker-compose example [#859](https://github.com/grafana/tempo/pull/859) (@zalegrala)
* [ENHANCEMENT] Added "query blocks" cli option. [#876](https://github.com/grafana/tempo/pull/876) (@joe-elliott)
* [ENHANCEMENT] Add e2e integration test for GCS. [#883](https://github.com/grafana/tempo/pull/883) (@annanay25)
* [ENHANCEMENT] Added traceid to `trace too large message`. [#888](https://github.com/grafana/tempo/pull/888) (@mritunjaysharma394)
* [ENHANCEMENT] Add support to tempo workloads to `overrides` from single configmap in microservice mode. [#896](https://github.com/grafana/tempo/pull/896) (@kavirajk)
* [ENHANCEMENT] Make `overrides_config` block name consistent with Loki and Cortex in microservice mode. [#906](https://github.com/grafana/tempo/pull/906) (@kavirajk)
* [ENHANCEMENT] Make `overrides_config` mount name static `tempo-overrides` in the tempo workloads in microservice mode. [#906](https://github.com/grafana/tempo/pull/914) (@kavirajk)
* [ENHANCEMENT] Reduce compactor memory usage by forcing garbage collection. [#915](https://github.com/grafana/tempo/pull/915) (@joe-elliott)
* [ENHANCEMENT] Implement search in vulture. [#944](https://github.com/grafana/tempo/pull/944) (@zalegrala)
* [BUGFIX] Allow only valid trace ID characters when decoding [#854](https://github.com/grafana/tempo/pull/854) (@zalegrala)
* [BUGFIX] Queriers complete one polling cycle before finishing startup. [#834](https://github.com/grafana/tempo/pull/834) (@joe-elliott)
* [BUGFIX] Update port spec for GCS docker-compose example [#869](https://github.com/grafana/tempo/pull/869) (@zalegrala)
* [BUGFIX] Cortex upgrade to fix an issue where unhealthy compactors can't be forgotten [#878](https://github.com/grafana/tempo/pull/878) (@joe-elliott)


## v1.0.1 / 2021-06-14

* [BUGFIX] Guard against negative dataLength [#763](https://github.com/grafana/tempo/pull/763) (@joe-elliott)

## v1.0.0 / 2021-06-08

* [CHANGE] Mark `-auth.enabled` as deprecated. New flag is `-multitenancy.enabled` and is set to false by default.
  This is a **breaking change** if you were relying on auth/multitenancy being enabled by default. [#646](https://github.com/grafana/tempo/pull/646)
* [ENHANCEMENT] Performance: Improve Ingester Record Insertion. [#681](https://github.com/grafana/tempo/pull/681)
* [ENHANCEMENT] Improve WAL Replay by not rebuilding the WAL. [#668](https://github.com/grafana/tempo/pull/668)
* [ENHANCEMENT] Add config option to disable write extension to the ingesters. [#677](https://github.com/grafana/tempo/pull/677)
* [ENHANCEMENT] Preallocate byte slices on ingester request unmarshal. [#679](https://github.com/grafana/tempo/pull/679)
* [ENHANCEMENT] Reduce marshalling in the ingesters to improve performance. [#694](https://github.com/grafana/tempo/pull/694)
  This change requires a specific rollout process to prevent dropped spans. First, rollout everything except distributors. After all ingesters have updated
  you can then rollout distributors to the latest version. This is due to changes in the communication between ingesters <-> distributors.
* [ENHANCEMENT] Allow setting the bloom filter shard size with support dynamic shard count.[#644](https://github.com/grafana/tempo/pull/644)
* [ENHANCEMENT] GCS SDK update v1.12.0 => v.15.0, ReadAllWithEstimate used in GCS/S3 backends. [#693](https://github.com/grafana/tempo/pull/693)
* [ENHANCEMENT] Add a new endpoint `/api/echo` to test the query frontend is reachable. [#714](https://github.com/grafana/tempo/pull/714)
* [BUGFIX] Fix Query Frontend grpc settings to avoid noisy error log. [#690](https://github.com/grafana/tempo/pull/690)
* [BUGFIX] Zipkin Support - CombineTraces. [#688](https://github.com/grafana/tempo/pull/688)
* [BUGFIX] Zipkin support - Dedupe span IDs based on span.Kind (client/server) in Query Frontend. [#687](https://github.com/grafana/tempo/pull/687)
* [BUGFIX] Azure Backend - Fix an issue with the append method on the Azure backend. [#736](https://github.com/grafana/tempo/pull/736)

## v0.7.0 / 2021-04-22

**License Change** v0.7.0 and future versions are licensed under AGPLv3 [#660](https://github.com/grafana/tempo/pull/660)

* [CHANGE] Add `json` struct tags to overrides' `Limits` struct in addition to `yaml` tags. [#656](https://github.com/grafana/tempo/pull/656)
* [CHANGE] Update to Go 1.16, latest OpenTelemetry proto definition and collector [#546](https://github.com/grafana/tempo/pull/546)
* [CHANGE] `max_spans_per_trace` limit override has been removed in favour of `max_bytes_per_trace`.
  This is a **breaking change** to the overrides config section. [#612](https://github.com/grafana/tempo/pull/612)
* [CHANGE] Add new flag `-ingester.lifecycler.ID` to manually override the ingester ID with which to register in the ring. [#625](https://github.com/grafana/tempo/pull/625)
* [CHANGE] `ingestion_rate_limit` limit override has been removed in favour of `ingestion_rate_limit_bytes`.
  `ingestion_burst_size` limit override has been removed in favour of `ingestion_burst_size_bytes`.
  This is a **breaking change** to the overrides config section. [#630](https://github.com/grafana/tempo/pull/630)
* [FEATURE] Add page based access to the index file. [#557](https://github.com/grafana/tempo/pull/557)
* [FEATURE] (Experimental) WAL Compression/checksums. [#638](https://github.com/grafana/tempo/pull/638)
* [ENHANCEMENT] Add a Shutdown handler to flush data to backend, at "/shutdown". [#526](https://github.com/grafana/tempo/pull/526)
* [ENHANCEMENT] Queriers now query all (healthy) ingesters for a trace to mitigate 404s on ingester rollouts/scaleups.
  This is a **breaking change** and will likely result in query errors on rollout as the query signature b/n QueryFrontend & Querier has changed. [#557](https://github.com/grafana/tempo/pull/557)
* [ENHANCEMENT] Add list compaction-summary command to tempo-cli [#588](https://github.com/grafana/tempo/pull/588)
* [ENHANCEMENT] Add list and view index commands to tempo-cli [#611](https://github.com/grafana/tempo/pull/611)
* [ENHANCEMENT] Add a configurable prefix for HTTP endpoints. [#631](https://github.com/grafana/tempo/pull/631)
* [ENHANCEMENT] Add kafka receiver. [#613](https://github.com/grafana/tempo/pull/613)
* [ENHANCEMENT] Upgrade OTel collector to `v0.21.0`. [#613](https://github.com/grafana/tempo/pull/627)
* [ENHANCEMENT] Add support for Cortex Background Cache. [#640](https://github.com/grafana/tempo/pull/640)
* [BUGFIX] Fixes permissions errors on startup in GCS. [#554](https://github.com/grafana/tempo/pull/554)
* [BUGFIX] Fixes error where Dell ECS cannot list objects. [#561](https://github.com/grafana/tempo/pull/561)
* [BUGFIX] Fixes listing blocks in S3 when the list is truncated. [#567](https://github.com/grafana/tempo/pull/567)
* [BUGFIX] Fixes where ingester may leave file open [#570](https://github.com/grafana/tempo/pull/570)
* [BUGFIX] Fixes a bug where some blocks were not searched due to query sharding and randomness in blocklist poll. [#583](https://github.com/grafana/tempo/pull/583)
* [BUGFIX] Fixes issue where wal was deleted before successful flush and adds exponential backoff for flush errors [#593](https://github.com/grafana/tempo/pull/593)
* [BUGFIX] Fixes issue where Tempo would not parse odd length trace ids [#605](https://github.com/grafana/tempo/pull/605)
* [BUGFIX] Sort traces on flush to reduce unexpected recombination work by compactors [#606](https://github.com/grafana/tempo/pull/606)
* [BUGFIX] Ingester fully persists blocks locally to reduce amount of work done after restart [#628](https://github.com/grafana/tempo/pull/628)

## v0.6.0 / 2021-02-18

* [CHANGE] Fixed ingester latency spikes on read [#461](https://github.com/grafana/tempo/pull/461)
* [CHANGE] Ingester cut blocks based on size instead of trace count.  Replace ingester `traces_per_block` setting with `max_block_bytes`. This is a **breaking change**. [#474](https://github.com/grafana/tempo/issues/474)
* [CHANGE] Refactor cache section in tempodb. This is a **breaking change** b/c the cache config section has changed. [#485](https://github.com/grafana/tempo/pull/485)
* [CHANGE] New compactor setting for max block size data instead of traces. [#520](https://github.com/grafana/tempo/pull/520)
* [CHANGE] Change default ingester_client compression from gzip to snappy. [#522](https://github.com/grafana/tempo/pull/522)
* [CHANGE/BUGFIX] Rename `tempodb_compaction_objects_written` and `tempodb_compaction_bytes_written` metrics to `tempodb_compaction_objects_written_total` and `tempodb_compaction_bytes_written_total`. [#524](https://github.com/grafana/tempo/pull/524)
* [CHANGE] Replace tempo-cli `list block` `--check-dupes` option with `--scan` and collect additional stats [#534](https://github.com/grafana/tempo/pull/534)
* [FEATURE] Added block compression.  This is a **breaking change** b/c some configuration fields moved. [#504](https://github.com/grafana/tempo/pull/504)
* [CHANGE] Drop Vulture Loki dependency. This is a **breaking change**. [#509](https://github.com/grafana/tempo/pull/509)
* [ENHANCEMENT] Serve config at the "/config" endpoint. [#446](https://github.com/grafana/tempo/pull/446)
* [ENHANCEMENT] Switch blocklist polling and retention to different concurrency mechanism, add configuration options. [#475](https://github.com/grafana/tempo/issues/475)
* [ENHANCEMENT] Add S3 options region and forcepathstyle [#431](https://github.com/grafana/tempo/issues/431)
* [ENHANCEMENT] Add exhaustive search to combine traces from all blocks in the backend. [#489](https://github.com/grafana/tempo/pull/489)
* [ENHANCEMENT] Add per-tenant block retention [#77](https://github.com/grafana/tempo/issues/77)
* [ENHANCEMENT] Change index-downsample to index-downsample-bytes.  This is a **breaking change** [#519](https://github.com/grafana/tempo/issues/519)
* [BUGFIX] Upgrade cortex dependency to v1.7.0-rc.0+ to address issue with forgetting ring membership [#442](https://github.com/grafana/tempo/pull/442) [#512](https://github.com/grafana/tempo/pull/512)
* [BUGFIX] No longer raise the `tempodb_blocklist_poll_errors_total` metric if a block doesn't have meta or compacted meta. [#481](https://github.com/grafana/tempo/pull/481)]
* [BUGFIX] Replay wal completely before ingesting new spans. [#525](https://github.com/grafana/tempo/pull/525)

## v0.5.0 / 2021-01-15

* [CHANGE] Redo tempo-cli with basic command structure and improvements [#385](https://github.com/grafana/tempo/pull/385)
* [CHANGE] Add content negotiation support and sharding parameters to Querier [#375](https://github.com/grafana/tempo/pull/375)
* [CHANGE] Remove S3 automatic bucket creation [#404](https://github.com/grafana/tempo/pull/404)
* [CHANGE] Compactors should round robin tenants instead of choosing randomly [#420](https://github.com/grafana/tempo/issues/420)
* [CHANGE] Switch distributor->ingester communication to more efficient PushBytes method.  This is a **breaking change** when running in microservices mode with separate distributors and ingesters.  To prevent errors ingesters must be fully upgraded first, then distributors.
* [CHANGE] Removed disk_cache.  This is a **breaking change** b/c there is no disk cache. Please use redis or memcached. [#441](https://github.com/grafana/tempo/pull/441)
* [CHANGE] Rename IngestionMaxBatchSize to IngestionBurstSize. This is a **breaking change**. [#445](https://github.com/grafana/tempo/pull/445)
* [ENHANCEMENT] Add docker-compose example for GCS along with new backend options [#397](https://github.com/grafana/tempo/pull/397)
* [ENHANCEMENT] tempo-cli list blocks usability improvements [#403](https://github.com/grafana/tempo/pull/403)
* [ENHANCEMENT] Reduce active traces locking time. [#449](https://github.com/grafana/tempo/pull/449)
* [ENHANCEMENT] Added `tempo_distributor_bytes_received_total` as a per tenant counter of uncompressed bytes received. [#453](https://github.com/grafana/tempo/pull/453)
* [BUGFIX] Compactor without GCS permissions fail silently [#379](https://github.com/grafana/tempo/issues/379)
* [BUGFIX] Prevent race conditions between querier polling and ingesters clearing complete blocks [#421](https://github.com/grafana/tempo/issues/421)
* [BUGFIX] Exclude blocks in last active window from compaction [#411](https://github.com/grafana/tempo/pull/411)
* [BUGFIX] Mixin: Ignore metrics and query-frontend route when checking for TempoRequestLatency alert. [#440](https://github.com/grafana/tempo/pull/440)
* [FEATURE] Add support for Azure Blob Storage backend [#340](https://github.com/grafana/tempo/issues/340)
* [FEATURE] Add Query Frontend module to allow scaling the query path [#400](https://github.com/grafana/tempo/pull/400)

## v0.4.0 / 2020-12-03

* [CHANGE] From path.Join to filepath.Join [#338](https://github.com/grafana/tempo/pull/338)
* [CHANGE] Upgrade Cortex from v1.3.0 to v.1.4.0 [#341](https://github.com/grafana/tempo/pull/341)
* [CHANGE] Compact more than 2 blocks at a time [#348](https://github.com/grafana/tempo/pull/348)
* [CHANGE] Remove tempodb_compaction_duration_seconds metric. [#360](https://github.com/grafana/tempo/pull/360)
* [ENHANCEMENT] Add tempodb_compaction_objects_combined metric. [#339](https://github.com/grafana/tempo/pull/339)
* [ENHANCEMENT] Added OpenMetrics exemplar support. [#359](https://github.com/grafana/tempo/pull/359)
* [ENHANCEMENT] Add tempodb_compaction_objects_written metric. [#360](https://github.com/grafana/tempo/pull/360)
* [ENHANCEMENT] Add tempodb_compaction_bytes_written metric. [#360](https://github.com/grafana/tempo/pull/360)
* [ENHANCEMENT] Add tempodb_compaction_blocks_total metric. [#360](https://github.com/grafana/tempo/pull/360)
* [ENHANCEMENT] Add support for S3 V2 signatures. [#352](https://github.com/grafana/tempo/pull/352)
* [ENHANCEMENT] Add support for Redis caching. [#354](https://github.com/grafana/tempo/pull/354)
* [BUGFIX] Frequent errors logged by compactor regarding meta not found [#327](https://github.com/grafana/tempo/pull/327)
* [BUGFIX] Fix distributors panicking on rollout [#343](https://github.com/grafana/tempo/pull/343)
* [BUGFIX] Fix ingesters occassionally double flushing [#364](https://github.com/grafana/tempo/pull/364)
* [BUGFIX] Fix S3 backend logs "unsupported value type" [#381](https://github.com/grafana/tempo/issues/381)

## v0.3.0 / 2020-11-10

* [CHANGE] Bloom filters are now sharded to reduce size and improve caching, as blocks grow. This is a **breaking change** and all data stored before this change will **not** be queryable. [#192](https://github.com/grafana/tempo/pull/192)
* [CHANGE] Rename maintenance cycle to blocklist poll. [#315](https://github.com/grafana/tempo/pull/315)
* [ENHANCEMENT] CI checks for vendored dependencies using `make vendor-check`. Update CONTRIBUTING.md to reflect the same before checking in files in a PR. [#274](https://github.com/grafana/tempo/pull/274)
* [ENHANCEMENT] Add warnings for suspect configs. [#294](https://github.com/grafana/tempo/pull/294)
* [ENHANCEMENT] Add command line flags for s3 credentials. [#308](https://github.com/grafana/tempo/pull/308)
* [ENHANCEMENT] Support multiple authentication methods for S3 (IRSA, IAM role, static). [#320](https://github.com/grafana/tempo/pull/320)
* [ENHANCEMENT] Add  per tenant bytes counter. [#331](https://github.com/grafana/tempo/pull/331)
* [BUGFIX] S3 multi-part upload errors [#306](https://github.com/grafana/tempo/pull/325)
* [BUGFIX] Increase Prometheus `notfound` metric on tempo-vulture. [#301](https://github.com/grafana/tempo/pull/301)
* [BUGFIX] Return 404 if searching for a tenant id that does not exist in the backend. [#321](https://github.com/grafana/tempo/pull/321)
* [BUGFIX] Prune in-memory blocks from missing tenants. [#314](https://github.com/grafana/tempo/pull/314)<|MERGE_RESOLUTION|>--- conflicted
+++ resolved
@@ -1,10 +1,7 @@
 ## main / unreleased
 
-<<<<<<< HEAD
 * [ENHANCEMENT] Flush all remaining traces to backend when ingester is stopped 
-=======
 * [CHANGE] Make vParquet2 the default block format [#2526](https://github.com/grafana/tempo/pull/2526) (@stoewer)
->>>>>>> 05aad36f
 * [CHANGE] Disable tempo-query by default in Jsonnet libs. [#2462](https://github.com/grafana/tempo/pull/2462) (@electron0zero)
 * [ENHANCEMENT] Fill parent ID column and nested set columns [#2487](https://github.com/grafana/tempo/pull/2487) (@stoewer)
 * [CHANGE] Prefix service graph extra dimensions labels with `server_` and `client_` if `enable_client_server_prefix` is enabled [#2335](https://github.com/grafana/tempo/pull/2335) (@domasx2)
