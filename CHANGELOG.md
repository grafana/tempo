## main / unreleased

<<<<<<< HEAD
* [ENHANCEMENT] Make the trace ID label name configurable for remote written exemplars [#3074](https://github.com/grafana/tempo/pull/3074)

## v2.3.0-rc.0 / 2023-10-20
=======
* [CHANGE] TraceQL/Structural operators performance improvement. [#3088](https://github.com/grafana/tempo/pull/3088) (@joe-elliott)
* [BUGFIX] Include statusMessage intrinsic attribute in tag search. [#3084](https://github.com/grafana/tempo/pull/3084) (@rcrowe)

## v2.3.0 / 2023-10-30
>>>>>>> fe82269d

* [CHANGE] Update Go to 1.21 [#2486](https://github.com/grafana/tempo/pull/2829) (@zalegrala)
* [CHANGE] Moved the tempo_ingester_traces_created_total metric to be incremented when a trace is cut to the wal [#2884](https://github.com/grafana/tempo/pull/2884) (@joe-elliott)
* [CHANGE] Upgrade from deprecated [azure-storage-blob-go](https://github.com/Azure/azure-storage-blob-go) SDK to [azure-sdk-for-go](https://github.com/Azure/azure-sdk-for-go) [#2835](https://github.com/grafana/tempo/issues/2835) (@LasseHels)
* [CHANGE] Metrics summary API validate the requested time range [#2902](https://github.com/grafana/tempo/pull/2902) (@mdisibio)
* [CHANGE] Restructure Azure backends into versioned backends.  Introduce `use_v2_sdk` config option for switching. [#2952](https://github.com/grafana/tempo/issues/2952) (@zalegrala)
    v1: [azure-storage-blob-go](https://github.com/Azure/azure-storage-blob-go) original (now deprecated) SDK
    v2: [azure-sdk-for-go](https://github.com/Azure/azure-sdk-for-go)
* [CHANGE] Adjust trace size estimation to better honor row group size settings. [#3038](https://github.com/grafana/tempo/pull/3038) (@joe-elliott)
* [CHANGE] Update alpine image version to 3.18 to patch CVE-2022-48174. [#3046](https://github.com/grafana/tempo/pull/3046) (@joe-elliott)
* [CHANGE] Overrides module refactor [#2688](https://github.com/grafana/tempo/pull/2688) (@mapno)
    Added new `defaults` block to the overrides' module. Overrides change to indented syntax.
    Old config:
```
overrides:
  ingestion_rate_strategy: local
  ingestion_rate_limit_bytes: 12345
  ingestion_burst_size_bytes: 67890
  max_search_duration: 17s
  forwarders: ['foo']
  metrics_generator_processors: [service-graphs, span-metrics]
```
New config:
```
overrides:
defaults:
  ingestion:
    rate_strategy: local
    rate_limit_bytes: 12345
    burst_size_bytes: 67890
  read:
    max_search_duration: 17s
  forwarders: ['foo']
  metrics_generator:
    processors: [service-graphs, span-metrics]
```  
* [CHANGE] Bump Jaeger query docker image to 1.50.0 [#2998](https://github.com/grafana/tempo/pull/2998) (@pavolloffay)
* [FEATURE] New TraceQL structural operators ancestor (<<), parent (<) [#2877](https://github.com/grafana/tempo/pull/2877) (@kousikmitra)
* [FEATURE] Add the `/api/status/buildinfo` endpoint [#2702](https://github.com/grafana/tempo/pull/2702) (@fabrizio-grafana)
* [FEATURE] New encoding vParquet3 with support for dedicated attribute columns (@mapno, @stoewer) [#2649](https://github.com/grafana/tempo/pull/2649)
* [FEATURE] Add filtering support to Generic Forwarding [#2742](https://github.com/grafana/tempo/pull/2742) (@Blinkuu)
* [FEATURE] Add cli command to print out summary of large traces [#2775](https://github.com/grafana/tempo/pull/2775) (@ie-pham)
* [FEATURE] Added not structural operators to TraceQL: !>, !<, and !~ [#2993](https://github.com/grafana/tempo/pull/2993) (@joe-elliott)
* [ENHANCEMENT] Make metrics-generator ingestion slack per tenant [#2589](https://github.com/grafana/tempo/pull/2589) (@ie-pham)
* [ENHANCEMENT] Support quoted attribute name in TraceQL [#3004](https://github.com/grafana/tempo/pull/3004) (@kousikmitra)
* [ENHANCEMENT] Add support for searching by span status message using  `statusMessage` keyword [#2848](https://github.com/grafana/tempo/pull/2848) (@kousikmitra)
* [ENHANCEMENT] Add block indexes to vParquet2 and vParquet3 to improve trace by ID lookup [#2697](https://github.com/grafana/tempo/pull/2697) (@mdisibio)
* [ENHANCEMENT] Assert ingestion rate limits as early as possible [#2640](https://github.com/grafana/tempo/pull/2703) (@mghildiy)
* [ENHANCEMENT] Add several metrics-generator fields to user-configurable overrides [#2711](https://github.com/grafana/tempo/pull/2711) (@kvrhdn)
* [ENHANCEMENT] Update /api/metrics/summary to correctly handle missing attributes and improve performance of TraceQL `select()` queries. [#2765](https://github.com/grafana/tempo/pull/2765) (@mdisibio)
* [ENHANCEMENT] Tempo CLI command to convert from vParquet2 -> 3. [#2828](https://github.com/grafana/tempo/pull/2828) (@joe-elliott)
* [ENHANCEMENT] Add `TempoUserConfigurableOverridesReloadFailing` alert [#2784](https://github.com/grafana/tempo/pull/2784) (@kvrhdn)
* [ENHANCEMENT] Add RootSpanName and RootServiceName to log about discarded spans [#2816](https://github.com/grafana/tempo/pull/2816) (@marcinginszt)
* [ENHANCEMENT] Add `UserID` to log message about rate limiting [#2850](https://github.com/grafana/tempo/pull/2850) (@lshippy)
* [ENHANCEMENT] Requests to Azure Blob Storage will now be retried once instead of zero times [#2835](https://github.com/grafana/tempo/issues/2835) (@LasseHels)
* [ENHANCEMENT] Add span metrics filter policies to user-configurable overrides [#2906](https://github.com/grafana/tempo/pull/2906) (@rlankfo)
* [ENHANCEMENT] Add collection-interval to metrics-generator config in user-configurable overrides [#2899](https://github.com/grafana/tempo/pull/2899) (@rlankfo)
* [ENHANCEMENT] Enforce max trace size on the trace by id path. [#2935](https://github.com/grafana/tempo/issues/2935) (@joe-elliott)
* [ENHANCEMENT] Add `target_info_excluded_dimensions` to user-config api [#2945](https://github.com/grafana/tempo/pull/2945) (@ie-pham)
* [ENHANCEMENT] User-configurable overrides: add scope query parameter to return merged overrides for tenant [#2915](https://github.com/grafana/tempo/pull/2915) [#3018](https://github.com/grafana/tempo/pull/3018) (@kvrhdn)
* [ENHANCEMENT] Add histogram buckets to metrics-generator config in user-configurable overrides [#2928](https://github.com/grafana/tempo/pull/2928) (@mar4uk)
* [ENHANCEMENT] Adds websocket support for search streaming. [#2971](https://github.com/grafana/tempo/pull/2840) (@joe-elliott)
* [ENHANCEMENT] Add new config block to distributors to produce debug metrics. [#3008](https://github.com/grafana/tempo/pull/3008) (@joe-elliott)
   **Breaking Change** Removed deprecated config option: distributor.log_received_spans
* [ENHANCEMENT] added a metrics generator config option to enable/disable X-Scope-OrgID headers on remote write. [#2974](https://github.com/grafana/tempo/pull/2974) (@vineetjp)
* [ENHANCEMENT] Correctly return RetryInfo to Otel Collector/Grafana Agent on ResourceExhausted. This allows the agents to honor their own retry 
  settings. [#3019](https://github.com/grafana/tempo/pull/3019) (@joe-elliott)
* [BUGFIX] Unescape tag names [#2894](https://github.com/grafana/tempo/pull/2894) (@fabrizio-grafana)
* [BUGFIX] Load defaults for the internal server [#3041](https://github.com/grafana/tempo/pull/3041) (@rubenvp8510)
* [BUGFIX] Fix pass-through to runtime overrides for FilterPolicies and TargetInfoExcludedDimensions [#3012](https://github.com/grafana/tempo/pull/3012) (@electron0zero)
* [BUGFIX] Fix panic in metrics summary api [#2738](https://github.com/grafana/tempo/pull/2738) (@mdisibio)
* [BUGFIX] Fix rare deadlock when uploading blocks to Azure Blob Storage [#2129](https://github.com/grafana/tempo/issues/2129) (@LasseHels)
* [BUGFIX] Only search ingester blocks that fall within the request time range. [#2783](https://github.com/grafana/tempo/pull/2783) (@joe-elliott)
* [BUGFIX] Align tempo_query_frontend_queries_total and tempo_query_frontend_queries_within_slo_total. [#2840](https://github.com/grafana/tempo/pull/2840) (@joe-elliott)
  This query will now correctly tell you %age of requests that are within SLO:
  ```
  sum(rate(tempo_query_frontend_queries_within_slo_total{}[1m])) by (op) 
  /
  sum(rate(tempo_query_frontend_queries_total{}[1m])) by (op)
  ```
  **BREAKING CHANGE** Removed: tempo_query_frontend_queries_total{op="searchtags|metrics"}. 
* [BUGFIX] To support blob storage in Azure Stack Hub as backend. [#2853](https://github.com/grafana/tempo/pull/2853) (@chlislb)
* [BUGFIX] Respect spss on GRPC streaming. [#2971](https://github.com/grafana/tempo/pull/2840) (@joe-elliott)
* [BUGFIX] Moved empty root span substitution from `querier` to `query-frontend`. [#2671](https://github.com/grafana/tempo/issues/2671) (@galalen)
* [BUGFIX] Correctly propagate ingester errors on the query path [#2935](https://github.com/grafana/tempo/issues/2935) (@joe-elliott)
* [BUGFIX] Fix issue where ingester doesn't stop query after timeout [#3031](https://github.com/grafana/tempo/pull/3031) (@mdisibio) 
* [BUGFIX] Fix cases where empty filter {} wouldn't return expected results [#2498](https://github.com/grafana/tempo/issues/2498) (@mdisibio)
* [BUGFIX] Reorder S3 credential chain and upgrade minio-go. `native_aws_auth_enabled` is deprecated [#3006](https://github.com/grafana/tempo/pull/3006) (@ekristen, @mapno)
* [BUGFIX] Update parquet-go dependency including a bugfix that prevents corrupted blocks from being written [#3068](https://github.com/grafana/tempo/pull/3068) (@stoewer)

# v2.2.4 / 2023-10-25

* [CHANGE] Update alpine image version to 3.18 to patch CVE-2022-48174. [#3046](https://github.com/grafana/tempo/pull/3046) (@joe-elliott)
* [CHANGE] Bump Jaeger query docker image to 1.50.0 [#2998](https://github.com/grafana/tempo/pull/2998) (@pavolloffay)

# v2.2.3 / 2023-09-13

* [BUGFIX] Fix S3 credentials providers configuration [#2889](https://github.com/grafana/tempo/pull/2889) (@mapno)

# v2.2.2 / 2023-08-30

* [BUGFIX] Fix node role auth IDMSv1 [#2760](https://github.com/grafana/tempo/pull/2760) (@coufalja)

# v2.2.1 / 2023-08-21

* [BUGFIX] Fix incorrect metrics for index failures [#2781](https://github.com/grafana/tempo/pull/2781) (@zalegrala)
* [BUGFIX] Fix panic in the metrics-generator when using multiple tenants with default overrides [#2786](https://github.com/grafana/tempo/pull/2786) (@kvrhdn)
* [BUGFIX] Restore `tenant_header_key` removed in #2414. [#2795](https://github.com/grafana/tempo/pull/2795) (@joe-elliott)
* [BUGFIX] Disable streaming over http by default. [#2803](https://github.com/grafana/tempo/pull/2803) (@joe-elliott)

## v2.2.0 / 2023-07-31

* [CHANGE] Make vParquet2 the default block format [#2526](https://github.com/grafana/tempo/pull/2526) (@stoewer)
* [CHANGE] Disable tempo-query by default in Jsonnet libs. [#2462](https://github.com/grafana/tempo/pull/2462) (@electron0zero)
* [CHANGE] Integrate `gofumpt` into CI for formatting requirements [2584](https://github.com/grafana/tempo/pull/2584) (@zalegrala)
* [CHANGE] Change log level of two compactor messages from `debug` to `info`. [#2443](https://github.com/grafana/tempo/pull/2443) (@dylanguedes)
* [CHANGE] Remove `tenant_header_key` option from `tempo-query` config [#2414](https://github.com/grafana/tempo/pull/2414) (@kousikmitra)
* [CHANGE] **Breaking Change** Remove support tolerate_failed_blocks. [#2416](https://github.com/grafana/tempo/pull/2416) (@joe-elliott)
  Removed config option:
  ```
  query_frontend:
    tolerate_failed_blocks: <int>
  ```
* [CHANGE] Upgrade memcached version in jsonnet microservices [#2466](https://github.com/grafana/tempo/pull/2466) (@zalegrala)
* [CHANGE] Prefix service graph extra dimensions labels with `server_` and `client_` if `enable_client_server_prefix` is enabled [#2335](https://github.com/grafana/tempo/pull/2335) (@domasx2)
* [CHANGE] **Breaking Change** Rename s3.insecure_skip_verify [#2407](https://github.com/grafana/tempo/pull/2407) (@zalegrala)
```yaml
storage:
  trace:
    s3:
      insecure_skip_verify: true   // renamed to tls_insecure_skip_verify
```
* [CHANGE] Ignore context canceled errors in the queriers [#2440](https://github.com/grafana/tempo/pull/2440) (@joe-elliott)
* [CHANGE] Start flush queue worker after wal replay and block rediscovery [#2456](https://github.com/grafana/tempo/pull/2456) (@ie-pham)
* [CHANGE] Update Go to 1.20.4 [#2486](https://github.com/grafana/tempo/pull/2486) (@ie-pham)
* [CHANGE] **Breaking Change** Convert metrics generator from deployment to a statefulset in jsonnet. Refer to the PR for seamless migration instructions. [#2533](https://github.com/grafana/tempo/pull/2533) [#2467](https://github.com/grafana/tempo/pull/2647) (@zalegrala)
* [FEATURE] New experimental API to derive on-demand RED metrics grouped by any attribute, and new metrics generator processor [#2368](https://github.com/grafana/tempo/pull/2368) [#2418](https://github.com/grafana/tempo/pull/2418) [#2424](https://github.com/grafana/tempo/pull/2424) [#2442](https://github.com/grafana/tempo/pull/2442) [#2480](https://github.com/grafana/tempo/pull/2480) [#2481](https://github.com/grafana/tempo/pull/2481) [#2501](https://github.com/grafana/tempo/pull/2501) [#2579](https://github.com/grafana/tempo/pull/2579) [#2582](https://github.com/grafana/tempo/pull/2582) (@mdisibio @zalegrala)
* [FEATURE] New TraceQL structural operators descendant (>>), child (>), and sibling (~) [#2625](https://github.com/grafana/tempo/pull/2625) [#2660](https://github.com/grafana/tempo/pull/2660) (@mdisibio)
* [FEATURE] Add user-configurable overrides module [#2543](https://github.com/grafana/tempo/pull/2543) [#2682](https://github.com/grafana/tempo/pull/2682) [#2681](https://github.com/grafana/tempo/pull/2681) (@electron0zero @kvrhdn)
* [FEATURE] Add support for `q` query param in `/api/v2/search/<tag.name>/values` to filter results based on a TraceQL query [#2253](https://github.com/grafana/tempo/pull/2253) (@mapno)
To make use of filtering, configure `autocomplete_filtering_enabled`.
* [FEATURE] Add support for `by()` and `coalesce()` to TraceQL. [#2490](https://github.com/grafana/tempo/pull/2490) 
* [FEATURE] Add a GRPC streaming endpoint for traceql search [#2366](https://github.com/grafana/tempo/pull/2366) (@joe-elliott)
* [FEATURE] Add new API to summarize span metrics from generators [#2481](https://github.com/grafana/tempo/pull/2481) (@zalegrala)
* [FEATURE] Add `select()` to TraceQL [#2494](https://github.com/grafana/tempo/pull/2494) (@joe-elliott)
* [FEATURE] Add `traceDuration`, `rootName` and `rootServiceName` intrinsics to TraceQL [#2503](https://github.com/grafana/tempo/pull/2503) (@joe-elliott)
* [ENHANCEMENT] Add support for query batching between frontend and queriers to improve throughput [#2677](https://github.com/grafana/tempo/pull/2677) (@joe-elliott)
* [ENHANCEMENT] Add initial RBAC support for serverless backend queries, limited to Google CloudRun [#2487](https://github.com/grafana/tempo/pull/2593) (@modulitos)
* [ENHANCEMENT] Add capability to flush all remaining traces to backend when ingester is stopped [#2538](https://github.com/grafana/tempo/pull/2538)
* [ENHANCEMENT] Fill parent ID column and nested set columns [#2487](https://github.com/grafana/tempo/pull/2487) (@stoewer)
* [ENHANCEMENT] Add metrics generator config option to allow customizable ring port [#2399](https://github.com/grafana/tempo/pull/2399) (@mdisibio)
* [ENHANCEMENT] Improve performance of TraceQL regex [#2484](https://github.com/grafana/tempo/pull/2484) (@mdisibio)
* [ENHANCEMENT] log client ip to help identify which client is no org id [#2436](https://github.com/grafana/tempo/pull/2436)
* [ENHANCEMENT] Add `spss` parameter to `/api/search/tags`[#2308] to configure the spans per span set in response
* [ENHANCEMENT] Continue polling tenants on error with configurable threshold [#2540](https://github.com/grafana/tempo/pull/2540) (@mdisibio)
* [ENHANCEMENT] Fully skip over parquet row groups with no matches in the column dictionaries [#2676](https://github.com/grafana/tempo/pull/2676) (@mdisibio)
* [ENHANCEMENT] Add `prefix` configuration option to `storage.trace.azure` and `storage.trace.gcs` [#2362](https://github.com/grafana/tempo/pull/2386) (@kousikmitra)
* [ENHANCEMENT] Add support to filter using negated regex operator `!~` [#2410](https://github.com/grafana/tempo/pull/2410) (@kousikmitra)
* [ENHANCEMENT] Add `prefix` configuration option to `storage.trace.azure` and `storage.trace.gcs` [#2386](https://github.com/grafana/tempo/pull/2386) (@kousikmitra)
* [ENHANCEMENT] Add `prefix` configuration option to `storage.trace.s3` [#2362](https://github.com/grafana/tempo/pull/2362) (@kousikmitra)
* [ENHANCEMENT] Add support for `concurrent_shards` under `trace_by_id` [#2416](https://github.com/grafana/tempo/pull/2416) (@joe-elliott)
  ```
  query_frontend:
    trace_by_id:
      concurrent_shards: 3
  ```
* [ENHANCEMENT] Enable cross cluster querying by adding two config options. [#2598](https://github.com/grafana/tempo/pull/2598) (@joe-elliott)
  ```
  querier:
    secondary_ingester_ring: <string>
  metrics_generator:
    override_ring_key: <string>
  ```
* [ENHANCEMENT] Add `scope` parameter to `/api/search/tags` [#2282](https://github.com/grafana/tempo/pull/2282) (@joe-elliott)
  Create new endpoint `/api/v2/search/tags` that returns all tags organized by scope.
* [ENHANCEMENT] Ability to toggle off latency or count metrics in metrics-generator [#2070](https://github.com/grafana/tempo/pull/2070) (@AlexDHoffer)
* [ENHANCEMENT] Extend `/flush` to support flushing a single tenant [#2260](https://github.com/grafana/tempo/pull/2260) (@kvrhdn)
* [ENHANCEMENT] Add override to limit number of blocks inspected in tag value search [#2358](https://github.com/grafana/tempo/pull/2358) (@mapno)
* [ENHANCEMENT] New synchronous read mode for vParquet and vParquet2 [#2165](https://github.com/grafana/tempo/pull/2165) [#2535](https://github.com/grafana/tempo/pull/2535) (@mdisibio)
* [ENHANCEMENT] Add option to override metrics-generator ring port  [#2399](https://github.com/grafana/tempo/pull/2399) (@mdisibio)
* [ENHANCEMENT] Add support for IPv6 [#1555](https://github.com/grafana/tempo/pull/1555) (@zalegrala)
* [ENHANCEMENT] Add span filtering to spanmetrics processor [#2274](https://github.com/grafana/tempo/pull/2274) (@zalegrala)
* [ENHANCEMENT] Add ability to detect virtual nodes in the servicegraph processor [#2365](https://github.com/grafana/tempo/pull/2365) (@mapno)
* [ENHANCEMENT] Introduce `overrides.Interface` to decouple implementation from usage [#2482](https://github.com/grafana/tempo/pull/2482) (@kvrhdn)
* [ENHANCEMENT] Improve TraceQL throughput by asynchronously creating jobs [#2530](https://github.com/grafana/tempo/pull/2530) (@joe-elliott)
* [BUGFIX] Fix Search SLO by routing tags to a new handler. [#2468](https://github.com/grafana/tempo/issues/2468) (@electron0zero)
* [BUGFIX] tempodb integer divide by zero error [#2167](https://github.com/grafana/tempo/issues/2167) (@kroksys)
* [BUGFIX] metrics-generator: ensure Prometheus will scale up shards when remote write is lagging behind [#2463](https://github.com/grafana/tempo/issues/2463) (@kvrhdn)
* [BUGFIX] Fixes issue where matches and other spanset level attributes were not persisted to the TraceQL results. [#2490](https://github.com/grafana/tempo/pull/2490) 
* [BUGFIX] Fixes issue where ingester search could occasionally fail with file does not exist error [#2534](https://github.com/grafana/tempo/issues/2534) (@mdisibio)
* [BUGFIX] Tempo failed to find meta.json path after adding prefix in S3/GCS/Azure configuration. [#2585](https://github.com/grafana/tempo/issues/2585) (@WildCatFish)
* [BUGFIX] Delay logging config warnings until the logger has been initialized [#2645](https://github.com/grafana/tempo/pull/2645) (@kvrhdn)
* [BUGFIX] Fix issue where metrics-generator was setting wrong labels for traces_target_info [#2546](https://github.com/grafana/tempo/pull/2546) (@ie-pham)
* [FEATURE] Add `tempo-cli` commands `analyse block` and `analyse blocks` to analyse parquet blocks and output summaries of generic attribute columns [#2622](https://github.com/grafana/tempo/pull/2622) (@mapno)

## v2.1.1 / 2023-04-28
* [BUGFIX] Fix issue where Tempo sometimes flips booleans from false->true at storage time. [#2400](https://github.com/grafana/tempo/issues/2400) (@joe-elliott)

## v2.1.0 / 2023-04-26
* [CHANGE] Capture and update search metrics for TraceQL [#2087](https://github.com/grafana/tempo/pull/2087) (@electron0zero)
* [CHANGE] tempo-mixin: disable auto refresh every 10 seconds [#2290](https://github.com/grafana/tempo/pull/2290) (@electron0zero)
* [CHANGE] Update tempo-mixin to show request in Resources dashboard [#2281](https://github.com/grafana/tempo/pull/2281) (@electron0zero)
* [CHANGE] Add support for s3 session token in static config [#2093](https://github.com/grafana/tempo/pull/2093) (@farodin91)
* [CHANGE] **Breaking Change** Remove support for search on v2 blocks. [#2159](https://github.com/grafana/tempo/pull/2159) (@joe-elliott)
  Removed config options:
  ```
  overrides:
    max_search_bytes_per_trace:
    search_tags_allow_list:
    search_tags_deny_list:
  ```
  Removed metrics:
  `tempo_ingester_trace_search_bytes_discarded_total`
* [CHANGE] Stop caching parquet files for search [#2164](https://github.com/grafana/tempo/pull/2164) (@mapno)
* [CHANGE] Update Go to 1.20 [#2079](https://github.com/grafana/tempo/pull/2079) (@scalalang2)
* [CHANGE] **BREAKING CHANGE** Change metrics prefixed with `cortex_` to `tempo_` [#2204](https://github.com/grafana/tempo/pull/2204) (@mapno)
* [CHANGE] Upgrade OTel to v0.74.0 [#2317](https://github.com/grafana/tempo/pull/2317) (@mapno)
* [FEATURE] New parquet based block format vParquet2 [#2244](https://github.com/grafana/tempo/pull/2244) (@stoewer)
* [FEATURE] Add support for Azure Workload Identity authentication [#2195](https://github.com/grafana/tempo/pull/2195) (@LambArchie)
* [FEATURE] Add flag to check configuration [#2131](https://github.com/grafana/tempo/issues/2131) (@robertscherbarth @agrib-01)
* [FEATURE] Add flag to optionally enable all available Go runtime metrics [#2005](https://github.com/grafana/tempo/pull/2005) (@andreasgerstmayr)
* [FEATURE] Add support for span `kind` to TraceQL [#2217](https://github.com/grafana/tempo/pull/2217) (@joe-elliott)
* [FEATURE] Add support for min/max/avg aggregates to TraceQL[#2255](https://github.com/grafana/tempo/pull/2255) (@joe-elliott)
* [ENHANCEMENT] Add Throughput and SLO Metrics with SLOConfig in Query Frontend [#2008](https://github.com/grafana/tempo/pull/2008) (@electron0zero)
  - **BREAKING CHANGE** `query_frontend_result_metrics_inspected_bytes` metric removed in favour of `query_frontend_bytes_processed_per_second`
* [ENHANCEMENT] Metrics generator to make use of counters earlier [#2068](https://github.com/grafana/tempo/pull/2068) (@zalegrala)
* [ENHANCEMENT] Log when a trace is too large to compact [#2105](https://github.com/grafana/tempo/pull/2105) (@scalalang2)
* [ENHANCEMENT] Add support for arbitrary arithemtic to TraceQL queries [#2146](https://github.com/grafana/tempo/pull/2146) (@joe-elliott)
* [ENHANCEMENT] tempo-cli: add command to migrate a tenant [#2130](https://github.com/grafana/tempo/pull/2130) (@kvrhdn)
* [ENHANCEMENT] Added the ability to multiple span metrics by an attribute such as `X-SampleRatio` [#2172](https://github.com/grafana/tempo/pull/2172) (@altanozlu)
* [BUGFIX] Correctly connect context during compaction [#2220](https://github.com/grafana/tempo/pull/2220) (@ie-pham)
* [BUGFIX] Apply `rate()` to bytes/s panel in tenant's dashboard. [#2081](https://github.com/grafana/tempo/pull/2081) (@mapno)
* [BUGFIX] Retry copy operations during compaction in GCS backend [#2111](https://github.com/grafana/tempo/pull/2111) (@mapno)
* [BUGFIX] Fix float/int comparisons in TraceQL. [#2139](https://github.com/grafana/tempo/issues/2139) (@joe-elliott)
* [BUGFIX] Improve locking and search head block in SearchTagValuesV2 [#2164](https://github.com/grafana/tempo/pull/2164) (@mapno)
* [BUGFIX] Fix not closing WAL block file before attempting to delete the folder. [#2139](https://github.com/grafana/tempo/pull/2152) (@kostya9)
* [BUGFIX] Stop searching for virtual tags if there are any hits.
  This prevents invalid values from showing up for intrinsics like `status` [#2219](https://github.com/grafana/tempo/pull/2219) (@joe-elliott)
* [BUGFIX] Correctly return unique spans when &&ing and ||ing spansets. [#2254](https://github.com/grafana/tempo/pull/2254) (@joe-elliott)
* [BUGFIX] Support negative values on aggregate filters like `count() > -1`. [#2289](https://github.com/grafana/tempo/pull/2289) (@joe-elliott)
* [BUGFIX] Support float as duration like `{duration > 1.5s}` [#2304](https://github.com/grafana/tempo/pull/2304) (@ie-pham)
* [ENHANCEMENT] Supports range operators for strings in TraceQL [#2321](https://github.com/grafana/tempo/pull/2321) (@ie-pham)
* [ENHANCEMENT] Supports TraceQL in Vulture [#2321](https://github.com/grafana/tempo/pull/2321) (@ie-pham)
* [FEATURE] Add job & instance labels to span metrics, a new target_info metrics, and custom dimension label mapping [#2261](https://github.com/grafana/tempo/pull/2261) (@ie-pham)

## v2.0.1 / 2023-03-03

* [CHANGE] No longer return `status.code` from /api/search/tags unless it is an attribute present in the data [#2059](https://github.com/grafana/tempo/issues/2059) (@mdisibio)
* [BUGFIX] Suppress logspam in single binary mode when metrics generator is disabled. [#2058](https://github.com/grafana/tempo/pull/2058) (@joe-elliott)
* [BUGFIX] Error more gracefully while reading some blocks written by an interim commit between 1.5 and 2.0 [#2055](https://github.com/grafana/tempo/pull/2055) (@mdisibio)
* [BUGFIX] Correctly coalesce trace level data when combining Parquet traces. [#2095](https://github.com/grafana/tempo/pull/2095) (@joe-elliott)
* [BUGFIX] Unescape query parameters in AWS Lambda to allow TraceQL queries to work. [#2114](https://github.com/grafana/tempo/issues/2114) (@joe-elliott)
* [CHANGE] Pad leading zeroes in span id to always be 16 chars [#2062](https://github.com/grafana/tempo/pull/2062) (@ie-pham)

## v2.0.0 / 2023-01-31

* [CHANGE] **BREAKING CHANGE** Use snake case on Azure Storage config [#1879](https://github.com/grafana/tempo/issues/1879) (@faustodavid)
Example of using snake case on Azure Storage config:
```
# config.yaml
storage:
  azure:
    storage_account_name:
    storage_account_key:
    container_name:
```
* [CHANGE] Increase default values for `server.grpc_server_max_recv_msg_size` and `server.grpc_server_max_send_msg_size` from 4MB to 16MB [#1688](https://github.com/grafana/tempo/pull/1688) (@mapno)
* [CHANGE] Propagate Ingesters search errors correctly [#2023](https://github.com/grafana/tempo/pull/2023) (@electron0zero)
* [CHANGE] **BREAKING CHANGE** Use storage.trace.block.row_group_size_bytes to cut rows during compaction instead of
  compactor.compaction.flush_size_bytes. [#1696](https://github.com/grafana/tempo/pull/1696) (@joe-elliott)
* [CHANGE] Update Go to 1.19 [#1665](https://github.com/grafana/tempo/pull/1665) (@ie-pham)
* [CHANGE] Remove unsued scheduler frontend code [#1734](https://github.com/grafana/tempo/pull/1734) (@mapno)
* [CHANGE] Deprecated `query-frontend.query_shards` in favor of `query_frontend.trace_by_id.query_shards`.
Old config will still work but will be removed in a future release. [#1735](https://github.com/grafana/tempo/pull/1735) (@mapno)
* [CHANGE] Update alpine image version to 3.16. [#1784](https://github.com/grafana/tempo/pull/1784) (@zalegrala)
* [CHANGE] Delete TempoRequestErrors alert from mixin [#1810](https://github.com/grafana/tempo/pull/1810) (@zalegrala)
  - **BREAKING CHANGE** Any jsonnet users relying on this alert should copy this into their own environment.
* [CHANGE] Update and replace a few go modules [#1945](https://github.com/grafana/tempo/pull/1945) (@zalegrala)
  * Replace `github.com/thanos-io/thanos/pkg/discovery/dns` use with `github.com/grafana/dskit/dns`
  * Upgrade `github.com/grafana/dskit`
  * Upgrade `github.com/grafana/e2e`
  * Upgrade `github.com/minio/minio-go/v7`
* [CHANGE] Config updates to prepare for Tempo 2.0. [#1978](https://github.com/grafana/tempo/pull/1978) (@joe-elliott)
  Defaults updated:
  ```
  query_frontend:
    max_oustanding_per_tenant: 2000
    search:
        concurrent_jobs: 1000
        target_bytes_per_job: 104857600
        max_duration: 168h
        query_ingesters_until: 30m
    trace_by_id:
        query_shards: 50
  querier:
      max_concurrent_queries: 20
      search:
          prefer_self: 10
  ingester:
      concurrent_flushes: 4
      max_block_duration: 30m
      max_block_bytes: 524288000
  storage:
      trace:
          pool:
              max_workers: 400
              queue_depth: 20000
          search:
              read_buffer_count: 32
              read_buffer_size_bytes: 1048576
  ```
  **BREAKING CHANGE** Renamed/removed/moved
  ```
  query_frontend:
    query_shards:                  // removed. use trace_by_id.query_shards
  querier:
      query_timeout:               // removed. use trace_by_id.query_timeout
  compactor:
      compaction:
          chunk_size_bytes:        // renamed to v2_in_buffer_bytes
          flush_size_bytes:        // renamed to v2_out_buffer_bytes
          iterator_buffer_size:    // renamed to v2_prefetch_traces_count
  ingester:
      use_flatbuffer_search:       // removed. automatically set based on block type
  storage:
      wal:
          encoding:                // renamed to v2_encoding
          version:                 // removed and pinned to block.version
      block:
          index_downsample_bytes:  // renamed to v2_index_downsample_bytes
          index_page_size_bytes:   // renamed to v2_index_page_size_bytes
          encoding:                // renamed to v2_encoding
          row_group_size_bytes:    // renamed to parquet_row_group_size_bytes
  ```
* [CHANGE] **BREAKING CHANGE** Remove `search_enabled` and `metrics_generator_enabled`. Both default to true. [#2004](https://github.com/grafana/tempo/pull/2004) (@joe-elliott)
* [CHANGE] Update OTel collector to v0.57.2 [#1757](https://github.com/grafana/tempo/pull/1757) (@mapno)
* [FEATURE] TraceQL support https://grafana.com/docs/tempo/latest/traceql/
* [FEATURE] Parquet backend is GA and default
* [FEATURE] Add generic forwarder and implement otlpgrpc forwarder [#1775](https://github.com/grafana/tempo/pull/1775) (@Blinkuu)
    New config options and example configuration:
```
# config.yaml
distributor:
  forwarders:
    - name: "otel-forwarder"
      backend: "otlpgrpc"
      otlpgrpc:
        endpoints: ['otelcol:4317']
        tls:
          insecure: true

# overrides.yaml
overrides:
  "example-tenant-1":
    forwarders: ['otel-forwarder']
  "example-tenant-2":
    forwarders: ['otel-forwarder']
```
* [ENHANCEMENT] Add support for TraceQL in Parquet WAL and Local Blocks. [#1966](https://github.com/grafana/tempo/pull/1966) (@electron0zero)
* [ENHANCEMENT] Add `/status/usage-stats` endpoint to show usage stats data [#1782](https://github.com/grafana/tempo/pull/1782) (@electron0zero)
* [ENHANCEMENT] Add TLS support to jaeger query plugin. [#1999](https://github.com/grafana/tempo/pull/1999) (@rubenvp8510)
* [ENHANCEMENT] Collect inspectedBytes from SearchMetrics [#1975](https://github.com/grafana/tempo/pull/1975) (@electron0zero)
* [ENHANCEMENT] Add zone awareness replication for ingesters. [#1936](https://github.com/grafana/tempo/pull/1936) (@manohar-koukuntla)
```
# use the following fields in _config field of jsonnet config, to enable zone aware ingester
    multi_zone_ingester_enabled: false,
    multi_zone_ingester_migration_enabled: false,
    multi_zone_ingester_replicas: 0,
    multi_zone_ingester_max_unavailable: 25,
```
* [ENHANCEMENT] Support global and wildcard overrides in generic forwarder feature [#1871](https://github.com/grafana/tempo/pull/1871) (@Blinkuu)
* [ENHANCEMENT] Add new data-type aware searchtagvalues v2 api [#1956](https://github.com/grafana/tempo/pull/1956) (@mdisibio)
* [ENHANCEMENT] Refactor queueManager into generic queue.Queue [#1796](https://github.com/grafana/tempo/pull/1796) (@Blinkuu)
  - **BREAKING CHANGE** Rename `tempo_distributor_forwarder_queue_length` metric to `tempo_distributor_queue_length`. New metric has two custom labels: `name` and  `tenant`.
  - Deprecated `tempo_distributor_forwarder_pushes_total` metric in favor of `tempo_distributor_queue_pushes_total`.
  - Deprecated `tempo_distributor_forwarder_pushes_failures_total` metric in favor of `tempo_distributor_queue_pushes_failures_total`.
* [ENHANCEMENT] Filter namespace by cluster in tempo dashboards variables [#1771](https://github.com/grafana/tempo/pull/1771) (@electron0zero)
* [ENHANCEMENT] Exit early from sharded search requests [#1742](https://github.com/grafana/tempo/pull/1742) (@electron0zero)
* [ENHANCEMENT] Upgrade prometheus/prometheus to `51a44e6657c3` [#1829](https://github.com/grafana/tempo/pull/1829) (@mapno)
* [ENHANCEMENT] Avoid running tempodb pool jobs with a cancelled context [#1852](https://github.com/grafana/tempo/pull/1852) (@zalegrala)
* [ENHANCEMENT] Add config flag to allow for compactor disablement for debug purposes [#1850](https://github.com/grafana/tempo/pull/1850) (@zalegrala)
* [ENHANCEMENT] Identify bloom that could not be retrieved from backend block [#1737](https://github.com/grafana/tempo/pull/1737) (@AlexDHoffer)
* [ENHANCEMENT] tempo: check configuration returns now a list of warnings [#1663](https://github.com/grafana/tempo/pull/1663) (@frzifus)
* [ENHANCEMENT] Make DNS address fully qualified to reduce DNS lookups in Kubernetes [#1687](https://github.com/grafana/tempo/pull/1687) (@electron0zero)
* [ENHANCEMENT] Improve parquet compaction memory profile when dropping spans [#1692](https://github.com/grafana/tempo/pull/1692) (@joe-elliott)
* [ENHANCEMENT] Use Parquet for local block search, tag search and tag value search instead of flatbuffers. A configuration value
  (`ingester.use_flatbuffer_search`) is provided to continue using flatbuffers.
  - **BREAKING CHANGE** Makes Parquet the default encoding.
* [ENHANCEMENT] Return 200 instead of 206 when blocks failed is < tolerate_failed_blocks. [#1725](https://github.com/grafana/tempo/pull/1725) (@joe-elliott)
* [ENHANCEMENT] Add GOMEMLIMIT variable to compactor jsonnet and set the value to equal compactor memory limit. [#1758](https://github.com/grafana/tempo/pull/1758/files) (@ie-pham)
* [ENHANCEMENT] Add capability to configure the used S3 Storage Class [#1697](https://github.com/grafana/tempo/pull/1714) (@amitsetty)
* [ENHANCEMENT] cache: expose username and sentinel_username redis configuration options for ACL-based Redis Auth support [#1708](https://github.com/grafana/tempo/pull/1708) (@jsievenpiper)
* [ENHANCEMENT] metrics-generator: expose span size as a metric [#1662](https://github.com/grafana/tempo/pull/1662) (@ie-pham)
* [ENHANCEMENT] Set Max Idle connections to 100 for Azure, should reduce DNS errors in Azure [#1632](https://github.com/grafana/tempo/pull/1632) (@electron0zero)
* [ENHANCEMENT] Add PodDisruptionBudget to ingesters in jsonnet [#1691](https://github.com/grafana/tempo/pull/1691) (@joe-elliott)
* [ENHANCEMENT] Add cli command an existing file to tempodb's current parquet schema. [#1706](https://github.com/grafana/tempo/pull/1707) (@joe-elliott)
* [ENHANCEMENT] Add query parameter to search API for traceQL queries [#1729](https://github.com/grafana/tempo/pull/1729) (@kvrhdn)
* [ENHANCEMENT] metrics-generator: filter out older spans before metrics are aggregated [#1612](https://github.com/grafana/tempo/pull/1612) (@ie-pham)
* [ENHANCEMENT] Add hedging to trace by ID lookups created by the frontend. [#1735](https://github.com/grafana/tempo/pull/1735) (@mapno)
    New config options and defaults:
```
query_frontend:
  trace_by_id:
    hedge_requests_at: 5s
    hedge_requests_up_to: 3
```
* [ENHANCEMENT] Vulture now has improved distribution of the random traces it searches. [#1763](https://github.com/grafana/tempo/pull/1763) (@rfratto)
* [ENHANCEMENT] Upgrade opentelemetry-proto submodule to v0.18.0 Internal types are updated to use `scope` instead of `instrumentation_library`. 
                This is a breaking change in trace by ID queries if JSON is requested. [#1754](https://github.com/grafana/tempo/pull/1754) (@mapno)
* [ENHANCEMENT] Add TLS support to the vulture [#1874](https://github.com/grafana/tempo/pull/1874) (@zalegrala)
* [ENHANCEMENT] metrics-generator: extract `status_message` field from spans [#1786](https://github.com/grafana/tempo/pull/1786), [#1794](https://github.com/grafana/tempo/pull/1794) (@stoewer)
* [ENHANCEMENT] metrics-generator: handle collisions between user defined and default dimensions [#1794](https://github.com/grafana/tempo/pull/1794) (@stoewer)
  **BREAKING CHANGE** Custom dimensions colliding with intrinsic dimensions will be prefixed with `__`.
* [ENHANCEMENT] metrics-generator: make intrinsic dimensions configurable and disable `status_message` by default [#1960](https://github.com/grafana/tempo/pull/1960) (@stoewer)
* [ENHANCEMENT] distributor: Log span names when `distributor.log_received_spans.include_all_attributes` is on [#1790](https://github.com/grafana/tempo/pull/1790) (@suraciii)
* [ENHANCEMENT] metrics-generator: truncate label names and values exceeding a configurable length [#1897](https://github.com/grafana/tempo/pull/1897) (@kvrhdn)
* [ENHANCEMENT] Add parquet WAL [#1878](https://github.com/grafana/tempo/pull/1878) (@joe-elliott, @mdisibio)
* [ENHANCEMENT] Convert last few Jsonnet alerts with per_cluster_label [#2000](https://github.com/grafana/tempo/pull/2000) (@Whyeasy)
* [ENHANCEMENT] New tenant dashboard [#1901](https://github.com/grafana/tempo/pull/1901) (@mapno)
* [BUGFIX] Stop distributors on Otel receiver fatal error[#1887](https://github.com/grafana/tempo/pull/1887) (@rdooley)
* [BUGFIX] New wal file separator '+' for the NTFS filesystem and backward compatibility with the old separator ':' [#1700](https://github.com/grafana/tempo/pull/1700) (@kilian-kier)
* [BUGFIX] Honor caching and buffering settings when finding traces by id [#1697](https://github.com/grafana/tempo/pull/1697) (@joe-elliott)
* [BUGFIX] Correctly propagate errors from the iterator layer up through the queriers [#1723](https://github.com/grafana/tempo/pull/1723) (@joe-elliott)
* [BUGFIX] Make multitenancy work with HTTP [#1781](https://github.com/grafana/tempo/pull/1781) (@gouthamve)
* [BUGFIX] Fix parquet search bug fix on http.status_code that may cause incorrect results to be returned [#1799](https://github.com/grafana/tempo/pull/1799) (@mdisibio)
* [BUGFIX] Fix failing SearchTagValues endpoint after startup [#1813](https://github.com/grafana/tempo/pull/1813) (@stoewer)
* [BUGFIX] tempo-mixin: tweak dashboards to support metrics without `cluster` label present [#1913](https://github.com/grafana/tempo/pull/1913) (@kvrhdn)
* [BUGFIX] Fix docker-compose examples not running on Apple M1 hardware [#1920](https://github.com/grafana/tempo/pull/1920) (@stoewer)
* [BUGFIX] Fix traceql parsing of most binary operations to not require spacing [#1939](https://github.com/grafana/tempo/pull/1941) (@mdisibio)
* [BUGFIX] Don't persist tenants without blocks in the ingester[#1947](https://github.com/grafana/tempo/pull/1947) (@joe-elliott)
* [BUGFIX] TraceQL: span scope not working with ranges [#1948](https://github.com/grafana/tempo/issues/1948) (@mdisibio)
* [BUGFIX] TraceQL: skip live traces search [#1997](https://github.com/grafana/tempo/pull/1997) (@mapno)
* [BUGFIX] Return more consistent search results by combining partial traces [#2003](https://github.com/grafana/tempo/pull/2003) (@mapno)

## v1.5.0 / 2022-08-17

* [CHANGE] metrics-generator: Changed added metric label `instance` to `__metrics_gen_instance` to reduce collisions with custom dimensions. [#1439](https://github.com/grafana/tempo/pull/1439) (@joe-elliott)
* [CHANGE] Don't enforce `max_bytes_per_tag_values_query` when set to 0. [#1447](https://github.com/grafana/tempo/pull/1447) (@joe-elliott)
* [CHANGE] Add new querier service in deployment jsonnet to serve `/status` endpoint. [#1474](https://github.com/grafana/tempo/pull/1474) (@annanay25)
* [CHANGE] Swapped out Google Cloud Functions serverless docs and build for Google Cloud Run. [#1483](https://github.com/grafana/tempo/pull/1483) (@joe-elliott)
* [CHANGE] **BREAKING CHANGE** Change spanmetrics metric names and labels to match OTel conventions. [#1478](https://github.com/grafana/tempo/pull/1478) (@mapno)
* [FEATURE] Add support for time picker in jaeger query plugin. [#1631](https://github.com/grafana/tempo/pull/1631) (@rubenvp8510)
Old metric names:
```
traces_spanmetrics_duration_seconds_{sum,count,bucket}
```
New metric names:
```
traces_spanmetrics_latency_{sum,count,bucket}
```
Additionally, default label `span_status` is renamed to `status_code`.
* [CHANGE] Update to Go 1.18 [#1504](https://github.com/grafana/tempo/pull/1504) (@annanay25)
* [CHANGE] Change tag/value lookups to return partial results when reaching response size limit instead of failing [#1517](https://github.com/grafana/tempo/pull/1517) (@mdisibio)
* [CHANGE] Change search to be case-sensitive [#1547](https://github.com/grafana/tempo/issues/1547) (@mdisibio)
* [CHANGE] Relax Hedged request defaults for external endpoints. [#1566](https://github.com/grafana/tempo/pull/1566) (@joe-elliott)
  ```
  querier:
    search:
      external_hedge_requests_at: 4s    -> 8s
      external_hedge_requests_up_to: 3  -> 2
  ```
* [CHANGE] **BREAKING CHANGE** Include emptyDir for metrics generator wal storage in jsonnet [#1556](https://github.com/grafana/tempo/pull/1556) (@zalegrala)
Jsonnet users will now need to specify a storage request and limit for the generator wal.
    _config+:: {
      metrics_generator+: {
        ephemeral_storage_request_size: '10Gi',
        ephemeral_storage_limit_size: '11Gi',
      },
    }
* [CHANGE] Two additional latency buckets added to the default settings for generated spanmetrics. Note that this will increase cardinality when using the defaults. [#1593](https://github.com/grafana/tempo/pull/1593) (@fredr)
* [CHANGE] Mark `log_received_traces` as deprecated. New flag is `log_received_spans`.
  Extend distributor spans logger with optional features to include span attributes and a filter by error status. [#1465](https://github.com/grafana/tempo/pull/1465) (@faustodavid)
* [FEATURE] Add parquet block format [#1479](https://github.com/grafana/tempo/pull/1479) [#1531](https://github.com/grafana/tempo/pull/1531) [#1564](https://github.com/grafana/tempo/pull/1564) (@annanay25, @mdisibio)
* [FEATURE] Add anonymous usage reporting, enabled by default. [#1481](https://github.com/grafana/tempo/pull/1481) (@zalegrala)
**BREAKING CHANGE** As part of the usage stats inclusion, the distributor will also require access to the store.  This is required so the distirbutor can know which cluster it should be reporting membership of.
* [FEATURE] Include messaging systems and databases in service graphs. [#1576](https://github.com/grafana/tempo/pull/1576) (@kvrhdn)
* [ENHANCEMENT] Added the ability to have a per tenant max search duration. [#1421](https://github.com/grafana/tempo/pull/1421) (@joe-elliott)
* [ENHANCEMENT] metrics-generator: expose max_active_series as a metric [#1471](https://github.com/grafana/tempo/pull/1471) (@kvrhdn)
* [ENHANCEMENT] Azure Backend: Add support for authentication with Managed Identities. [#1457](https://github.com/grafana/tempo/pull/1457) (@joe-elliott)
* [ENHANCEMENT] Add metric to track feature enablement [#1459](https://github.com/grafana/tempo/pull/1459) (@zalegrala)
* [ENHANCEMENT] Added s3 config option `insecure_skip_verify` [#1470](https://github.com/grafana/tempo/pull/1470) (@zalegrala)
* [ENHANCEMENT] Added polling option to reduce issues in Azure `blocklist_poll_jitter_ms` [#1518](https://github.com/grafana/tempo/pull/1518) (@joe-elliott)
* [ENHANCEMENT] Add a config to query single ingester instance based on trace id hash for Trace By ID API. (1484)[https://github.com/grafana/tempo/pull/1484] (@sagarwala, @bikashmishra100, @ashwinidulams)
* [ENHANCEMENT] Add blocklist metrics for total backend objects and total backend bytes [#1519](https://github.com/grafana/tempo/pull/1519) (@ie-pham)
* [ENHANCEMENT] Adds `tempo_querier_external_endpoint_hedged_roundtrips_total` to count the total hedged requests [#1558](https://github.com/grafana/tempo/pull/1558) (@joe-elliott)
  **BREAKING CHANGE** Removed deprecated metrics `tempodb_(gcs|s3|azure)_request_duration_seconds` in favor of `tempodb_backend_request_duration_seconds`. These metrics
  have been deprecated since v1.1.
* [ENHANCEMENT] Add tags option for s3 backends.  This allows new objects to be written with the configured tags. [#1442](https://github.com/grafana/tempo/pull/1442) (@stevenbrookes)
* [ENHANCEMENT] metrics-generator: support per-tenant processor configuration [#1434](https://github.com/grafana/tempo/pull/1434) (@kvrhdn)
* [ENHANCEMENT] Include rollout dashboard [#1456](https://github.com/grafana/tempo/pull/1456) (@zalegrala)
* [ENHANCEMENT] Add SentinelPassword configuration for Redis [#1463](https://github.com/grafana/tempo/pull/1463) (@zalegrala)
* [BUGFIX] Fix nil pointer panic when the trace by id path errors. [#1441](https://github.com/grafana/tempo/pull/1441) (@joe-elliott)
* [BUGFIX] Update tempo microservices Helm values example which missed the 'enabled' key for thriftHttp. [#1472](https://github.com/grafana/tempo/pull/1472) (@hajowieland)
* [BUGFIX] Fix race condition in forwarder overrides loop. [1468](https://github.com/grafana/tempo/pull/1468) (@mapno)
* [BUGFIX] Fix v2 backend check on span name to be substring [#1538](https://github.com/grafana/tempo/pull/1538) (@mdisibio)
* [BUGFIX] Fix wal check on span name to be substring [#1548](https://github.com/grafana/tempo/pull/1548) (@mdisibio)
* [BUGFIX] Prevent ingester panic "cannot grow buffer" [#1258](https://github.com/grafana/tempo/issues/1258) (@mdisibio)
* [BUGFIX] metrics-generator: do not remove x-scope-orgid header in single tenant modus [#1554](https://github.com/grafana/tempo/pull/1554) (@kvrhdn)
* [BUGFIX] Fixed issue where backend does not support `root.name` and `root.service.name` [#1589](https://github.com/grafana/tempo/pull/1589) (@kvrhdn)
* [BUGFIX] Fixed ingester to continue starting up after block replay error [#1603](https://github.com/grafana/tempo/issues/1603) (@mdisibio)
* [BUGFIX] Fix issue relating to usage stats and GCS returning empty strings as tenantID [#1625](https://github.com/grafana/tempo/pull/1625) (@ie-pham)

## v1.4.1 / 2022-05-05

* [BUGFIX] metrics-generator: don't inject X-Scope-OrgID header for single-tenant setups [1417](https://github.com/grafana/tempo/pull/1417) (@kvrhdn)
* [BUGFIX] compactor: populate `compaction_objects_combined_total` and `tempo_discarded_spans_total{reason="trace_too_large_to_compact"}` metrics again [1420](https://github.com/grafana/tempo/pull/1420) (@mdisibio)
* [BUGFIX] distributor: prevent panics when concurrently calling `shutdown` to forwarder's queueManager [1422](https://github.com/grafana/tempo/pull/1422) (@mapno)

## v1.4.0 / 2022-04-28

* [CHANGE] Vulture now exercises search at any point during the block retention to test full backend search.
  **BREAKING CHANGE** Dropped `tempo-search-retention-duration` parameter.  [#1297](https://github.com/grafana/tempo/pull/1297) (@joe-elliott)
* [CHANGE] Updated storage.trace.pool.queue_depth default from 200->10000. [#1345](https://github.com/grafana/tempo/pull/1345) (@joe-elliott)
* [CHANGE] Update alpine images to 3.15 [#1330](https://github.com/grafana/tempo/pull/1330) (@zalegrala)
* [CHANGE] Updated flags `-storage.trace.azure.storage-account-name` and `-storage.trace.s3.access_key` to no longer to be considered as secrets [#1356](https://github.com/grafana/tempo/pull/1356) (@simonswine)
* [CHANGE] Add warning threshold for TempoIngesterFlushes and adjust critical threshold [#1354](https://github.com/grafana/tempo/pull/1354) (@zalegrala)
* [CHANGE] Include lambda in serverless e2e tests [#1357](https://github.com/grafana/tempo/pull/1357) (@zalegrala)
* [CHANGE] Replace mixin TempoIngesterFlushes metric to only look at retries [#1354](https://github.com/grafana/tempo/pull/1354) (@zalegrala)
* [CHANGE] Update the jsonnet for single-binary to include clustering [#1391](https://github.com/grafana/tempo/pull/1391) (@zalegrala)
  **BREAKING CHANGE** After this change, the port specification has moved under `$._config.tempo` to avoid global port spec.
* [FEATURE]: v2 object encoding added. This encoding adds a start/end timestamp to every record to reduce proto marshalling and increase search speed.
  **BREAKING CHANGE** After this rollout the distributors will use a new API on the ingesters. As such you must rollout all ingesters before rolling the
  distributors. Also, during this period, the ingesters will use considerably more resources and as such should be scaled up (or incoming traffic should be
  heavily throttled). Once all distributors and ingesters have rolled performance will return to normal. Internally we have observed ~1.5x CPU load on the
  ingesters during the rollout. [#1227](https://github.com/grafana/tempo/pull/1227) (@joe-elliott)
* [FEATURE] Added metrics-generator: an optional components to generate metrics from ingested traces [#1282](https://github.com/grafana/tempo/pull/1282) (@mapno, @kvrhdn)
* [FEATURE] Allow the compaction cycle to be configurable with a default of 30 seconds [#1335](https://github.com/grafana/tempo/pull/1335) (@willdot)
* [FEATURE] Add new config options for setting GCS metadata on new objects [](https://github.com/grafana/tempo/pull/1368) (@zalegrala)
* [ENHANCEMENT] Enterprise jsonnet: add config to create tokengen job explicitly [#1256](https://github.com/grafana/tempo/pull/1256) (@kvrhdn)
* [ENHANCEMENT] Add new scaling alerts to the tempo-mixin [#1292](https://github.com/grafana/tempo/pull/1292) (@mapno)
* [ENHANCEMENT] Improve serverless handler error messages [#1305](https://github.com/grafana/tempo/pull/1305) (@joe-elliott)
* [ENHANCEMENT] Added a configuration option `search_prefer_self` to allow the queriers to do some work while also leveraging serverless in search. [#1307](https://github.com/grafana/tempo/pull/1307) (@joe-elliott)
* [ENHANCEMENT] Make trace combination/compaction more efficient [#1291](https://github.com/grafana/tempo/pull/1291) (@mdisibio)
* [ENHANCEMENT] Add Content-Type headers to query-frontend paths [#1306](https://github.com/grafana/tempo/pull/1306) (@wperron)
* [ENHANCEMENT] Partially persist traces that exceed `max_bytes_per_trace` during compaction [#1317](https://github.com/grafana/tempo/pull/1317) (@joe-elliott)
* [ENHANCEMENT] Make search respect per tenant `max_bytes_per_trace` and added `skippedTraces` to returned search metrics. [#1318](https://github.com/grafana/tempo/pull/1318) (@joe-elliott)
* [ENHANCEMENT] Improve serverless consistency by forcing a GC before returning. [#1324](https://github.com/grafana/tempo/pull/1324) (@joe-elliott)
* [ENHANCEMENT] Add forwarding queue from distributor to metrics-generator. [#1331](https://github.com/grafana/tempo/pull/1331) (@mapno)
* [ENHANCEMENT] Add hedging to queries to external endpoints. [#1350](https://github.com/grafana/tempo/pull/1350) (@joe-elliott)
  New config options and defaults:
  ```
  querier:
    search:
      external_hedge_requests_at: 5s
      external_hedge_requests_up_to: 3
  ```
  ** BREAKING CHANGE **
  Querier options related to search have moved under a `search` block:
  ```
  querier:
   search_query_timeout: 30s
   search_external_endpoints: []
   search_prefer_self: 2
  ```
  becomes
  ```
  querier:
    search:
      query_timeout: 30s
      prefer_self: 2
      external_endpoints: []
  ```
* [ENHANCEMENT] Added tenant ID (instance ID) to `trace too large message`. [#1385](https://github.com/grafana/tempo/pull/1385) (@cristiangsp)
* [ENHANCEMENT] Add a startTime and endTime parameter to the Trace by ID Tempo Query API to improve query performance [#1388](https://github.com/grafana/tempo/pull/1388) (@sagarwala, @bikashmishra100, @ashwinidulams)
* [BUGFIX] Correct issue where Azure "Blob Not Found" errors were sometimes not handled correctly [#1390](https://github.com/grafana/tempo/pull/1390) (@joe-elliott)
* [BUGFIX]: Enable compaction and retention in Tanka single-binary [#1352](https://github.com/grafana/tempo/issues/1352)
* [BUGFIX]: Remove unnecessary PersistentVolumeClaim [#1245](https://github.com/grafana/tempo/issues/1245)
* [BUGFIX] Fixed issue when query-frontend doesn't log request details when request is cancelled [#1136](https://github.com/grafana/tempo/issues/1136) (@adityapwr)
* [BUGFIX] Update OTLP port in examples (docker-compose & kubernetes) from legacy ports (55680/55681) to new ports (4317/4318) [#1294](https://github.com/grafana/tempo/pull/1294) (@mapno)
* [BUGFIX] Fixes min/max time on blocks to be based on span times instead of ingestion time. [#1314](https://github.com/grafana/tempo/pull/1314) (@joe-elliott)
  * Includes new configuration option to restrict the amount of slack around now to update the block start/end time. [#1332](https://github.com/grafana/tempo/pull/1332) (@joe-elliott)
    ```
    storage:
      trace:
        wal:
          ingestion_time_range_slack: 2m0s
    ```
  * Includes a new metric to determine how often this range is exceeded: `tempo_warnings_total{reason="outside_ingestion_time_slack"}`
* [BUGFIX] Prevent data race / ingester crash during searching by trace id by using xxhash instance as a local variable. [#1387](https://github.com/grafana/tempo/pull/1387) (@bikashmishra100, @sagarwala, @ashwinidulams)
* [BUGFIX] Fix spurious "failed to mark block compacted during retention" errors [#1372](https://github.com/grafana/tempo/issues/1372) (@mdisibio)
* [BUGFIX] Fix error message "Writer is closed" by resetting compression writer correctly on the error path. [#1379](https://github.com/grafana/tempo/issues/1379) (@annanay25)

## v1.3.2 / 2022-02-23
* [BUGFIX] Fixed an issue where the query-frontend would corrupt start/end time ranges on searches which included the ingesters [#1295] (@joe-elliott)

## v1.3.1 / 2022-02-02
* [BUGFIX] Fixed panic when using etcd as ring's kvstore [#1260](https://github.com/grafana/tempo/pull/1260) (@mapno)

## v1.3.0 / 2022-01-24
* [FEATURE]: Add support for [inline environments](https://tanka.dev/inline-environments). [#1184](https://github.com/grafana/tempo/pull/1184) @irizzant
* [CHANGE] Search: Add new per-tenant limit `max_bytes_per_tag_values_query` to limit the size of tag-values response. [#1068](https://github.com/grafana/tempo/pull/1068) (@annanay25)
* [CHANGE] Reduce MaxSearchBytesPerTrace `ingester.max-search-bytes-per-trace` default to 5KB [#1129](https://github.com/grafana/tempo/pull/1129) @annanay25
* [CHANGE] **BREAKING CHANGE** The OTEL GRPC receiver's default port changed from 55680 to 4317. [#1142](https://github.com/grafana/tempo/pull/1142) (@tete17)
* [CHANGE] Remove deprecated method `Push` from `tempopb.Pusher` [#1173](https://github.com/grafana/tempo/pull/1173) (@kvrhdn)
* [CHANGE] Upgrade cristalhq/hedgedhttp from v0.6.0 to v0.7.0 [#1159](https://github.com/grafana/tempo/pull/1159) (@cristaloleg)
* [CHANGE] Export trace id constant in api package [#1176](https://github.com/grafana/tempo/pull/1176)
* [CHANGE] GRPC `1.33.3` => `1.38.0` broke compatibility with `gogoproto.customtype`. Enforce the use of gogoproto marshalling/unmarshalling for Tempo, Cortex & Jaeger structs. [#1186](https://github.com/grafana/tempo/pull/1186) (@annanay25)
* [CHANGE] **BREAKING CHANGE** Remove deprecated ingester gRPC endpoint and data encoding. The current data encoding was introduced in v1.0.  If running earlier versions, first upgrade to v1.0 through v1.2 and allow time for all blocks to be switched to the "v1" data encoding. [#1215](https://github.com/grafana/tempo/pull/1215) (@mdisibio)
* [FEATURE] Added support for full backend search. [#1174](https://github.com/grafana/tempo/pull/1174) (@joe-elliott)
  **BREAKING CHANGE** Moved `querier.search_max_result_limit` and `querier.search_default_result_limit` to `query_frontend.search.max_result_limit` and `query_frontend.search.default_result_limit`
* [ENHANCEMENT]: Improve variables expansion support [#1212](https://github.com/grafana/tempo/pull/1212) @irizzant
* [ENHANCEMENT] Expose `upto` parameter on hedged requests for each backend with `hedge_requests_up_to`. [#1085](https://github.com/grafana/tempo/pull/1085) (@joe-elliott)
* [ENHANCEMENT] Search: drop use of TagCache, extract tags and tag values on-demand [#1068](https://github.com/grafana/tempo/pull/1068) (@kvrhdn)
* [ENHANCEMENT] Jsonnet: add `$._config.namespace` to filter by namespace in cortex metrics [#1098](https://github.com/grafana/tempo/pull/1098) (@mapno)
* [ENHANCEMENT] Add middleware to compress frontend HTTP responses with gzip if requested [#1080](https://github.com/grafana/tempo/pull/1080) (@kvrhdn, @zalegrala)
* [ENHANCEMENT] Allow query disablement in vulture [#1117](https://github.com/grafana/tempo/pull/1117) (@zalegrala)
* [ENHANCEMENT] Improve memory efficiency of compaction and block cutting. [#1121](https://github.com/grafana/tempo/pull/1121) [#1130](https://github.com/grafana/tempo/pull/1130) (@joe-elliott)
* [ENHANCEMENT] Include metrics for configured limit overrides and defaults: tempo_limits_overrides, tempo_limits_defaults [#1089](https://github.com/grafana/tempo/pull/1089) (@zalegrala)
* [ENHANCEMENT] Add Envoy Proxy panel to `Tempo / Writes` dashboard [#1137](https://github.com/grafana/tempo/pull/1137) (@kvrhdn)
* [ENHANCEMENT] Reduce compactionCycle to improve performance in large multitenant environments [#1145](https://github.com/grafana/tempo/pull/1145) (@joe-elliott)
* [ENHANCEMENT] Added max_time_per_tenant to allow for independently configuring polling and compaction cycle. [#1145](https://github.com/grafana/tempo/pull/1145) (@joe-elliott)
* [ENHANCEMENT] Add `tempodb_compaction_outstanding_blocks` metric to measure compaction load [#1144](https://github.com/grafana/tempo/pull/1144) (@mapno)
* [ENHANCEMENT] Update mixin to use new backend metric [#1151](https://github.com/grafana/tempo/pull/1151) (@zalegrala)
* [ENHANCEMENT] Make `TempoIngesterFlushesFailing` alert more actionable [#1157](https://github.com/grafana/tempo/pull/1157) (@dannykopping)
* [ENHANCEMENT] Switch open-telemetry/opentelemetry-collector to grafana/opentelemetry-collectorl fork, update it to 0.40.0 and add missing dependencies due to the change [#1142](https://github.com/grafana/tempo/pull/1142) (@tete17)
* [ENHANCEMENT] Allow environment variables for Azure storage credentials [#1147](https://github.com/grafana/tempo/pull/1147) (@zalegrala)
* [ENHANCEMENT] jsonnet: set rollingUpdate.maxSurge to 3 for distributor, frontend and queriers [#1164](https://github.com/grafana/tempo/pull/1164) (@kvrhdn)
* [ENHANCEMENT] Reduce search data file sizes by optimizing contents [#1165](https://github.com/grafana/tempo/pull/1165) (@mdisibio)
* [ENHANCEMENT] Add `tempo_ingester_live_traces` metric [#1170](https://github.com/grafana/tempo/pull/1170) (@mdisibio)
* [ENHANCEMENT] Update compactor ring to automatically forget unhealthy entries [#1178](https://github.com/grafana/tempo/pull/1178) (@mdisibio)
* [ENHANCEMENT] Added the ability to pass ISO8601 date/times for start/end date to tempo-cli query api search [#1208](https://github.com/grafana/tempo/pull/1208) (@joe-elliott)
* [ENHANCEMENT] Prevent writes to large traces even after flushing to disk [#1199](https://github.com/grafana/tempo/pull/1199) (@mdisibio)
* [BUGFIX] Add process name to vulture traces to work around display issues [#1127](https://github.com/grafana/tempo/pull/1127) (@mdisibio)
* [BUGFIX] Fixed issue where compaction sometimes dropped spans. [#1130](https://github.com/grafana/tempo/pull/1130) (@joe-elliott)
* [BUGFIX] Ensure that the admin client jsonnet has correct S3 bucket property. (@hedss)
* [BUGFIX] Publish tenant index age correctly for tenant index writers. [#1146](https://github.com/grafana/tempo/pull/1146) (@joe-elliott)
* [BUGFIX] Ingester startup panic `slice bounds out of range` [#1195](https://github.com/grafana/tempo/issues/1195) (@mdisibio)
* [BUGFIX] Update goreleaser install method to `go install`. [#](https://github.com/grafana/tempo/) (@mapno)
* [BUGFIX] tempo-mixin: remove TempoDB Access panel from `Tempo / Reads`, metrics don't exist anymore [#1218](https://github.com/grafana/tempo/issues/1218) (@kvrhdn)

## v1.2.1 / 2021-11-15
* [BUGFIX] Fix defaults for MaxBytesPerTrace (ingester.max-bytes-per-trace) and MaxSearchBytesPerTrace (ingester.max-search-bytes-per-trace) [#1109](https://github.com/grafana/tempo/pull/1109) (@bitprocessor)
* [BUGFIX] Ignore empty objects during compaction [#1113](https://github.com/grafana/tempo/pull/1113) (@mdisibio)

## v1.2.0 / 2021-11-05
* [CHANGE] **BREAKING CHANGE** Drop support for v0 and v1 blocks. See [1.1 changelog](https://github.com/grafana/tempo/releases/tag/v1.1.0) for details [#919](https://github.com/grafana/tempo/pull/919) (@joe-elliott)
* [CHANGE] Renamed CLI flag from `--storage.trace.maintenance-cycle` to `--storage.trace.blocklist_poll`. This is a **breaking change**  [#897](https://github.com/grafana/tempo/pull/897) (@mritunjaysharma394)
* [CHANGE] update jsonnet alerts and recording rules to use `job_selectors` and `cluster_selectors` for configurable unique identifier labels [#935](https://github.com/grafana/tempo/pull/935) (@kevinschoonover)
* [CHANGE] Modify generated tag keys in Vulture for easier filtering [#934](https://github.com/grafana/tempo/pull/934) (@zalegrala)
* [CHANGE] **BREAKING CHANGE** Consolidate status information onto /status endpoint [ #952 ](https://github.com/grafana/tempo/pull/952) @zalegrala)
  The following endpoints moved.
  `/runtime_config` moved to `/status/runtime_config`
  `/config` moved to `/status/config`
  `/services` moved to `/status/services`
* [CHANGE] **BREAKING CHANGE** Change ingester metric `ingester_bytes_metric_total` in favor of `ingester_bytes_received_total` [#979](https://github.com/grafana/tempo/pull/979) (@mapno)
* [CHANGE] Add troubleshooting language to config for `server.grpc_server_max_recv_msg_size` and `server.grpc_server_max_send_msg_size` when handling large traces [#1023](https://github.com/grafana/tempo/pull/1023) (@thejosephstevens)
* [CHANGE] Parse search query tags from `tags` query parameter [#1055](https://github.com/grafana/tempo/pull/1055) (@kvrhdn)
* [FEATURE] Add ability to search ingesters for traces [#806](https://github.com/grafana/tempo/pull/806) (@mdisibio)
* [FEATURE] Add runtime config handler  [#936](https://github.com/grafana/tempo/pull/936) (@mapno)
* [FEATURE] Search WAL reload and compression(versioned encoding) support [#1000](https://github.com/grafana/tempo/pull/1000) (@annanay25, @mdisibio)
* [FEATURE] Added ability to add a middleware to the OTel receivers' consume function [#1015](http://github.com/grafan/tempo/pull/1015) (@chaudum)
* [FEATURE] Add ScalableSingleBinary operational run mode [#1004](https://github.com/grafana/tempo/pull/1004) (@zalegrala)
* [FEATURE] Added a [jsonnet](https://jsonnet.org) library for Grafana Enterprise Traces (GET) deployments [#1096](https://github.com/grafana/tempo/pull/1096)
* [ENHANCEMENT] Added "query blocks" cli option. [#876](https://github.com/grafana/tempo/pull/876) (@joe-elliott)
* [ENHANCEMENT] Added "search blocks" cli option. [#972](https://github.com/grafana/tempo/pull/972) (@joe-elliott)
* [ENHANCEMENT] Added traceid to `trace too large message`. [#888](https://github.com/grafana/tempo/pull/888) (@mritunjaysharma394)
* [ENHANCEMENT] Add support to tempo workloads to `overrides` from single configmap in microservice mode. [#896](https://github.com/grafana/tempo/pull/896) (@kavirajk)
* [ENHANCEMENT] Make `overrides_config` block name consistent with Loki and Cortex in microservice mode. [#906](https://github.com/grafana/tempo/pull/906) (@kavirajk)
* [ENHANCEMENT] Changes the metrics name from `cortex_runtime_config_last_reload_successful` to `tempo_runtime_config_last_reload_successful` [#945](https://github.com/grafana/tempo/pull/945) (@kavirajk)
* [ENHANCEMENT] Updated config defaults to reflect better capture operational knowledge. [#913](https://github.com/grafana/tempo/pull/913) (@joe-elliott)
  ```
  ingester:
    trace_idle_period: 30s => 10s  # reduce ingester memory requirements with little impact on querying
    flush_check_period: 30s => 10s
  query_frontend:
    query_shards: 2 => 20          # will massively improve performance on large installs
  storage:
    trace:
      wal:
        encoding: none => snappy   # snappy has been tested thoroughly and ready for production use
      block:
        bloom_filter_false_positive: .05 => .01          # will increase total bloom filter size but improve query performance
        bloom_filter_shard_size_bytes: 256KiB => 100 KiB # will improve query performance
  compactor:
    compaction:
      chunk_size_bytes: 10 MiB => 5 MiB  # will reduce compactor memory needs
      compaction_window: 4h => 1h        # will allow more compactors to participate in compaction without substantially increasing blocks
  ```
* [ENHANCEMENT] Make s3 backend readError logic more robust [#905](https://github.com/grafana/tempo/pull/905) (@wei840222)
* [ENHANCEMENT] Include additional detail when searching for traces [#916](https://github.com/grafana/tempo/pull/916) (@zalegrala)
* [ENHANCEMENT] Add `gen index` and `gen bloom` commands to tempo-cli. [#903](https://github.com/grafana/tempo/pull/903) (@annanay25)
* [ENHANCEMENT] Implement trace comparison in Vulture [#904](https://github.com/grafana/tempo/pull/904) (@zalegrala)
* [ENHANCEMENT] Improve zstd read throughput using zstd.Decoder [#948](https://github.com/grafana/tempo/pull/948) (@joe-elliott)
* [ENHANCEMENT] Dedupe search records while replaying WAL [#940](https://github.com/grafana/tempo/pull/940) (@annanay25)
* [ENHANCEMENT] Add status endpoint to list the available endpoints [#938](https://github.com/grafana/tempo/pull/938) (@zalegrala)
* [ENHANCEMENT] Compression updates: Added s2, improved snappy performance [#961](https://github.com/grafana/tempo/pull/961) (@joe-elliott)
* [ENHANCEMENT] Add search block headers [#943](https://github.com/grafana/tempo/pull/943) (@mdisibio)
* [ENHANCEMENT] Add search block headers for wal blocks [#963](https://github.com/grafana/tempo/pull/963) (@mdisibio)
* [ENHANCEMENT] Add support for vulture sending long running traces [#951](https://github.com/grafana/tempo/pull/951) (@zalegrala)
* [ENHANCEMENT] Support global denylist and per-tenant allowlist of tags for search data. [#960](https://github.com/grafana/tempo/pull/960) (@annanay25)
* [ENHANCEMENT] Add `search_query_timeout` to querier config. [#984](https://github.com/grafana/tempo/pull/984) (@kvrhdn)
* [ENHANCEMENT] Include simple e2e test to test searching [#978](https://github.com/grafana/tempo/pull/978) (@zalegrala)
* [ENHANCEMENT] Jsonnet: add `$._config.memcached.memory_limit_mb` [#987](https://github.com/grafana/tempo/pull/987) (@kvrhdn)
* [ENHANCEMENT] Upgrade jsonnet-libs to 1.19 and update tk examples [#1001](https://github.com/grafana/tempo/pull/1001) (@mapno)
* [ENHANCEMENT] Shard tenant index creation by tenant and add functionality to handle stale indexes. [#1005](https://github.com/grafana/tempo/pull/1005) (@joe-elliott)
* [ENHANCEMENT] **BREAKING CHANGE** Support partial results from failed block queries [#1007](https://github.com/grafana/tempo/pull/1007) (@mapno)
  Querier [`GET /querier/api/traces/<traceid>`](https://grafana.com/docs/tempo/latest/api_docs/#query) response's body has been modified
  to return `tempopb.TraceByIDResponse` instead of simply `tempopb.Trace`. This will cause a disruption of the read path during rollout of the change.
* [ENHANCEMENT] Add `search_default_limit` and `search_max_result_limit` to querier config. [#1022](https://github.com/grafana/tempo/pull/1022) [#1044](https://github.com/grafana/tempo/pull/1044) (@kvrhdn)
* [ENHANCEMENT] Add new metric `tempo_distributor_push_duration_seconds` [#1027](https://github.com/grafana/tempo/pull/1027) (@zalegrala)
* [ENHANCEMENT] Add query parameter to show the default config values and the difference between the current values and the defaults. [#1045](https://github.com/grafana/tempo/pull/1045) (@MichelHollands)
* [ENHANCEMENT] Adding metrics around ingester flush retries [#1049](https://github.com/grafana/tempo/pull/1049) (@dannykopping)
* [ENHANCEMENT] Performance: More efficient distributor batching [#1075](https://github.com/grafana/tempo/pull/1075) (@joe-elliott)
* [ENHANCEMENT] Allow search disablement in vulture [#1069](https://github.com/grafana/tempo/pull/1069) (@zalegrala)
* [ENHANCEMENT] Jsonnet: add `$._config.search_enabled`, correctly set `http_api_prefix` in config [#1072](https://github.com/grafana/tempo/pull/1072) (@kvrhdn)
* [ENHANCEMENT] Performance: Remove WAL contention between ingest and searches [#1076](https://github.com/grafana/tempo/pull/1076) (@mdisibio)
* [ENHANCEMENT] Include tempo-cli in the release [#1086](https://github.com/grafana/tempo/pull/1086) (@zalegrala)
* [ENHANCEMENT] Add search on span status [#1093](https://github.com/grafana/tempo/pull/1093) (@mdisibio)
* [ENHANCEMENT] Slightly improved compression performance [#1094](https://github.com/grafana/tempo/pull/1094) (@bboreham)
* [BUGFIX] Update port spec for GCS docker-compose example [#869](https://github.com/grafana/tempo/pull/869) (@zalegrala)
* [BUGFIX] Fix "magic number" errors and other block mishandling when an ingester forcefully shuts down [#937](https://github.com/grafana/tempo/issues/937) (@mdisibio)
* [BUGFIX] Fix compactor memory leak [#806](https://github.com/grafana/tempo/pull/806) (@mdisibio)
* [BUGFIX] Fix an issue with WAL replay of zero-length search data when search is disabled. [#968](https://github.com/grafana/tempo/pull/968) (@annanay25)
* [BUGFIX] Set span's tag `span.kind` to `client` in query-frontend [#975](https://github.com/grafana/tempo/pull/975) (@mapno)
* [BUGFIX] Nil check overrides module in the `/status` handler [#994](https://github.com/grafana/tempo/pull/994) (@mapno)
* [BUGFIX] Several bug fixes for search contention and panics [#1033](https://github.com/grafana/tempo/pull/1033) (@mdisibio)
* [BUGFIX] Fixes `tempodb_backend_hedged_roundtrips_total` to correctly count hedged roundtrips. [#1079](https://github.com/grafana/tempo/pull/1079) (@joe-elliott)
* [BUGFIX] Update go-kit logger package to remove spurious debug logs [#1094](https://github.com/grafana/tempo/pull/1094) (@bboreham)

## v1.1.0 / 2021-08-26
* [CHANGE] Upgrade Cortex from v1.9.0 to v1.9.0-131-ga4bf10354 [#841](https://github.com/grafana/tempo/pull/841) (@aknuds1)
* [CHANGE] Change default tempo port from 3100 to 3200 [#770](https://github.com/grafana/tempo/pull/809) (@MurzNN)
* [CHANGE] Jsonnet: use dedicated configmaps for distributors and ingesters [#775](https://github.com/grafana/tempo/pull/775) (@kvrhdn)
* [CHANGE] Docker images are now prefixed by their branch name [#828](https://github.com/grafana/tempo/pull/828) (@jvrplmlmn)
* [CHANGE] Update to Go 1.17 [#953](https://github.com/grafana/tempo/pull/953)
* [FEATURE] Added the ability to hedge requests with all backends [#750](https://github.com/grafana/tempo/pull/750) (@joe-elliott)
* [FEATURE] Added a tenant index to reduce bucket polling. [#834](https://github.com/grafana/tempo/pull/834) (@joe-elliott)
* [ENHANCEMENT] Added hedged request metric `tempodb_backend_hedged_roundtrips_total` and a new storage agnostic `tempodb_backend_request_duration_seconds` metric that
  supersedes the soon-to-be deprecated storage specific metrics (`tempodb_azure_request_duration_seconds`, `tempodb_s3_request_duration_seconds` and `tempodb_gcs_request_duration_seconds`). [#790](https://github.com/grafana/tempo/pull/790) (@JosephWoodward)
* [ENHANCEMENT] Performance: improve compaction speed with concurrent reads and writes [#754](https://github.com/grafana/tempo/pull/754) (@mdisibio)
* [ENHANCEMENT] Improve readability of cpu and memory metrics on operational dashboard [#764](https://github.com/grafana/tempo/pull/764) (@bboreham)
* [ENHANCEMENT] Add `azure_request_duration_seconds` metric. [#767](https://github.com/grafana/tempo/pull/767) (@JosephWoodward)
* [ENHANCEMENT] Add `s3_request_duration_seconds` metric. [#776](https://github.com/grafana/tempo/pull/776) (@JosephWoodward)
* [ENHANCEMENT] Add `tempo_ingester_flush_size_bytes` metric. [#777](https://github.com/grafana/tempo/pull/777) (@bboreham)
* [ENHANCEMENT] Microservices jsonnet: resource requests and limits can be set in `$._config`. [#793](https://github.com/grafana/tempo/pull/793) (@kvrhdn)
* [ENHANCEMENT] Add `-config.expand-env` cli flag to support environment variables expansion in config file. [#796](https://github.com/grafana/tempo/pull/796) (@Ashmita152)
* [ENHANCEMENT] Add ability to control bloom filter caching based on age and/or compaction level. Add new cli command `list cache-summary`. [#805](https://github.com/grafana/tempo/pull/805) (@annanay25)
* [ENHANCEMENT] Emit traces for ingester flush operations. [#812](https://github.com/grafana/tempo/pull/812) (@bboreham)
* [ENHANCEMENT] Add retry middleware in query-frontend. [#814](https://github.com/grafana/tempo/pull/814) (@kvrhdn)
* [ENHANCEMENT] Add `-use-otel-tracer` to use the OpenTelemetry tracer, this will also capture traces emitted by the gcs sdk. Experimental: not all features are supported (i.e. remote sampling). [#842](https://github.com/grafana/tempo/pull/842) (@kvrhdn)
* [ENHANCEMENT] Add `/services` endpoint. [#863](https://github.com/grafana/tempo/pull/863) (@kvrhdn)
* [ENHANCEMENT] Include distributed docker-compose example [#859](https://github.com/grafana/tempo/pull/859) (@zalegrala)
* [ENHANCEMENT] Added "query blocks" cli option. [#876](https://github.com/grafana/tempo/pull/876) (@joe-elliott)
* [ENHANCEMENT] Add e2e integration test for GCS. [#883](https://github.com/grafana/tempo/pull/883) (@annanay25)
* [ENHANCEMENT] Added traceid to `trace too large message`. [#888](https://github.com/grafana/tempo/pull/888) (@mritunjaysharma394)
* [ENHANCEMENT] Add support to tempo workloads to `overrides` from single configmap in microservice mode. [#896](https://github.com/grafana/tempo/pull/896) (@kavirajk)
* [ENHANCEMENT] Make `overrides_config` block name consistent with Loki and Cortex in microservice mode. [#906](https://github.com/grafana/tempo/pull/906) (@kavirajk)
* [ENHANCEMENT] Make `overrides_config` mount name static `tempo-overrides` in the tempo workloads in microservice mode. [#906](https://github.com/grafana/tempo/pull/914) (@kavirajk)
* [ENHANCEMENT] Reduce compactor memory usage by forcing garbage collection. [#915](https://github.com/grafana/tempo/pull/915) (@joe-elliott)
* [ENHANCEMENT] Implement search in vulture. [#944](https://github.com/grafana/tempo/pull/944) (@zalegrala)
* [BUGFIX] Allow only valid trace ID characters when decoding [#854](https://github.com/grafana/tempo/pull/854) (@zalegrala)
* [BUGFIX] Queriers complete one polling cycle before finishing startup. [#834](https://github.com/grafana/tempo/pull/834) (@joe-elliott)
* [BUGFIX] Update port spec for GCS docker-compose example [#869](https://github.com/grafana/tempo/pull/869) (@zalegrala)
* [BUGFIX] Cortex upgrade to fix an issue where unhealthy compactors can't be forgotten [#878](https://github.com/grafana/tempo/pull/878) (@joe-elliott)


## v1.0.1 / 2021-06-14

* [BUGFIX] Guard against negative dataLength [#763](https://github.com/grafana/tempo/pull/763) (@joe-elliott)

## v1.0.0 / 2021-06-08

* [CHANGE] Mark `-auth.enabled` as deprecated. New flag is `-multitenancy.enabled` and is set to false by default.
  This is a **breaking change** if you were relying on auth/multitenancy being enabled by default. [#646](https://github.com/grafana/tempo/pull/646)
* [ENHANCEMENT] Performance: Improve Ingester Record Insertion. [#681](https://github.com/grafana/tempo/pull/681)
* [ENHANCEMENT] Improve WAL Replay by not rebuilding the WAL. [#668](https://github.com/grafana/tempo/pull/668)
* [ENHANCEMENT] Add config option to disable write extension to the ingesters. [#677](https://github.com/grafana/tempo/pull/677)
* [ENHANCEMENT] Preallocate byte slices on ingester request unmarshal. [#679](https://github.com/grafana/tempo/pull/679)
* [ENHANCEMENT] Reduce marshalling in the ingesters to improve performance. [#694](https://github.com/grafana/tempo/pull/694)
  This change requires a specific rollout process to prevent dropped spans. First, rollout everything except distributors. After all ingesters have updated
  you can then rollout distributors to the latest version. This is due to changes in the communication between ingesters <-> distributors.
* [ENHANCEMENT] Allow setting the bloom filter shard size with support dynamic shard count.[#644](https://github.com/grafana/tempo/pull/644)
* [ENHANCEMENT] GCS SDK update v1.12.0 => v.15.0, ReadAllWithEstimate used in GCS/S3 backends. [#693](https://github.com/grafana/tempo/pull/693)
* [ENHANCEMENT] Add a new endpoint `/api/echo` to test the query frontend is reachable. [#714](https://github.com/grafana/tempo/pull/714)
* [BUGFIX] Fix Query Frontend grpc settings to avoid noisy error log. [#690](https://github.com/grafana/tempo/pull/690)
* [BUGFIX] Zipkin Support - CombineTraces. [#688](https://github.com/grafana/tempo/pull/688)
* [BUGFIX] Zipkin support - Dedupe span IDs based on span.Kind (client/server) in Query Frontend. [#687](https://github.com/grafana/tempo/pull/687)
* [BUGFIX] Azure Backend - Fix an issue with the append method on the Azure backend. [#736](https://github.com/grafana/tempo/pull/736)

## v0.7.0 / 2021-04-22

**License Change** v0.7.0 and future versions are licensed under AGPLv3 [#660](https://github.com/grafana/tempo/pull/660)

* [CHANGE] Add `json` struct tags to overrides' `Limits` struct in addition to `yaml` tags. [#656](https://github.com/grafana/tempo/pull/656)
* [CHANGE] Update to Go 1.16, latest OpenTelemetry proto definition and collector [#546](https://github.com/grafana/tempo/pull/546)
* [CHANGE] `max_spans_per_trace` limit override has been removed in favour of `max_bytes_per_trace`.
  This is a **breaking change** to the overrides config section. [#612](https://github.com/grafana/tempo/pull/612)
* [CHANGE] Add new flag `-ingester.lifecycler.ID` to manually override the ingester ID with which to register in the ring. [#625](https://github.com/grafana/tempo/pull/625)
* [CHANGE] `ingestion_rate_limit` limit override has been removed in favour of `ingestion_rate_limit_bytes`.
  `ingestion_burst_size` limit override has been removed in favour of `ingestion_burst_size_bytes`.
  This is a **breaking change** to the overrides config section. [#630](https://github.com/grafana/tempo/pull/630)
* [FEATURE] Add page based access to the index file. [#557](https://github.com/grafana/tempo/pull/557)
* [FEATURE] (Experimental) WAL Compression/checksums. [#638](https://github.com/grafana/tempo/pull/638)
* [ENHANCEMENT] Add a Shutdown handler to flush data to backend, at "/shutdown". [#526](https://github.com/grafana/tempo/pull/526)
* [ENHANCEMENT] Queriers now query all (healthy) ingesters for a trace to mitigate 404s on ingester rollouts/scaleups.
  This is a **breaking change** and will likely result in query errors on rollout as the query signature b/n QueryFrontend & Querier has changed. [#557](https://github.com/grafana/tempo/pull/557)
* [ENHANCEMENT] Add list compaction-summary command to tempo-cli [#588](https://github.com/grafana/tempo/pull/588)
* [ENHANCEMENT] Add list and view index commands to tempo-cli [#611](https://github.com/grafana/tempo/pull/611)
* [ENHANCEMENT] Add a configurable prefix for HTTP endpoints. [#631](https://github.com/grafana/tempo/pull/631)
* [ENHANCEMENT] Add kafka receiver. [#613](https://github.com/grafana/tempo/pull/613)
* [ENHANCEMENT] Upgrade OTel collector to `v0.21.0`. [#613](https://github.com/grafana/tempo/pull/627)
* [ENHANCEMENT] Add support for Cortex Background Cache. [#640](https://github.com/grafana/tempo/pull/640)
* [BUGFIX] Fixes permissions errors on startup in GCS. [#554](https://github.com/grafana/tempo/pull/554)
* [BUGFIX] Fixes error where Dell ECS cannot list objects. [#561](https://github.com/grafana/tempo/pull/561)
* [BUGFIX] Fixes listing blocks in S3 when the list is truncated. [#567](https://github.com/grafana/tempo/pull/567)
* [BUGFIX] Fixes where ingester may leave file open [#570](https://github.com/grafana/tempo/pull/570)
* [BUGFIX] Fixes a bug where some blocks were not searched due to query sharding and randomness in blocklist poll. [#583](https://github.com/grafana/tempo/pull/583)
* [BUGFIX] Fixes issue where wal was deleted before successful flush and adds exponential backoff for flush errors [#593](https://github.com/grafana/tempo/pull/593)
* [BUGFIX] Fixes issue where Tempo would not parse odd length trace ids [#605](https://github.com/grafana/tempo/pull/605)
* [BUGFIX] Sort traces on flush to reduce unexpected recombination work by compactors [#606](https://github.com/grafana/tempo/pull/606)
* [BUGFIX] Ingester fully persists blocks locally to reduce amount of work done after restart [#628](https://github.com/grafana/tempo/pull/628)

## v0.6.0 / 2021-02-18

* [CHANGE] Fixed ingester latency spikes on read [#461](https://github.com/grafana/tempo/pull/461)
* [CHANGE] Ingester cut blocks based on size instead of trace count.  Replace ingester `traces_per_block` setting with `max_block_bytes`. This is a **breaking change**. [#474](https://github.com/grafana/tempo/issues/474)
* [CHANGE] Refactor cache section in tempodb. This is a **breaking change** b/c the cache config section has changed. [#485](https://github.com/grafana/tempo/pull/485)
* [CHANGE] New compactor setting for max block size data instead of traces. [#520](https://github.com/grafana/tempo/pull/520)
* [CHANGE] Change default ingester_client compression from gzip to snappy. [#522](https://github.com/grafana/tempo/pull/522)
* [CHANGE/BUGFIX] Rename `tempodb_compaction_objects_written` and `tempodb_compaction_bytes_written` metrics to `tempodb_compaction_objects_written_total` and `tempodb_compaction_bytes_written_total`. [#524](https://github.com/grafana/tempo/pull/524)
* [CHANGE] Replace tempo-cli `list block` `--check-dupes` option with `--scan` and collect additional stats [#534](https://github.com/grafana/tempo/pull/534)
* [FEATURE] Added block compression.  This is a **breaking change** b/c some configuration fields moved. [#504](https://github.com/grafana/tempo/pull/504)
* [CHANGE] Drop Vulture Loki dependency. This is a **breaking change**. [#509](https://github.com/grafana/tempo/pull/509)
* [ENHANCEMENT] Serve config at the "/config" endpoint. [#446](https://github.com/grafana/tempo/pull/446)
* [ENHANCEMENT] Switch blocklist polling and retention to different concurrency mechanism, add configuration options. [#475](https://github.com/grafana/tempo/issues/475)
* [ENHANCEMENT] Add S3 options region and forcepathstyle [#431](https://github.com/grafana/tempo/issues/431)
* [ENHANCEMENT] Add exhaustive search to combine traces from all blocks in the backend. [#489](https://github.com/grafana/tempo/pull/489)
* [ENHANCEMENT] Add per-tenant block retention [#77](https://github.com/grafana/tempo/issues/77)
* [ENHANCEMENT] Change index-downsample to index-downsample-bytes.  This is a **breaking change** [#519](https://github.com/grafana/tempo/issues/519)
* [BUGFIX] Upgrade cortex dependency to v1.7.0-rc.0+ to address issue with forgetting ring membership [#442](https://github.com/grafana/tempo/pull/442) [#512](https://github.com/grafana/tempo/pull/512)
* [BUGFIX] No longer raise the `tempodb_blocklist_poll_errors_total` metric if a block doesn't have meta or compacted meta. [#481](https://github.com/grafana/tempo/pull/481)]
* [BUGFIX] Replay wal completely before ingesting new spans. [#525](https://github.com/grafana/tempo/pull/525)

## v0.5.0 / 2021-01-15

* [CHANGE] Redo tempo-cli with basic command structure and improvements [#385](https://github.com/grafana/tempo/pull/385)
* [CHANGE] Add content negotiation support and sharding parameters to Querier [#375](https://github.com/grafana/tempo/pull/375)
* [CHANGE] Remove S3 automatic bucket creation [#404](https://github.com/grafana/tempo/pull/404)
* [CHANGE] Compactors should round robin tenants instead of choosing randomly [#420](https://github.com/grafana/tempo/issues/420)
* [CHANGE] Switch distributor->ingester communication to more efficient PushBytes method.  This is a **breaking change** when running in microservices mode with separate distributors and ingesters.  To prevent errors ingesters must be fully upgraded first, then distributors.
* [CHANGE] Removed disk_cache.  This is a **breaking change** b/c there is no disk cache. Please use redis or memcached. [#441](https://github.com/grafana/tempo/pull/441)
* [CHANGE] Rename IngestionMaxBatchSize to IngestionBurstSize. This is a **breaking change**. [#445](https://github.com/grafana/tempo/pull/445)
* [ENHANCEMENT] Add docker-compose example for GCS along with new backend options [#397](https://github.com/grafana/tempo/pull/397)
* [ENHANCEMENT] tempo-cli list blocks usability improvements [#403](https://github.com/grafana/tempo/pull/403)
* [ENHANCEMENT] Reduce active traces locking time. [#449](https://github.com/grafana/tempo/pull/449)
* [ENHANCEMENT] Added `tempo_distributor_bytes_received_total` as a per tenant counter of uncompressed bytes received. [#453](https://github.com/grafana/tempo/pull/453)
* [BUGFIX] Compactor without GCS permissions fail silently [#379](https://github.com/grafana/tempo/issues/379)
* [BUGFIX] Prevent race conditions between querier polling and ingesters clearing complete blocks [#421](https://github.com/grafana/tempo/issues/421)
* [BUGFIX] Exclude blocks in last active window from compaction [#411](https://github.com/grafana/tempo/pull/411)
* [BUGFIX] Mixin: Ignore metrics and query-frontend route when checking for TempoRequestLatency alert. [#440](https://github.com/grafana/tempo/pull/440)
* [FEATURE] Add support for Azure Blob Storage backend [#340](https://github.com/grafana/tempo/issues/340)
* [FEATURE] Add Query Frontend module to allow scaling the query path [#400](https://github.com/grafana/tempo/pull/400)

## v0.4.0 / 2020-12-03

* [CHANGE] From path.Join to filepath.Join [#338](https://github.com/grafana/tempo/pull/338)
* [CHANGE] Upgrade Cortex from v1.3.0 to v.1.4.0 [#341](https://github.com/grafana/tempo/pull/341)
* [CHANGE] Compact more than 2 blocks at a time [#348](https://github.com/grafana/tempo/pull/348)
* [CHANGE] Remove tempodb_compaction_duration_seconds metric. [#360](https://github.com/grafana/tempo/pull/360)
* [ENHANCEMENT] Add tempodb_compaction_objects_combined metric. [#339](https://github.com/grafana/tempo/pull/339)
* [ENHANCEMENT] Added OpenMetrics exemplar support. [#359](https://github.com/grafana/tempo/pull/359)
* [ENHANCEMENT] Add tempodb_compaction_objects_written metric. [#360](https://github.com/grafana/tempo/pull/360)
* [ENHANCEMENT] Add tempodb_compaction_bytes_written metric. [#360](https://github.com/grafana/tempo/pull/360)
* [ENHANCEMENT] Add tempodb_compaction_blocks_total metric. [#360](https://github.com/grafana/tempo/pull/360)
* [ENHANCEMENT] Add support for S3 V2 signatures. [#352](https://github.com/grafana/tempo/pull/352)
* [ENHANCEMENT] Add support for Redis caching. [#354](https://github.com/grafana/tempo/pull/354)
* [BUGFIX] Frequent errors logged by compactor regarding meta not found [#327](https://github.com/grafana/tempo/pull/327)
* [BUGFIX] Fix distributors panicking on rollout [#343](https://github.com/grafana/tempo/pull/343)
* [BUGFIX] Fix ingesters occassionally double flushing [#364](https://github.com/grafana/tempo/pull/364)
* [BUGFIX] Fix S3 backend logs "unsupported value type" [#381](https://github.com/grafana/tempo/issues/381)

## v0.3.0 / 2020-11-10

* [CHANGE] Bloom filters are now sharded to reduce size and improve caching, as blocks grow. This is a **breaking change** and all data stored before this change will **not** be queryable. [#192](https://github.com/grafana/tempo/pull/192)
* [CHANGE] Rename maintenance cycle to blocklist poll. [#315](https://github.com/grafana/tempo/pull/315)
* [ENHANCEMENT] CI checks for vendored dependencies using `make vendor-check`. Update CONTRIBUTING.md to reflect the same before checking in files in a PR. [#274](https://github.com/grafana/tempo/pull/274)
* [ENHANCEMENT] Add warnings for suspect configs. [#294](https://github.com/grafana/tempo/pull/294)
* [ENHANCEMENT] Add command line flags for s3 credentials. [#308](https://github.com/grafana/tempo/pull/308)
* [ENHANCEMENT] Support multiple authentication methods for S3 (IRSA, IAM role, static). [#320](https://github.com/grafana/tempo/pull/320)
* [ENHANCEMENT] Add  per tenant bytes counter. [#331](https://github.com/grafana/tempo/pull/331)
* [BUGFIX] S3 multi-part upload errors [#306](https://github.com/grafana/tempo/pull/325)
* [BUGFIX] Increase Prometheus `notfound` metric on tempo-vulture. [#301](https://github.com/grafana/tempo/pull/301)
* [BUGFIX] Return 404 if searching for a tenant id that does not exist in the backend. [#321](https://github.com/grafana/tempo/pull/321)
* [BUGFIX] Prune in-memory blocks from missing tenants. [#314](https://github.com/grafana/tempo/pull/314)<|MERGE_RESOLUTION|>--- conflicted
+++ resolved
@@ -1,15 +1,10 @@
 ## main / unreleased
 
-<<<<<<< HEAD
-* [ENHANCEMENT] Make the trace ID label name configurable for remote written exemplars [#3074](https://github.com/grafana/tempo/pull/3074)
-
-## v2.3.0-rc.0 / 2023-10-20
-=======
 * [CHANGE] TraceQL/Structural operators performance improvement. [#3088](https://github.com/grafana/tempo/pull/3088) (@joe-elliott)
 * [BUGFIX] Include statusMessage intrinsic attribute in tag search. [#3084](https://github.com/grafana/tempo/pull/3084) (@rcrowe)
+* [ENHANCEMENT] Make the trace ID label name configurable for remote written exemplars [#3074](https://github.com/grafana/tempo/pull/3074)
 
 ## v2.3.0 / 2023-10-30
->>>>>>> fe82269d
 
 * [CHANGE] Update Go to 1.21 [#2486](https://github.com/grafana/tempo/pull/2829) (@zalegrala)
 * [CHANGE] Moved the tempo_ingester_traces_created_total metric to be incremented when a trace is cut to the wal [#2884](https://github.com/grafana/tempo/pull/2884) (@joe-elliott)
