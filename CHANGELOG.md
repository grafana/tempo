--- conflicted
+++ resolved
@@ -4,24 +4,20 @@
 * [CHANGE] Make DNS address fully qualified to reduce DNS lookups in Kubernetes [#1687](https://github.com/grafana/tempo/pull/1687) (@electron0zero)
 * [CHANGE] Improve parquet compaction memory profile when dropping spans [#1692](https://github.com/grafana/tempo/pull/1692) (@joe-elliott)
 * [CHANGE] Increase default values for `server.grpc_server_max_recv_msg_size` and `server.grpc_server_max_send_msg_size` from 4MB to 16MB [#1688](https://github.com/grafana/tempo/pull/1688) (@mapno)
+* [CHANGE] Use Parquet for local block search, tag search and tag value search instead of flatbuffers.
+  - Makes Parquet the default encoding.
+  - *BREAKING CHANGE* Local search for traces, tags and tag values no longer works with v2 blocks. It is recommended to manually 
+  clean out the search folder to remove no longer used files. By default these files are located at `/var/tempo/wal/search`.
 * [CHANGE] **BREAKING CHANGE** Use storage.trace.block.row_group_size_bytes to cut rows during compaction instead of
   compactor.compaction.flush_size_bytes. [#1696](https://github.com/grafana/tempo/pull/1696) (@joe-elliott)
 * [ENHANCEMENT] cache: expose username and sentinel_username redis configuration options for ACL-based Redis Auth support [#1708](https://github.com/grafana/tempo/pull/1708) (@jsievenpiper)
 * [ENHANCEMENT] metrics-generator: expose span size as a metric [#1662](https://github.com/grafana/tempo/pull/1662) (@ie-pham)
 * [ENHANCEMENT] Set Max Idle connections to 100 for Azure, should reduce DNS errors in Azure [#1632](https://github.com/grafana/tempo/pull/1632) (@electron0zero)
-<<<<<<< HEAD
-* [CHANGE] Use Parquet for local block search, tag search and tag value search instead of flatbuffers.
-  - Makes Parquet the default encoding.
-  - *BREAKING CHANGE* Local search for traces, tags and tag values no longer works with v2 blocks. It is recommended to manually 
-  clean out the search folder to remove no longer used files. By default these files are located at `/var/tempo/wal/search`.
-    - SearchTags/Values will not return all values until all blocks are flushed from the ingester
-=======
 * [ENHANCEMENT] Add PodDisruptionBudget to ingesters in jsonnet [#1691](https://github.com/grafana/tempo/pull/1691) (@joe-elliott)
 * [ENHANCEMENT] Add span-level duration column [#1706](https://github.com/grafana/tempo/pull/1706) (@mdisibio)
 * [ENHANCEMENT] Add cli command an existing file to tempodb's current parquet schema. [#1706](https://github.com/grafana/tempo/pull/1707) (@joe-elliott)
 * [BUGFIX] Honor caching and buffering settings when finding traces by id [#1697](https://github.com/grafana/tempo/pull/1697) (@joe-elliott)
 * [BUGFIX] Correctly propagate errors from the iterator layer up through the queriers [#1723](https://github.com/grafana/tempo/pull/1723) (@joe-elliott)
->>>>>>> 0cd8a362
 
 ## v1.5.0 / 2022-08-17
 
