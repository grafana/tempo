## main / unreleased

<<<<<<< HEAD
* [ENHANCEMENT] Fill parent ID column and nested set columns [#2487](https://github.com/grafana/tempo/pull/2487) (@stoewer)
=======
* [ENHANCEMENT] log client ip to help identify which client is no org id [#2436](https://github.com/grafana/tempo/pull/2436)
>>>>>>> 8dff9a52
* [ENHANCEMENT] Add `spss` parameter to `/api/search/tags`[#2308] to configure the spans per span set in response
* [CHANGE] Change log level of two compactor messages from `debug` to `info`. [#2443](https://github.com/grafana/tempo/pull/2443) (@dylanguedes)
* [CHANGE] Remove `tenant_header_key` option from `tempo-query` config [#2414](https://github.com/grafana/tempo/pull/2414) (@kousikmitra)
* [ENHANCEMENT] Add `prefix` configuration option to `storage.trace.azure` and `storage.trace.gcs` [#2362](https://github.com/grafana/tempo/pull/2386) (@kousikmitra)
* [CHANGE] **Breaking Change** Remove support tolerate_failed_blocks. [#2416](https://github.com/grafana/tempo/pull/2416) (@joe-elliott)
  Removed config option:
  ```
  query_frontend:
    tolerate_failed_blocks: <int>
  ```
* [CHANGE] Upgrade memcached version in jsonnet microservices [#2466](https://github.com/grafana/tempo/pull/2466) (@zalegrala)
* [ENHANCEMENT] Add support to filter using negated regex operator `!~` [#2410](https://github.com/grafana/tempo/pull/2410) (@kousikmitra)
* [ENHANCEMENT] Add `prefix` configuration option to `storage.trace.azure` and `storage.trace.gcs` [#2386](https://github.com/grafana/tempo/pull/2386) (@kousikmitra)
* [ENHANCEMENT] Add `prefix` configuration option to `storage.trace.s3` [#2362](https://github.com/grafana/tempo/pull/2362) (@kousikmitra)
* [ENHANCEMENT] Add support for `concurrent_shards` under `trace_by_id` [#2416](https://github.com/grafana/tempo/pull/2416) (@joe-elliott)
  ```
  query_frontend:
    trace_by_id:
      concurrent_shards: 3
  ```
* [FEATURE] Add support for `q` query param in `/api/v2/search/<tag.name>/values` to filter results based on a TraceQL query [#2253](https://github.com/grafana/tempo/pull/2253) (@mapno)
To make use of filtering, configure `autocomplete_filtering_enabled`.
* [FEATURE] Add support for `by()` and `coalesce()` to TraceQL. [#2490](https://github.com/grafana/tempo/pull/2490) 
* [FEATURE] Add a GRPC streaming endpoint for traceql search [#2366](https://github.com/grafana/tempo/pull/2366) (@joe-elliott)
* [FEATURE] Add new API to summarize span metrics from generators [#2481](https://github.com/grafana/tempo/pull/2481) (@zalegrala)
* [FEATURE] Add `select()` to TraceQL [#2494](https://github.com/grafana/tempo/pull/2494) (@joe-elliott)
* [ENHANCEMENT] Add `scope` parameter to `/api/search/tags` [#2282](https://github.com/grafana/tempo/pull/2282) (@joe-elliott)
  Create new endpoint `/api/v2/search/tags` that returns all tags organized by scope.
* [ENHANCEMENT] Ability to toggle off latency or count metrics in metrics-generator [#2070](https://github.com/grafana/tempo/pull/2070) (@AlexDHoffer)
* [ENHANCEMENT] Extend `/flush` to support flushing a single tenant [#2260](https://github.com/grafana/tempo/pull/2260) (@kvrhdn)
* [ENHANCEMENT] Add override to limit number of blocks inspected in tag value search [#2358](https://github.com/grafana/tempo/pull/2358) (@mapno)
* [ENHANCEMENT] Add synchronous read mode to vParquet and vParquet2 optionally enabled by env vars  [#2165](https://github.com/grafana/tempo/pull/2165) (@mdisibio)
* [ENHANCEMENT] Add option to override metrics-generator ring port  [#2399](https://github.com/grafana/tempo/pull/2399) (@mdisibio)
* [ENHANCEMENT] Add support for IPv6 [#1555](https://github.com/grafana/tempo/pull/1555) (@zalegrala)
* [ENHANCEMENT] Add span filtering to spanmetrics processor [#2274](https://github.com/grafana/tempo/pull/2274) (@zalegrala)
* [ENHANCEMENT] Add ability to detect virtual nodes in the servicegraph processor [#2365](https://github.com/grafana/tempo/pull/2365) (@mapno)
* [ENHANCEMENT] Introduce `overrides.Interface` to decouple implementation from usage [#2482](https://github.com/grafana/tempo/pull/2482) (@kvrhdn)
* [BUGFIX] tempodb integer divide by zero error [#2167](https://github.com/grafana/tempo/issues/2167) (@kroksys)
* [BUGFIX] metrics-generator: ensure Prometheus will scale up shards when remote write is lagging behind [#2463](https://github.com/grafana/tempo/issues/2463) (@kvrhdn)
* [BUGFIX] Fixes issue where matches and other spanset level attributes were not persisted to the TraceQL results. [#2490](https://github.com/grafana/tempo/pull/2490) 
* [CHANGE] **Breaking Change** Rename s3.insecure_skip_verify [#2407](https://github.com/grafana/tempo/pull/2407) (@zalegrala)
```yaml
storage:
    trace:
        s3:
            insecure_skip_verify: true   // renamed to tls_insecure_skip_verify

```
* [CHANGE] Ignore context canceled errors in the queriers [#2440](https://github.com/grafana/tempo/pull/2440) (@joe-elliott)
* [CHANGE] Start flush queue worker after wal replay and block rediscovery [#2456](https://github.com/grafana/tempo/pull/2456) (@ie-pham)
* [CHANGE] Update Go to 1.20.4 to match GET [#2486](https://github.com/grafana/tempo/pull/2486) (@ie-pham)

## v2.1.1 / 2023-04-28
* [BUGFIX] Fix issue where Tempo sometimes flips booleans from false->true at storage time. [#2400](https://github.com/grafana/tempo/issues/2400) (@joe-elliott)

## v2.1.0 / 2023-04-26
* [CHANGE] Capture and update search metrics for TraceQL [#2087](https://github.com/grafana/tempo/pull/2087) (@electron0zero)
* [CHANGE] tempo-mixin: disable auto refresh every 10 seconds [#2290](https://github.com/grafana/tempo/pull/2290) (@electron0zero)
* [CHANGE] Update tempo-mixin to show request in Resources dashboard [#2281](https://github.com/grafana/tempo/pull/2281) (@electron0zero)
* [CHANGE] Add support for s3 session token in static config [#2093](https://github.com/grafana/tempo/pull/2093) (@farodin91)
* [CHANGE] **Breaking Change** Remove support for search on v2 blocks. [#2159](https://github.com/grafana/tempo/pull/2159) (@joe-elliott)
  Removed config options:
  ```
  overrides:
    max_search_bytes_per_trace:
    search_tags_allow_list:
    search_tags_deny_list:
  ```
  Removed metrics:
  `tempo_ingester_trace_search_bytes_discarded_total`
* [CHANGE] Stop caching parquet files for search [#2164](https://github.com/grafana/tempo/pull/2164) (@mapno)
* [CHANGE] Update Go to 1.20 [#2079](https://github.com/grafana/tempo/pull/2079) (@scalalang2)
* [CHANGE] **BREAKING CHANGE** Change metrics prefixed with `cortex_` to `tempo_` [#2204](https://github.com/grafana/tempo/pull/2204) (@mapno)
* [CHANGE] Upgrade OTel to v0.74.0 [#2317](https://github.com/grafana/tempo/pull/2317) (@mapno)
* [FEATURE] New parquet based block format vParquet2 [#2244](https://github.com/grafana/tempo/pull/2244) (@stoewer)
* [FEATURE] Add support for Azure Workload Identity authentication [#2195](https://github.com/grafana/tempo/pull/2195) (@LambArchie)
* [FEATURE] Add flag to check configuration [#2131](https://github.com/grafana/tempo/issues/2131) (@robertscherbarth @agrib-01)
* [FEATURE] Add flag to optionally enable all available Go runtime metrics [#2005](https://github.com/grafana/tempo/pull/2005) (@andreasgerstmayr)
* [FEATURE] Add support for span `kind` to TraceQL [#2217](https://github.com/grafana/tempo/pull/2217) (@joe-elliott)
* [FEATURE] Add support for min/max/avg aggregates to TraceQL[#2255](https://github.com/grafana/tempo/pull/2255) (@joe-elliott)
* [ENHANCEMENT] Add Throughput and SLO Metrics with SLOConfig in Query Frontend [#2008](https://github.com/grafana/tempo/pull/2008) (@electron0zero)
  - **BREAKING CHANGE** `query_frontend_result_metrics_inspected_bytes` metric removed in favour of `query_frontend_bytes_processed_per_second`
* [ENHANCEMENT] Metrics generator to make use of counters earlier [#2068](https://github.com/grafana/tempo/pull/2068) (@zalegrala)
* [ENHANCEMENT] Log when a trace is too large to compact [#2105](https://github.com/grafana/tempo/pull/2105) (@scalalang2)
* [ENHANCEMENT] Add support for arbitrary arithemtic to TraceQL queries [#2146](https://github.com/grafana/tempo/pull/2146) (@joe-elliott)
* [ENHANCEMENT] tempo-cli: add command to migrate a tenant [#2130](https://github.com/grafana/tempo/pull/2130) (@kvrhdn)
* [ENHANCEMENT] Added the ability to multiple span metrics by an attribute such as `X-SampleRatio` [#2172](https://github.com/grafana/tempo/pull/2172) (@altanozlu)
* [BUGFIX] Correctly connect context during compaction [#2220](https://github.com/grafana/tempo/pull/2220) (@ie-pham)
* [BUGFIX] Apply `rate()` to bytes/s panel in tenant's dashboard. [#2081](https://github.com/grafana/tempo/pull/2081) (@mapno)
* [BUGFIX] Retry copy operations during compaction in GCS backend [#2111](https://github.com/grafana/tempo/pull/2111) (@mapno)
* [BUGFIX] Fix float/int comparisons in TraceQL. [#2139](https://github.com/grafana/tempo/issues/2139) (@joe-elliott)
* [BUGFIX] Improve locking and search head block in SearchTagValuesV2 [#2164](https://github.com/grafana/tempo/pull/2164) (@mapno)
* [BUGFIX] Fix not closing WAL block file before attempting to delete the folder. [#2139](https://github.com/grafana/tempo/pull/2152) (@kostya9)
* [BUGFIX] Stop searching for virtual tags if there are any hits.
  This prevents invalid values from showing up for intrinsics like `status` [#2219](https://github.com/grafana/tempo/pull/2219) (@joe-elliott)
* [BUGFIX] Correctly return unique spans when &&ing and ||ing spansets. [#2254](https://github.com/grafana/tempo/pull/2254) (@joe-elliott)
* [BUGFIX] Support negative values on aggregate filters like `count() > -1`. [#2289](https://github.com/grafana/tempo/pull/2289) (@joe-elliott)
* [BUGFIX] Support float as duration like `{duration > 1.5s}` [#2304](https://github.com/grafana/tempo/pull/2304) (@ie-pham)
* [ENHANCEMENT] Supports range operators for strings in TraceQL [#2321](https://github.com/grafana/tempo/pull/2321) (@ie-pham)
* [ENHANCEMENT] Supports TraceQL in Vulture [#2321](https://github.com/grafana/tempo/pull/2321) (@ie-pham)
* [FEATURE] Add job & instance labels to span metrics, a new target_info metrics, and custom dimension label mapping [#2261](https://github.com/grafana/tempo/pull/2261) (@ie-pham)

## v2.0.1 / 2023-03-03

* [CHANGE] No longer return `status.code` from /api/search/tags unless it is an attribute present in the data [#2059](https://github.com/grafana/tempo/issues/2059) (@mdisibio)
* [BUGFIX] Suppress logspam in single binary mode when metrics generator is disabled. [#2058](https://github.com/grafana/tempo/pull/2058) (@joe-elliott)
* [BUGFIX] Error more gracefully while reading some blocks written by an interim commit between 1.5 and 2.0 [#2055](https://github.com/grafana/tempo/pull/2055) (@mdisibio)
* [BUGFIX] Correctly coalesce trace level data when combining Parquet traces. [#2095](https://github.com/grafana/tempo/pull/2095) (@joe-elliott)
* [BUGFIX] Unescape query parameters in AWS Lambda to allow TraceQL queries to work. [#2114](https://github.com/grafana/tempo/issues/2114) (@joe-elliott)
* [CHANGE] Pad leading zeroes in span id to always be 16 chars [#2062](https://github.com/grafana/tempo/pull/2062) (@ie-pham)

## v2.0.0 / 2023-01-31

* [CHANGE] **BREAKING CHANGE** Use snake case on Azure Storage config [#1879](https://github.com/grafana/tempo/issues/1879) (@faustodavid)
Example of using snake case on Azure Storage config:
```
# config.yaml
storage:
  azure:
    storage_account_name:
    storage_account_key:
    container_name:
```
* [CHANGE] Increase default values for `server.grpc_server_max_recv_msg_size` and `server.grpc_server_max_send_msg_size` from 4MB to 16MB [#1688](https://github.com/grafana/tempo/pull/1688) (@mapno)
* [CHANGE] Propagate Ingesters search errors correctly [#2023](https://github.com/grafana/tempo/pull/2023) (@electron0zero)
* [CHANGE] **BREAKING CHANGE** Use storage.trace.block.row_group_size_bytes to cut rows during compaction instead of
  compactor.compaction.flush_size_bytes. [#1696](https://github.com/grafana/tempo/pull/1696) (@joe-elliott)
* [CHANGE] Update Go to 1.19 [#1665](https://github.com/grafana/tempo/pull/1665) (@ie-pham)
* [CHANGE] Remove unsued scheduler frontend code [#1734](https://github.com/grafana/tempo/pull/1734) (@mapno)
* [CHANGE] Deprecated `query-frontend.query_shards` in favor of `query_frontend.trace_by_id.query_shards`.
Old config will still work but will be removed in a future release. [#1735](https://github.com/grafana/tempo/pull/1735) (@mapno)
* [CHANGE] Update alpine image version to 3.16. [#1784](https://github.com/grafana/tempo/pull/1784) (@zalegrala)
* [CHANGE] Delete TempoRequestErrors alert from mixin [#1810](https://github.com/grafana/tempo/pull/1810) (@zalegrala)
  - **BREAKING CHANGE** Any jsonnet users relying on this alert should copy this into their own environment.
* [CHANGE] Update and replace a few go modules [#1945](https://github.com/grafana/tempo/pull/1945) (@zalegrala)
  * Replace `github.com/thanos-io/thanos/pkg/discovery/dns` use with `github.com/grafana/dskit/dns`
  * Upgrade `github.com/grafana/dskit`
  * Upgrade `github.com/grafana/e2e`
  * Upgrade `github.com/minio/minio-go/v7`
* [CHANGE] Config updates to prepare for Tempo 2.0. [#1978](https://github.com/grafana/tempo/pull/1978) (@joe-elliott)
  Defaults updated:
  ```
  query_frontend:
    max_oustanding_per_tenant: 2000
    search:
        concurrent_jobs: 1000
        target_bytes_per_job: 104857600
        max_duration: 168h
        query_ingesters_until: 30m
    trace_by_id:
        query_shards: 50
  querier:
      max_concurrent_queries: 20
      search:
          prefer_self: 10
  ingester:
      concurrent_flushes: 4
      max_block_duration: 30m
      max_block_bytes: 524288000
  storage:
      trace:
          pool:
              max_workers: 400
              queue_depth: 20000
          search:
              read_buffer_count: 32
              read_buffer_size_bytes: 1048576
  ```
  **BREAKING CHANGE** Renamed/removed/moved
  ```
  query_frontend:
    query_shards:                  // removed. use trace_by_id.query_shards
  querier:
      query_timeout:               // removed. use trace_by_id.query_timeout
  compactor:
      compaction:
          chunk_size_bytes:        // renamed to v2_in_buffer_bytes
          flush_size_bytes:        // renamed to v2_out_buffer_bytes
          iterator_buffer_size:    // renamed to v2_prefetch_traces_count
  ingester:
      use_flatbuffer_search:       // removed. automatically set based on block type
  storage:
      wal:
          encoding:                // renamed to v2_encoding
          version:                 // removed and pinned to block.version
      block:
          index_downsample_bytes:  // renamed to v2_index_downsample_bytes
          index_page_size_bytes:   // renamed to v2_index_page_size_bytes
          encoding:                // renamed to v2_encoding
          row_group_size_bytes:    // renamed to parquet_row_group_size_bytes
  ```
* [CHANGE] **BREAKING CHANGE** Remove `search_enabled` and `metrics_generator_enabled`. Both default to true. [#2004](https://github.com/grafana/tempo/pull/2004) (@joe-elliott)
* [CHANGE] Update OTel collector to v0.57.2 [#1757](https://github.com/grafana/tempo/pull/1757) (@mapno)
* [FEATURE] TraceQL support https://grafana.com/docs/tempo/latest/traceql/
* [FEATURE] Parquet backend is GA and default
* [FEATURE] Add generic forwarder and implement otlpgrpc forwarder [#1775](https://github.com/grafana/tempo/pull/1775) (@Blinkuu)
    New config options and example configuration:
```
# config.yaml
distributor:
  forwarders:
    - name: "otel-forwarder"
      backend: "otlpgrpc"
      otlpgrpc:
        endpoints: ['otelcol:4317']
        tls:
          insecure: true

# overrides.yaml
overrides:
  "example-tenant-1":
    forwarders: ['otel-forwarder']
  "example-tenant-2":
    forwarders: ['otel-forwarder']
```
* [ENHANCEMENT] Add support for TraceQL in Parquet WAL and Local Blocks. [#1966](https://github.com/grafana/tempo/pull/1966) (@electron0zero)
* [ENHANCEMENT] Add `/status/usage-stats` endpoint to show usage stats data [#1782](https://github.com/grafana/tempo/pull/1782) (@electron0zero)
* [ENHANCEMENT] Add TLS support to jaeger query plugin. [#1999](https://github.com/grafana/tempo/pull/1999) (@rubenvp8510)
* [ENHANCEMENT] Collect inspectedBytes from SearchMetrics [#1975](https://github.com/grafana/tempo/pull/1975) (@electron0zero)
* [ENHANCEMENT] Add zone awareness replication for ingesters. [#1936](https://github.com/grafana/tempo/pull/1936) (@manohar-koukuntla)
```
# use the following fields in _config field of jsonnet config, to enable zone aware ingester
    multi_zone_ingester_enabled: false,
    multi_zone_ingester_migration_enabled: false,
    multi_zone_ingester_replicas: 0,
    multi_zone_ingester_max_unavailable: 25,
```
* [ENHANCEMENT] Support global and wildcard overrides in generic forwarder feature [#1871](https://github.com/grafana/tempo/pull/1871) (@Blinkuu)
* [ENHANCEMENT] Add new data-type aware searchtagvalues v2 api [#1956](https://github.com/grafana/tempo/pull/1956) (@mdisibio)
* [ENHANCEMENT] Refactor queueManager into generic queue.Queue [#1796](https://github.com/grafana/tempo/pull/1796) (@Blinkuu)
  - **BREAKING CHANGE** Rename `tempo_distributor_forwarder_queue_length` metric to `tempo_distributor_queue_length`. New metric has two custom labels: `name` and  `tenant`.
  - Deprecated `tempo_distributor_forwarder_pushes_total` metric in favor of `tempo_distributor_queue_pushes_total`.
  - Deprecated `tempo_distributor_forwarder_pushes_failures_total` metric in favor of `tempo_distributor_queue_pushes_failures_total`.
* [ENHANCEMENT] Filter namespace by cluster in tempo dashboards variables [#1771](https://github.com/grafana/tempo/pull/1771) (@electron0zero)
* [ENHANCEMENT] Exit early from sharded search requests [#1742](https://github.com/grafana/tempo/pull/1742) (@electron0zero)
* [ENHANCEMENT] Upgrade prometheus/prometheus to `51a44e6657c3` [#1829](https://github.com/grafana/tempo/pull/1829) (@mapno)
* [ENHANCEMENT] Avoid running tempodb pool jobs with a cancelled context [#1852](https://github.com/grafana/tempo/pull/1852) (@zalegrala)
* [ENHANCEMENT] Add config flag to allow for compactor disablement for debug purposes [#1850](https://github.com/grafana/tempo/pull/1850) (@zalegrala)
* [ENHANCEMENT] Identify bloom that could not be retrieved from backend block [#1737](https://github.com/grafana/tempo/pull/1737) (@AlexDHoffer)
* [ENHANCEMENT] tempo: check configuration returns now a list of warnings [#1663](https://github.com/grafana/tempo/pull/1663) (@frzifus)
* [ENHANCEMENT] Make DNS address fully qualified to reduce DNS lookups in Kubernetes [#1687](https://github.com/grafana/tempo/pull/1687) (@electron0zero)
* [ENHANCEMENT] Improve parquet compaction memory profile when dropping spans [#1692](https://github.com/grafana/tempo/pull/1692) (@joe-elliott)
* [ENHANCEMENT] Use Parquet for local block search, tag search and tag value search instead of flatbuffers. A configuration value
  (`ingester.use_flatbuffer_search`) is provided to continue using flatbuffers.
  - **BREAKING CHANGE** Makes Parquet the default encoding.
* [ENHANCEMENT] Return 200 instead of 206 when blocks failed is < tolerate_failed_blocks. [#1725](https://github.com/grafana/tempo/pull/1725) (@joe-elliott)
* [ENHANCEMENT] Add GOMEMLIMIT variable to compactor jsonnet and set the value to equal compactor memory limit. [#1758](https://github.com/grafana/tempo/pull/1758/files) (@ie-pham)
* [ENHANCEMENT] Add capability to configure the used S3 Storage Class [#1697](https://github.com/grafana/tempo/pull/1714) (@amitsetty)
* [ENHANCEMENT] cache: expose username and sentinel_username redis configuration options for ACL-based Redis Auth support [#1708](https://github.com/grafana/tempo/pull/1708) (@jsievenpiper)
* [ENHANCEMENT] metrics-generator: expose span size as a metric [#1662](https://github.com/grafana/tempo/pull/1662) (@ie-pham)
* [ENHANCEMENT] Set Max Idle connections to 100 for Azure, should reduce DNS errors in Azure [#1632](https://github.com/grafana/tempo/pull/1632) (@electron0zero)
* [ENHANCEMENT] Add PodDisruptionBudget to ingesters in jsonnet [#1691](https://github.com/grafana/tempo/pull/1691) (@joe-elliott)
* [ENHANCEMENT] Add cli command an existing file to tempodb's current parquet schema. [#1706](https://github.com/grafana/tempo/pull/1707) (@joe-elliott)
* [ENHANCEMENT] Add query parameter to search API for traceQL queries [#1729](https://github.com/grafana/tempo/pull/1729) (@kvrhdn)
* [ENHANCEMENT] metrics-generator: filter out older spans before metrics are aggregated [#1612](https://github.com/grafana/tempo/pull/1612) (@ie-pham)
* [ENHANCEMENT] Add hedging to trace by ID lookups created by the frontend. [#1735](https://github.com/grafana/tempo/pull/1735) (@mapno)
    New config options and defaults:
```
query_frontend:
  trace_by_id:
    hedge_requests_at: 5s
    hedge_requests_up_to: 3
```
* [ENHANCEMENT] Vulture now has improved distribution of the random traces it searches. [#1763](https://github.com/grafana/tempo/pull/1763) (@rfratto)
* [ENHANCEMENT] Upgrade opentelemetry-proto submodule to v0.18.0 Internal types are updated to use `scope` instead of `instrumentation_library`. 
                This is a breaking change in trace by ID queries if JSON is requested. [#1754](https://github.com/grafana/tempo/pull/1754) (@mapno)
* [ENHANCEMENT] Add TLS support to the vulture [#1874](https://github.com/grafana/tempo/pull/1874) (@zalegrala)
* [ENHANCEMENT] metrics-generator: extract `status_message` field from spans [#1786](https://github.com/grafana/tempo/pull/1786), [#1794](https://github.com/grafana/tempo/pull/1794) (@stoewer)
* [ENHANCEMENT] metrics-generator: handle collisions between user defined and default dimensions [#1794](https://github.com/grafana/tempo/pull/1794) (@stoewer)
  **BREAKING CHANGE** Custom dimensions colliding with intrinsic dimensions will be prefixed with `__`.
* [ENHANCEMENT] metrics-generator: make intrinsic dimensions configurable and disable `status_message` by default [#1960](https://github.com/grafana/tempo/pull/1960) (@stoewer)
* [ENHANCEMENT] distributor: Log span names when `distributor.log_received_spans.include_all_attributes` is on [#1790](https://github.com/grafana/tempo/pull/1790) (@suraciii)
* [ENHANCEMENT] metrics-generator: truncate label names and values exceeding a configurable length [#1897](https://github.com/grafana/tempo/pull/1897) (@kvrhdn)
* [ENHANCEMENT] Add parquet WAL [#1878](https://github.com/grafana/tempo/pull/1878) (@joe-elliott, @mdisibio)
* [ENHANCEMENT] Convert last few Jsonnet alerts with per_cluster_label [#2000](https://github.com/grafana/tempo/pull/2000) (@Whyeasy)
* [ENHANCEMENT] New tenant dashboard [#1901](https://github.com/grafana/tempo/pull/1901) (@mapno)
* [BUGFIX] Stop distributors on Otel receiver fatal error[#1887](https://github.com/grafana/tempo/pull/1887) (@rdooley)
* [BUGFIX] New wal file separator '+' for the NTFS filesystem and backward compatibility with the old separator ':' [#1700](https://github.com/grafana/tempo/pull/1700) (@kilian-kier)
* [BUGFIX] Honor caching and buffering settings when finding traces by id [#1697](https://github.com/grafana/tempo/pull/1697) (@joe-elliott)
* [BUGFIX] Correctly propagate errors from the iterator layer up through the queriers [#1723](https://github.com/grafana/tempo/pull/1723) (@joe-elliott)
* [BUGFIX] Make multitenancy work with HTTP [#1781](https://github.com/grafana/tempo/pull/1781) (@gouthamve)
* [BUGFIX] Fix parquet search bug fix on http.status_code that may cause incorrect results to be returned [#1799](https://github.com/grafana/tempo/pull/1799) (@mdisibio)
* [BUGFIX] Fix failing SearchTagValues endpoint after startup [#1813](https://github.com/grafana/tempo/pull/1813) (@stoewer)
* [BUGFIX] tempo-mixin: tweak dashboards to support metrics without `cluster` label present [#1913](https://github.com/grafana/tempo/pull/1913) (@kvrhdn)
* [BUGFIX] Fix docker-compose examples not running on Apple M1 hardware [#1920](https://github.com/grafana/tempo/pull/1920) (@stoewer)
* [BUGFIX] Fix traceql parsing of most binary operations to not require spacing [#1939](https://github.com/grafana/tempo/pull/1941) (@mdisibio)
* [BUGFIX] Don't persist tenants without blocks in the ingester[#1947](https://github.com/grafana/tempo/pull/1947) (@joe-elliott)
* [BUGFIX] TraceQL: span scope not working with ranges [#1948](https://github.com/grafana/tempo/issues/1948) (@mdisibio)
* [BUGFIX] TraceQL: skip live traces search [#1997](https://github.com/grafana/tempo/pull/1997) (@mapno)
* [BUGFIX] Return more consistent search results by combining partial traces [#2003](https://github.com/grafana/tempo/pull/2003) (@mapno)

## v1.5.0 / 2022-08-17

* [CHANGE] metrics-generator: Changed added metric label `instance` to `__metrics_gen_instance` to reduce collisions with custom dimensions. [#1439](https://github.com/grafana/tempo/pull/1439) (@joe-elliott)
* [CHANGE] Don't enforce `max_bytes_per_tag_values_query` when set to 0. [#1447](https://github.com/grafana/tempo/pull/1447) (@joe-elliott)
* [CHANGE] Add new querier service in deployment jsonnet to serve `/status` endpoint. [#1474](https://github.com/grafana/tempo/pull/1474) (@annanay25)
* [CHANGE] Swapped out Google Cloud Functions serverless docs and build for Google Cloud Run. [#1483](https://github.com/grafana/tempo/pull/1483) (@joe-elliott)
* [CHANGE] **BREAKING CHANGE** Change spanmetrics metric names and labels to match OTel conventions. [#1478](https://github.com/grafana/tempo/pull/1478) (@mapno)
* [FEATURE] Add support for time picker in jaeger query plugin. [#1631](https://github.com/grafana/tempo/pull/1631) (@rubenvp8510)
Old metric names:
```
traces_spanmetrics_duration_seconds_{sum,count,bucket}
```
New metric names:
```
traces_spanmetrics_latency_{sum,count,bucket}
```
Additionally, default label `span_status` is renamed to `status_code`.
* [CHANGE] Update to Go 1.18 [#1504](https://github.com/grafana/tempo/pull/1504) (@annanay25)
* [CHANGE] Change tag/value lookups to return partial results when reaching response size limit instead of failing [#1517](https://github.com/grafana/tempo/pull/1517) (@mdisibio)
* [CHANGE] Change search to be case-sensitive [#1547](https://github.com/grafana/tempo/issues/1547) (@mdisibio)
* [CHANGE] Relax Hedged request defaults for external endpoints. [#1566](https://github.com/grafana/tempo/pull/1566) (@joe-elliott)
  ```
  querier:
    search:
      external_hedge_requests_at: 4s    -> 8s
      external_hedge_requests_up_to: 3  -> 2
  ```
* [CHANGE] **BREAKING CHANGE** Include emptyDir for metrics generator wal storage in jsonnet [#1556](https://github.com/grafana/tempo/pull/1556) (@zalegrala)
Jsonnet users will now need to specify a storage request and limit for the generator wal.
    _config+:: {
      metrics_generator+: {
        ephemeral_storage_request_size: '10Gi',
        ephemeral_storage_limit_size: '11Gi',
      },
    }
* [CHANGE] Two additional latency buckets added to the default settings for generated spanmetrics. Note that this will increase cardinality when using the defaults. [#1593](https://github.com/grafana/tempo/pull/1593) (@fredr)
* [CHANGE] Mark `log_received_traces` as deprecated. New flag is `log_received_spans`.
  Extend distributor spans logger with optional features to include span attributes and a filter by error status. [#1465](https://github.com/grafana/tempo/pull/1465) (@faustodavid)
* [FEATURE] Add parquet block format [#1479](https://github.com/grafana/tempo/pull/1479) [#1531](https://github.com/grafana/tempo/pull/1531) [#1564](https://github.com/grafana/tempo/pull/1564) (@annanay25, @mdisibio)
* [FEATURE] Add anonymous usage reporting, enabled by default. [#1481](https://github.com/grafana/tempo/pull/1481) (@zalegrala)
**BREAKING CHANGE** As part of the usage stats inclusion, the distributor will also require access to the store.  This is required so the distirbutor can know which cluster it should be reporting membership of.
* [FEATURE] Include messaging systems and databases in service graphs. [#1576](https://github.com/grafana/tempo/pull/1576) (@kvrhdn)
* [ENHANCEMENT] Added the ability to have a per tenant max search duration. [#1421](https://github.com/grafana/tempo/pull/1421) (@joe-elliott)
* [ENHANCEMENT] metrics-generator: expose max_active_series as a metric [#1471](https://github.com/grafana/tempo/pull/1471) (@kvrhdn)
* [ENHANCEMENT] Azure Backend: Add support for authentication with Managed Identities. [#1457](https://github.com/grafana/tempo/pull/1457) (@joe-elliott)
* [ENHANCEMENT] Add metric to track feature enablement [#1459](https://github.com/grafana/tempo/pull/1459) (@zalegrala)
* [ENHANCEMENT] Added s3 config option `insecure_skip_verify` [#1470](https://github.com/grafana/tempo/pull/1470) (@zalegrala)
* [ENHANCEMENT] Added polling option to reduce issues in Azure `blocklist_poll_jitter_ms` [#1518](https://github.com/grafana/tempo/pull/1518) (@joe-elliott)
* [ENHANCEMENT] Add a config to query single ingester instance based on trace id hash for Trace By ID API. (1484)[https://github.com/grafana/tempo/pull/1484] (@sagarwala, @bikashmishra100, @ashwinidulams)
* [ENHANCEMENT] Add blocklist metrics for total backend objects and total backend bytes [#1519](https://github.com/grafana/tempo/pull/1519) (@ie-pham)
* [ENHANCEMENT] Adds `tempo_querier_external_endpoint_hedged_roundtrips_total` to count the total hedged requests [#1558](https://github.com/grafana/tempo/pull/1558) (@joe-elliott)
  **BREAKING CHANGE** Removed deprecated metrics `tempodb_(gcs|s3|azure)_request_duration_seconds` in favor of `tempodb_backend_request_duration_seconds`. These metrics
  have been deprecated since v1.1.
* [ENHANCEMENT] Add tags option for s3 backends.  This allows new objects to be written with the configured tags. [#1442](https://github.com/grafana/tempo/pull/1442) (@stevenbrookes)
* [ENHANCEMENT] metrics-generator: support per-tenant processor configuration [#1434](https://github.com/grafana/tempo/pull/1434) (@kvrhdn)
* [ENHANCEMENT] Include rollout dashboard [#1456](https://github.com/grafana/tempo/pull/1456) (@zalegrala)
* [ENHANCEMENT] Add SentinelPassword configuration for Redis [#1463](https://github.com/grafana/tempo/pull/1463) (@zalegrala)
* [BUGFIX] Fix nil pointer panic when the trace by id path errors. [#1441](https://github.com/grafana/tempo/pull/1441) (@joe-elliott)
* [BUGFIX] Update tempo microservices Helm values example which missed the 'enabled' key for thriftHttp. [#1472](https://github.com/grafana/tempo/pull/1472) (@hajowieland)
* [BUGFIX] Fix race condition in forwarder overrides loop. [1468](https://github.com/grafana/tempo/pull/1468) (@mapno)
* [BUGFIX] Fix v2 backend check on span name to be substring [#1538](https://github.com/grafana/tempo/pull/1538) (@mdisibio)
* [BUGFIX] Fix wal check on span name to be substring [#1548](https://github.com/grafana/tempo/pull/1548) (@mdisibio)
* [BUGFIX] Prevent ingester panic "cannot grow buffer" [#1258](https://github.com/grafana/tempo/issues/1258) (@mdisibio)
* [BUGFIX] metrics-generator: do not remove x-scope-orgid header in single tenant modus [#1554](https://github.com/grafana/tempo/pull/1554) (@kvrhdn)
* [BUGFIX] Fixed issue where backend does not support `root.name` and `root.service.name` [#1589](https://github.com/grafana/tempo/pull/1589) (@kvrhdn)
* [BUGFIX] Fixed ingester to continue starting up after block replay error [#1603](https://github.com/grafana/tempo/issues/1603) (@mdisibio)
* [BUGFIX] Fix issue relating to usage stats and GCS returning empty strings as tenantID [#1625](https://github.com/grafana/tempo/pull/1625) (@ie-pham)

## v1.4.1 / 2022-05-05

* [BUGFIX] metrics-generator: don't inject X-Scope-OrgID header for single-tenant setups [1417](https://github.com/grafana/tempo/pull/1417) (@kvrhdn)
* [BUGFIX] compactor: populate `compaction_objects_combined_total` and `tempo_discarded_spans_total{reason="trace_too_large_to_compact"}` metrics again [1420](https://github.com/grafana/tempo/pull/1420) (@mdisibio)
* [BUGFIX] distributor: prevent panics when concurrently calling `shutdown` to forwarder's queueManager [1422](https://github.com/grafana/tempo/pull/1422) (@mapno)

## v1.4.0 / 2022-04-28

* [CHANGE] Vulture now exercises search at any point during the block retention to test full backend search.
  **BREAKING CHANGE** Dropped `tempo-search-retention-duration` parameter.  [#1297](https://github.com/grafana/tempo/pull/1297) (@joe-elliott)
* [CHANGE] Updated storage.trace.pool.queue_depth default from 200->10000. [#1345](https://github.com/grafana/tempo/pull/1345) (@joe-elliott)
* [CHANGE] Update alpine images to 3.15 [#1330](https://github.com/grafana/tempo/pull/1330) (@zalegrala)
* [CHANGE] Updated flags `-storage.trace.azure.storage-account-name` and `-storage.trace.s3.access_key` to no longer to be considered as secrets [#1356](https://github.com/grafana/tempo/pull/1356) (@simonswine)
* [CHANGE] Add warning threshold for TempoIngesterFlushes and adjust critical threshold [#1354](https://github.com/grafana/tempo/pull/1354) (@zalegrala)
* [CHANGE] Include lambda in serverless e2e tests [#1357](https://github.com/grafana/tempo/pull/1357) (@zalegrala)
* [CHANGE] Replace mixin TempoIngesterFlushes metric to only look at retries [#1354](https://github.com/grafana/tempo/pull/1354) (@zalegrala)
* [CHANGE] Update the jsonnet for single-binary to include clustering [#1391](https://github.com/grafana/tempo/pull/1391) (@zalegrala)
  **BREAKING CHANGE** After this change, the port specification has moved under `$._config.tempo` to avoid global port spec.
* [FEATURE]: v2 object encoding added. This encoding adds a start/end timestamp to every record to reduce proto marshalling and increase search speed.
  **BREAKING CHANGE** After this rollout the distributors will use a new API on the ingesters. As such you must rollout all ingesters before rolling the
  distributors. Also, during this period, the ingesters will use considerably more resources and as such should be scaled up (or incoming traffic should be
  heavily throttled). Once all distributors and ingesters have rolled performance will return to normal. Internally we have observed ~1.5x CPU load on the
  ingesters during the rollout. [#1227](https://github.com/grafana/tempo/pull/1227) (@joe-elliott)
* [FEATURE] Added metrics-generator: an optional components to generate metrics from ingested traces [#1282](https://github.com/grafana/tempo/pull/1282) (@mapno, @kvrhdn)
* [FEATURE] Allow the compaction cycle to be configurable with a default of 30 seconds [#1335](https://github.com/grafana/tempo/pull/1335) (@willdot)
* [FEATURE] Add new config options for setting GCS metadata on new objects [](https://github.com/grafana/tempo/pull/1368) (@zalegrala)
* [ENHANCEMENT] Enterprise jsonnet: add config to create tokengen job explicitly [#1256](https://github.com/grafana/tempo/pull/1256) (@kvrhdn)
* [ENHANCEMENT] Add new scaling alerts to the tempo-mixin [#1292](https://github.com/grafana/tempo/pull/1292) (@mapno)
* [ENHANCEMENT] Improve serverless handler error messages [#1305](https://github.com/grafana/tempo/pull/1305) (@joe-elliott)
* [ENHANCEMENT] Added a configuration option `search_prefer_self` to allow the queriers to do some work while also leveraging serverless in search. [#1307](https://github.com/grafana/tempo/pull/1307) (@joe-elliott)
* [ENHANCEMENT] Make trace combination/compaction more efficient [#1291](https://github.com/grafana/tempo/pull/1291) (@mdisibio)
* [ENHANCEMENT] Add Content-Type headers to query-frontend paths [#1306](https://github.com/grafana/tempo/pull/1306) (@wperron)
* [ENHANCEMENT] Partially persist traces that exceed `max_bytes_per_trace` during compaction [#1317](https://github.com/grafana/tempo/pull/1317) (@joe-elliott)
* [ENHANCEMENT] Make search respect per tenant `max_bytes_per_trace` and added `skippedTraces` to returned search metrics. [#1318](https://github.com/grafana/tempo/pull/1318) (@joe-elliott)
* [ENHANCEMENT] Improve serverless consistency by forcing a GC before returning. [#1324](https://github.com/grafana/tempo/pull/1324) (@joe-elliott)
* [ENHANCEMENT] Add forwarding queue from distributor to metrics-generator. [#1331](https://github.com/grafana/tempo/pull/1331) (@mapno)
* [ENHANCEMENT] Add hedging to queries to external endpoints. [#1350](https://github.com/grafana/tempo/pull/1350) (@joe-elliott)
  New config options and defaults:
  ```
  querier:
    search:
      external_hedge_requests_at: 5s
      external_hedge_requests_up_to: 3
  ```
  ** BREAKING CHANGE **
  Querier options related to search have moved under a `search` block:
  ```
  querier:
   search_query_timeout: 30s
   search_external_endpoints: []
   search_prefer_self: 2
  ```
  becomes
  ```
  querier:
    search:
      query_timeout: 30s
      prefer_self: 2
      external_endpoints: []
  ```
* [ENHANCEMENT] Added tenant ID (instance ID) to `trace too large message`. [#1385](https://github.com/grafana/tempo/pull/1385) (@cristiangsp)
* [ENHANCEMENT] Add a startTime and endTime parameter to the Trace by ID Tempo Query API to improve query performance [#1388](https://github.com/grafana/tempo/pull/1388) (@sagarwala, @bikashmishra100, @ashwinidulams)
* [BUGFIX] Correct issue where Azure "Blob Not Found" errors were sometimes not handled correctly [#1390](https://github.com/grafana/tempo/pull/1390) (@joe-elliott)
* [BUGFIX]: Enable compaction and retention in Tanka single-binary [#1352](https://github.com/grafana/tempo/issues/1352)
* [BUGFIX]: Remove unnecessary PersistentVolumeClaim [#1245](https://github.com/grafana/tempo/issues/1245)
* [BUGFIX] Fixed issue when query-frontend doesn't log request details when request is cancelled [#1136](https://github.com/grafana/tempo/issues/1136) (@adityapwr)
* [BUGFIX] Update OTLP port in examples (docker-compose & kubernetes) from legacy ports (55680/55681) to new ports (4317/4318) [#1294](https://github.com/grafana/tempo/pull/1294) (@mapno)
* [BUGFIX] Fixes min/max time on blocks to be based on span times instead of ingestion time. [#1314](https://github.com/grafana/tempo/pull/1314) (@joe-elliott)
  * Includes new configuration option to restrict the amount of slack around now to update the block start/end time. [#1332](https://github.com/grafana/tempo/pull/1332) (@joe-elliott)
    ```
    storage:
      trace:
        wal:
          ingestion_time_range_slack: 2m0s
    ```
  * Includes a new metric to determine how often this range is exceeded: `tempo_warnings_total{reason="outside_ingestion_time_slack"}`
* [BUGFIX] Prevent data race / ingester crash during searching by trace id by using xxhash instance as a local variable. [#1387](https://github.com/grafana/tempo/pull/1387) (@bikashmishra100, @sagarwala, @ashwinidulams)
* [BUGFIX] Fix spurious "failed to mark block compacted during retention" errors [#1372](https://github.com/grafana/tempo/issues/1372) (@mdisibio)
* [BUGFIX] Fix error message "Writer is closed" by resetting compression writer correctly on the error path. [#1379](https://github.com/grafana/tempo/issues/1379) (@annanay25)

## v1.3.2 / 2022-02-23
* [BUGFIX] Fixed an issue where the query-frontend would corrupt start/end time ranges on searches which included the ingesters [#1295] (@joe-elliott)

## v1.3.1 / 2022-02-02
* [BUGFIX] Fixed panic when using etcd as ring's kvstore [#1260](https://github.com/grafana/tempo/pull/1260) (@mapno)

## v1.3.0 / 2022-01-24
* [FEATURE]: Add support for [inline environments](https://tanka.dev/inline-environments). [#1184](https://github.com/grafana/tempo/pull/1184) @irizzant
* [CHANGE] Search: Add new per-tenant limit `max_bytes_per_tag_values_query` to limit the size of tag-values response. [#1068](https://github.com/grafana/tempo/pull/1068) (@annanay25)
* [CHANGE] Reduce MaxSearchBytesPerTrace `ingester.max-search-bytes-per-trace` default to 5KB [#1129](https://github.com/grafana/tempo/pull/1129) @annanay25
* [CHANGE] **BREAKING CHANGE** The OTEL GRPC receiver's default port changed from 55680 to 4317. [#1142](https://github.com/grafana/tempo/pull/1142) (@tete17)
* [CHANGE] Remove deprecated method `Push` from `tempopb.Pusher` [#1173](https://github.com/grafana/tempo/pull/1173) (@kvrhdn)
* [CHANGE] Upgrade cristalhq/hedgedhttp from v0.6.0 to v0.7.0 [#1159](https://github.com/grafana/tempo/pull/1159) (@cristaloleg)
* [CHANGE] Export trace id constant in api package [#1176](https://github.com/grafana/tempo/pull/1176)
* [CHANGE] GRPC `1.33.3` => `1.38.0` broke compatibility with `gogoproto.customtype`. Enforce the use of gogoproto marshalling/unmarshalling for Tempo, Cortex & Jaeger structs. [#1186](https://github.com/grafana/tempo/pull/1186) (@annanay25)
* [CHANGE] **BREAKING CHANGE** Remove deprecated ingester gRPC endpoint and data encoding. The current data encoding was introduced in v1.0.  If running earlier versions, first upgrade to v1.0 through v1.2 and allow time for all blocks to be switched to the "v1" data encoding. [#1215](https://github.com/grafana/tempo/pull/1215) (@mdisibio)
* [FEATURE] Added support for full backend search. [#1174](https://github.com/grafana/tempo/pull/1174) (@joe-elliott)
  **BREAKING CHANGE** Moved `querier.search_max_result_limit` and `querier.search_default_result_limit` to `query_frontend.search.max_result_limit` and `query_frontend.search.default_result_limit`
* [ENHANCEMENT]: Improve variables expansion support [#1212](https://github.com/grafana/tempo/pull/1212) @irizzant
* [ENHANCEMENT] Expose `upto` parameter on hedged requests for each backend with `hedge_requests_up_to`. [#1085](https://github.com/grafana/tempo/pull/1085) (@joe-elliott)
* [ENHANCEMENT] Search: drop use of TagCache, extract tags and tag values on-demand [#1068](https://github.com/grafana/tempo/pull/1068) (@kvrhdn)
* [ENHANCEMENT] Jsonnet: add `$._config.namespace` to filter by namespace in cortex metrics [#1098](https://github.com/grafana/tempo/pull/1098) (@mapno)
* [ENHANCEMENT] Add middleware to compress frontend HTTP responses with gzip if requested [#1080](https://github.com/grafana/tempo/pull/1080) (@kvrhdn, @zalegrala)
* [ENHANCEMENT] Allow query disablement in vulture [#1117](https://github.com/grafana/tempo/pull/1117) (@zalegrala)
* [ENHANCEMENT] Improve memory efficiency of compaction and block cutting. [#1121](https://github.com/grafana/tempo/pull/1121) [#1130](https://github.com/grafana/tempo/pull/1130) (@joe-elliott)
* [ENHANCEMENT] Include metrics for configured limit overrides and defaults: tempo_limits_overrides, tempo_limits_defaults [#1089](https://github.com/grafana/tempo/pull/1089) (@zalegrala)
* [ENHANCEMENT] Add Envoy Proxy panel to `Tempo / Writes` dashboard [#1137](https://github.com/grafana/tempo/pull/1137) (@kvrhdn)
* [ENHANCEMENT] Reduce compactionCycle to improve performance in large multitenant environments [#1145](https://github.com/grafana/tempo/pull/1145) (@joe-elliott)
* [ENHANCEMENT] Added max_time_per_tenant to allow for independently configuring polling and compaction cycle. [#1145](https://github.com/grafana/tempo/pull/1145) (@joe-elliott)
* [ENHANCEMENT] Add `tempodb_compaction_outstanding_blocks` metric to measure compaction load [#1144](https://github.com/grafana/tempo/pull/1144) (@mapno)
* [ENHANCEMENT] Update mixin to use new backend metric [#1151](https://github.com/grafana/tempo/pull/1151) (@zalegrala)
* [ENHANCEMENT] Make `TempoIngesterFlushesFailing` alert more actionable [#1157](https://github.com/grafana/tempo/pull/1157) (@dannykopping)
* [ENHANCEMENT] Switch open-telemetry/opentelemetry-collector to grafana/opentelemetry-collectorl fork, update it to 0.40.0 and add missing dependencies due to the change [#1142](https://github.com/grafana/tempo/pull/1142) (@tete17)
* [ENHANCEMENT] Allow environment variables for Azure storage credentials [#1147](https://github.com/grafana/tempo/pull/1147) (@zalegrala)
* [ENHANCEMENT] jsonnet: set rollingUpdate.maxSurge to 3 for distributor, frontend and queriers [#1164](https://github.com/grafana/tempo/pull/1164) (@kvrhdn)
* [ENHANCEMENT] Reduce search data file sizes by optimizing contents [#1165](https://github.com/grafana/tempo/pull/1165) (@mdisibio)
* [ENHANCEMENT] Add `tempo_ingester_live_traces` metric [#1170](https://github.com/grafana/tempo/pull/1170) (@mdisibio)
* [ENHANCEMENT] Update compactor ring to automatically forget unhealthy entries [#1178](https://github.com/grafana/tempo/pull/1178) (@mdisibio)
* [ENHANCEMENT] Added the ability to pass ISO8601 date/times for start/end date to tempo-cli query api search [#1208](https://github.com/grafana/tempo/pull/1208) (@joe-elliott)
* [ENHANCEMENT] Prevent writes to large traces even after flushing to disk [#1199](https://github.com/grafana/tempo/pull/1199) (@mdisibio)
* [BUGFIX] Add process name to vulture traces to work around display issues [#1127](https://github.com/grafana/tempo/pull/1127) (@mdisibio)
* [BUGFIX] Fixed issue where compaction sometimes dropped spans. [#1130](https://github.com/grafana/tempo/pull/1130) (@joe-elliott)
* [BUGFIX] Ensure that the admin client jsonnet has correct S3 bucket property. (@hedss)
* [BUGFIX] Publish tenant index age correctly for tenant index writers. [#1146](https://github.com/grafana/tempo/pull/1146) (@joe-elliott)
* [BUGFIX] Ingester startup panic `slice bounds out of range` [#1195](https://github.com/grafana/tempo/issues/1195) (@mdisibio)
* [BUGFIX] Update goreleaser install method to `go install`. [#](https://github.com/grafana/tempo/) (@mapno)
* [BUGFIX] tempo-mixin: remove TempoDB Access panel from `Tempo / Reads`, metrics don't exist anymore [#1218](https://github.com/grafana/tempo/issues/1218) (@kvrhdn)

## v1.2.1 / 2021-11-15
* [BUGFIX] Fix defaults for MaxBytesPerTrace (ingester.max-bytes-per-trace) and MaxSearchBytesPerTrace (ingester.max-search-bytes-per-trace) [#1109](https://github.com/grafana/tempo/pull/1109) (@bitprocessor)
* [BUGFIX] Ignore empty objects during compaction [#1113](https://github.com/grafana/tempo/pull/1113) (@mdisibio)

## v1.2.0 / 2021-11-05
* [CHANGE] **BREAKING CHANGE** Drop support for v0 and v1 blocks. See [1.1 changelog](https://github.com/grafana/tempo/releases/tag/v1.1.0) for details [#919](https://github.com/grafana/tempo/pull/919) (@joe-elliott)
* [CHANGE] Renamed CLI flag from `--storage.trace.maintenance-cycle` to `--storage.trace.blocklist_poll`. This is a **breaking change**  [#897](https://github.com/grafana/tempo/pull/897) (@mritunjaysharma394)
* [CHANGE] update jsonnet alerts and recording rules to use `job_selectors` and `cluster_selectors` for configurable unique identifier labels [#935](https://github.com/grafana/tempo/pull/935) (@kevinschoonover)
* [CHANGE] Modify generated tag keys in Vulture for easier filtering [#934](https://github.com/grafana/tempo/pull/934) (@zalegrala)
* [CHANGE] **BREAKING CHANGE** Consolidate status information onto /status endpoint [ #952 ](https://github.com/grafana/tempo/pull/952) @zalegrala)
  The following endpoints moved.
  `/runtime_config` moved to `/status/runtime_config`
  `/config` moved to `/status/config`
  `/services` moved to `/status/services`
* [CHANGE] **BREAKING CHANGE** Change ingester metric `ingester_bytes_metric_total` in favor of `ingester_bytes_received_total` [#979](https://github.com/grafana/tempo/pull/979) (@mapno)
* [CHANGE] Add troubleshooting language to config for `server.grpc_server_max_recv_msg_size` and `server.grpc_server_max_send_msg_size` when handling large traces [#1023](https://github.com/grafana/tempo/pull/1023) (@thejosephstevens)
* [CHANGE] Parse search query tags from `tags` query parameter [#1055](https://github.com/grafana/tempo/pull/1055) (@kvrhdn)
* [FEATURE] Add ability to search ingesters for traces [#806](https://github.com/grafana/tempo/pull/806) (@mdisibio)
* [FEATURE] Add runtime config handler  [#936](https://github.com/grafana/tempo/pull/936) (@mapno)
* [FEATURE] Search WAL reload and compression(versioned encoding) support [#1000](https://github.com/grafana/tempo/pull/1000) (@annanay25, @mdisibio)
* [FEATURE] Added ability to add a middleware to the OTel receivers' consume function [#1015](http://github.com/grafan/tempo/pull/1015) (@chaudum)
* [FEATURE] Add ScalableSingleBinary operational run mode [#1004](https://github.com/grafana/tempo/pull/1004) (@zalegrala)
* [FEATURE] Added a [jsonnet](https://jsonnet.org) library for Grafana Enterprise Traces (GET) deployments [#1096](https://github.com/grafana/tempo/pull/1096)
* [ENHANCEMENT] Added "query blocks" cli option. [#876](https://github.com/grafana/tempo/pull/876) (@joe-elliott)
* [ENHANCEMENT] Added "search blocks" cli option. [#972](https://github.com/grafana/tempo/pull/972) (@joe-elliott)
* [ENHANCEMENT] Added traceid to `trace too large message`. [#888](https://github.com/grafana/tempo/pull/888) (@mritunjaysharma394)
* [ENHANCEMENT] Add support to tempo workloads to `overrides` from single configmap in microservice mode. [#896](https://github.com/grafana/tempo/pull/896) (@kavirajk)
* [ENHANCEMENT] Make `overrides_config` block name consistent with Loki and Cortex in microservice mode. [#906](https://github.com/grafana/tempo/pull/906) (@kavirajk)
* [ENHANCEMENT] Changes the metrics name from `cortex_runtime_config_last_reload_successful` to `tempo_runtime_config_last_reload_successful` [#945](https://github.com/grafana/tempo/pull/945) (@kavirajk)
* [ENHANCEMENT] Updated config defaults to reflect better capture operational knowledge. [#913](https://github.com/grafana/tempo/pull/913) (@joe-elliott)
  ```
  ingester:
    trace_idle_period: 30s => 10s  # reduce ingester memory requirements with little impact on querying
    flush_check_period: 30s => 10s
  query_frontend:
    query_shards: 2 => 20          # will massively improve performance on large installs
  storage:
    trace:
      wal:
        encoding: none => snappy   # snappy has been tested thoroughly and ready for production use
      block:
        bloom_filter_false_positive: .05 => .01          # will increase total bloom filter size but improve query performance
        bloom_filter_shard_size_bytes: 256KiB => 100 KiB # will improve query performance
  compactor:
    compaction:
      chunk_size_bytes: 10 MiB => 5 MiB  # will reduce compactor memory needs
      compaction_window: 4h => 1h        # will allow more compactors to participate in compaction without substantially increasing blocks
  ```
* [ENHANCEMENT] Make s3 backend readError logic more robust [#905](https://github.com/grafana/tempo/pull/905) (@wei840222)
* [ENHANCEMENT] Include additional detail when searching for traces [#916](https://github.com/grafana/tempo/pull/916) (@zalegrala)
* [ENHANCEMENT] Add `gen index` and `gen bloom` commands to tempo-cli. [#903](https://github.com/grafana/tempo/pull/903) (@annanay25)
* [ENHANCEMENT] Implement trace comparison in Vulture [#904](https://github.com/grafana/tempo/pull/904) (@zalegrala)
* [ENHANCEMENT] Improve zstd read throughput using zstd.Decoder [#948](https://github.com/grafana/tempo/pull/948) (@joe-elliott)
* [ENHANCEMENT] Dedupe search records while replaying WAL [#940](https://github.com/grafana/tempo/pull/940) (@annanay25)
* [ENHANCEMENT] Add status endpoint to list the available endpoints [#938](https://github.com/grafana/tempo/pull/938) (@zalegrala)
* [ENHANCEMENT] Compression updates: Added s2, improved snappy performance [#961](https://github.com/grafana/tempo/pull/961) (@joe-elliott)
* [ENHANCEMENT] Add search block headers [#943](https://github.com/grafana/tempo/pull/943) (@mdisibio)
* [ENHANCEMENT] Add search block headers for wal blocks [#963](https://github.com/grafana/tempo/pull/963) (@mdisibio)
* [ENHANCEMENT] Add support for vulture sending long running traces [#951](https://github.com/grafana/tempo/pull/951) (@zalegrala)
* [ENHANCEMENT] Support global denylist and per-tenant allowlist of tags for search data. [#960](https://github.com/grafana/tempo/pull/960) (@annanay25)
* [ENHANCEMENT] Add `search_query_timeout` to querier config. [#984](https://github.com/grafana/tempo/pull/984) (@kvrhdn)
* [ENHANCEMENT] Include simple e2e test to test searching [#978](https://github.com/grafana/tempo/pull/978) (@zalegrala)
* [ENHANCEMENT] Jsonnet: add `$._config.memcached.memory_limit_mb` [#987](https://github.com/grafana/tempo/pull/987) (@kvrhdn)
* [ENHANCEMENT] Upgrade jsonnet-libs to 1.19 and update tk examples [#1001](https://github.com/grafana/tempo/pull/1001) (@mapno)
* [ENHANCEMENT] Shard tenant index creation by tenant and add functionality to handle stale indexes. [#1005](https://github.com/grafana/tempo/pull/1005) (@joe-elliott)
* [ENHANCEMENT] **BREAKING CHANGE** Support partial results from failed block queries [#1007](https://github.com/grafana/tempo/pull/1007) (@mapno)
  Querier [`GET /querier/api/traces/<traceid>`](https://grafana.com/docs/tempo/latest/api_docs/#query) response's body has been modified
  to return `tempopb.TraceByIDResponse` instead of simply `tempopb.Trace`. This will cause a disruption of the read path during rollout of the change.
* [ENHANCEMENT] Add `search_default_limit` and `search_max_result_limit` to querier config. [#1022](https://github.com/grafana/tempo/pull/1022) [#1044](https://github.com/grafana/tempo/pull/1044) (@kvrhdn)
* [ENHANCEMENT] Add new metric `tempo_distributor_push_duration_seconds` [#1027](https://github.com/grafana/tempo/pull/1027) (@zalegrala)
* [ENHANCEMENT] Add query parameter to show the default config values and the difference between the current values and the defaults. [#1045](https://github.com/grafana/tempo/pull/1045) (@MichelHollands)
* [ENHANCEMENT] Adding metrics around ingester flush retries [#1049](https://github.com/grafana/tempo/pull/1049) (@dannykopping)
* [ENHANCEMENT] Performance: More efficient distributor batching [#1075](https://github.com/grafana/tempo/pull/1075) (@joe-elliott)
* [ENHANCEMENT] Allow search disablement in vulture [#1069](https://github.com/grafana/tempo/pull/1069) (@zalegrala)
* [ENHANCEMENT] Jsonnet: add `$._config.search_enabled`, correctly set `http_api_prefix` in config [#1072](https://github.com/grafana/tempo/pull/1072) (@kvrhdn)
* [ENHANCEMENT] Performance: Remove WAL contention between ingest and searches [#1076](https://github.com/grafana/tempo/pull/1076) (@mdisibio)
* [ENHANCEMENT] Include tempo-cli in the release [#1086](https://github.com/grafana/tempo/pull/1086) (@zalegrala)
* [ENHANCEMENT] Add search on span status [#1093](https://github.com/grafana/tempo/pull/1093) (@mdisibio)
* [ENHANCEMENT] Slightly improved compression performance [#1094](https://github.com/grafana/tempo/pull/1094) (@bboreham)
* [BUGFIX] Update port spec for GCS docker-compose example [#869](https://github.com/grafana/tempo/pull/869) (@zalegrala)
* [BUGFIX] Fix "magic number" errors and other block mishandling when an ingester forcefully shuts down [#937](https://github.com/grafana/tempo/issues/937) (@mdisibio)
* [BUGFIX] Fix compactor memory leak [#806](https://github.com/grafana/tempo/pull/806) (@mdisibio)
* [BUGFIX] Fix an issue with WAL replay of zero-length search data when search is disabled. [#968](https://github.com/grafana/tempo/pull/968) (@annanay25)
* [BUGFIX] Set span's tag `span.kind` to `client` in query-frontend [#975](https://github.com/grafana/tempo/pull/975) (@mapno)
* [BUGFIX] Nil check overrides module in the `/status` handler [#994](https://github.com/grafana/tempo/pull/994) (@mapno)
* [BUGFIX] Several bug fixes for search contention and panics [#1033](https://github.com/grafana/tempo/pull/1033) (@mdisibio)
* [BUGFIX] Fixes `tempodb_backend_hedged_roundtrips_total` to correctly count hedged roundtrips. [#1079](https://github.com/grafana/tempo/pull/1079) (@joe-elliott)
* [BUGFIX] Update go-kit logger package to remove spurious debug logs [#1094](https://github.com/grafana/tempo/pull/1094) (@bboreham)

## v1.1.0 / 2021-08-26
* [CHANGE] Upgrade Cortex from v1.9.0 to v1.9.0-131-ga4bf10354 [#841](https://github.com/grafana/tempo/pull/841) (@aknuds1)
* [CHANGE] Change default tempo port from 3100 to 3200 [#770](https://github.com/grafana/tempo/pull/809) (@MurzNN)
* [CHANGE] Jsonnet: use dedicated configmaps for distributors and ingesters [#775](https://github.com/grafana/tempo/pull/775) (@kvrhdn)
* [CHANGE] Docker images are now prefixed by their branch name [#828](https://github.com/grafana/tempo/pull/828) (@jvrplmlmn)
* [CHANGE] Update to Go 1.17 [#953](https://github.com/grafana/tempo/pull/953)
* [FEATURE] Added the ability to hedge requests with all backends [#750](https://github.com/grafana/tempo/pull/750) (@joe-elliott)
* [FEATURE] Added a tenant index to reduce bucket polling. [#834](https://github.com/grafana/tempo/pull/834) (@joe-elliott)
* [ENHANCEMENT] Added hedged request metric `tempodb_backend_hedged_roundtrips_total` and a new storage agnostic `tempodb_backend_request_duration_seconds` metric that
  supersedes the soon-to-be deprecated storage specific metrics (`tempodb_azure_request_duration_seconds`, `tempodb_s3_request_duration_seconds` and `tempodb_gcs_request_duration_seconds`). [#790](https://github.com/grafana/tempo/pull/790) (@JosephWoodward)
* [ENHANCEMENT] Performance: improve compaction speed with concurrent reads and writes [#754](https://github.com/grafana/tempo/pull/754) (@mdisibio)
* [ENHANCEMENT] Improve readability of cpu and memory metrics on operational dashboard [#764](https://github.com/grafana/tempo/pull/764) (@bboreham)
* [ENHANCEMENT] Add `azure_request_duration_seconds` metric. [#767](https://github.com/grafana/tempo/pull/767) (@JosephWoodward)
* [ENHANCEMENT] Add `s3_request_duration_seconds` metric. [#776](https://github.com/grafana/tempo/pull/776) (@JosephWoodward)
* [ENHANCEMENT] Add `tempo_ingester_flush_size_bytes` metric. [#777](https://github.com/grafana/tempo/pull/777) (@bboreham)
* [ENHANCEMENT] Microservices jsonnet: resource requests and limits can be set in `$._config`. [#793](https://github.com/grafana/tempo/pull/793) (@kvrhdn)
* [ENHANCEMENT] Add `-config.expand-env` cli flag to support environment variables expansion in config file. [#796](https://github.com/grafana/tempo/pull/796) (@Ashmita152)
* [ENHANCEMENT] Add ability to control bloom filter caching based on age and/or compaction level. Add new cli command `list cache-summary`. [#805](https://github.com/grafana/tempo/pull/805) (@annanay25)
* [ENHANCEMENT] Emit traces for ingester flush operations. [#812](https://github.com/grafana/tempo/pull/812) (@bboreham)
* [ENHANCEMENT] Add retry middleware in query-frontend. [#814](https://github.com/grafana/tempo/pull/814) (@kvrhdn)
* [ENHANCEMENT] Add `-use-otel-tracer` to use the OpenTelemetry tracer, this will also capture traces emitted by the gcs sdk. Experimental: not all features are supported (i.e. remote sampling). [#842](https://github.com/grafana/tempo/pull/842) (@kvrhdn)
* [ENHANCEMENT] Add `/services` endpoint. [#863](https://github.com/grafana/tempo/pull/863) (@kvrhdn)
* [ENHANCEMENT] Include distributed docker-compose example [#859](https://github.com/grafana/tempo/pull/859) (@zalegrala)
* [ENHANCEMENT] Added "query blocks" cli option. [#876](https://github.com/grafana/tempo/pull/876) (@joe-elliott)
* [ENHANCEMENT] Add e2e integration test for GCS. [#883](https://github.com/grafana/tempo/pull/883) (@annanay25)
* [ENHANCEMENT] Added traceid to `trace too large message`. [#888](https://github.com/grafana/tempo/pull/888) (@mritunjaysharma394)
* [ENHANCEMENT] Add support to tempo workloads to `overrides` from single configmap in microservice mode. [#896](https://github.com/grafana/tempo/pull/896) (@kavirajk)
* [ENHANCEMENT] Make `overrides_config` block name consistent with Loki and Cortex in microservice mode. [#906](https://github.com/grafana/tempo/pull/906) (@kavirajk)
* [ENHANCEMENT] Make `overrides_config` mount name static `tempo-overrides` in the tempo workloads in microservice mode. [#906](https://github.com/grafana/tempo/pull/914) (@kavirajk)
* [ENHANCEMENT] Reduce compactor memory usage by forcing garbage collection. [#915](https://github.com/grafana/tempo/pull/915) (@joe-elliott)
* [ENHANCEMENT] Implement search in vulture. [#944](https://github.com/grafana/tempo/pull/944) (@zalegrala)
* [BUGFIX] Allow only valid trace ID characters when decoding [#854](https://github.com/grafana/tempo/pull/854) (@zalegrala)
* [BUGFIX] Queriers complete one polling cycle before finishing startup. [#834](https://github.com/grafana/tempo/pull/834) (@joe-elliott)
* [BUGFIX] Update port spec for GCS docker-compose example [#869](https://github.com/grafana/tempo/pull/869) (@zalegrala)
* [BUGFIX] Cortex upgrade to fix an issue where unhealthy compactors can't be forgotten [#878](https://github.com/grafana/tempo/pull/878) (@joe-elliott)


## v1.0.1 / 2021-06-14

* [BUGFIX] Guard against negative dataLength [#763](https://github.com/grafana/tempo/pull/763) (@joe-elliott)

## v1.0.0 / 2021-06-08

* [CHANGE] Mark `-auth.enabled` as deprecated. New flag is `-multitenancy.enabled` and is set to false by default.
  This is a **breaking change** if you were relying on auth/multitenancy being enabled by default. [#646](https://github.com/grafana/tempo/pull/646)
* [ENHANCEMENT] Performance: Improve Ingester Record Insertion. [#681](https://github.com/grafana/tempo/pull/681)
* [ENHANCEMENT] Improve WAL Replay by not rebuilding the WAL. [#668](https://github.com/grafana/tempo/pull/668)
* [ENHANCEMENT] Add config option to disable write extension to the ingesters. [#677](https://github.com/grafana/tempo/pull/677)
* [ENHANCEMENT] Preallocate byte slices on ingester request unmarshal. [#679](https://github.com/grafana/tempo/pull/679)
* [ENHANCEMENT] Reduce marshalling in the ingesters to improve performance. [#694](https://github.com/grafana/tempo/pull/694)
  This change requires a specific rollout process to prevent dropped spans. First, rollout everything except distributors. After all ingesters have updated
  you can then rollout distributors to the latest version. This is due to changes in the communication between ingesters <-> distributors.
* [ENHANCEMENT] Allow setting the bloom filter shard size with support dynamic shard count.[#644](https://github.com/grafana/tempo/pull/644)
* [ENHANCEMENT] GCS SDK update v1.12.0 => v.15.0, ReadAllWithEstimate used in GCS/S3 backends. [#693](https://github.com/grafana/tempo/pull/693)
* [ENHANCEMENT] Add a new endpoint `/api/echo` to test the query frontend is reachable. [#714](https://github.com/grafana/tempo/pull/714)
* [BUGFIX] Fix Query Frontend grpc settings to avoid noisy error log. [#690](https://github.com/grafana/tempo/pull/690)
* [BUGFIX] Zipkin Support - CombineTraces. [#688](https://github.com/grafana/tempo/pull/688)
* [BUGFIX] Zipkin support - Dedupe span IDs based on span.Kind (client/server) in Query Frontend. [#687](https://github.com/grafana/tempo/pull/687)
* [BUGFIX] Azure Backend - Fix an issue with the append method on the Azure backend. [#736](https://github.com/grafana/tempo/pull/736)

## v0.7.0 / 2021-04-22

**License Change** v0.7.0 and future versions are licensed under AGPLv3 [#660](https://github.com/grafana/tempo/pull/660)

* [CHANGE] Add `json` struct tags to overrides' `Limits` struct in addition to `yaml` tags. [#656](https://github.com/grafana/tempo/pull/656)
* [CHANGE] Update to Go 1.16, latest OpenTelemetry proto definition and collector [#546](https://github.com/grafana/tempo/pull/546)
* [CHANGE] `max_spans_per_trace` limit override has been removed in favour of `max_bytes_per_trace`.
  This is a **breaking change** to the overrides config section. [#612](https://github.com/grafana/tempo/pull/612)
* [CHANGE] Add new flag `-ingester.lifecycler.ID` to manually override the ingester ID with which to register in the ring. [#625](https://github.com/grafana/tempo/pull/625)
* [CHANGE] `ingestion_rate_limit` limit override has been removed in favour of `ingestion_rate_limit_bytes`.
  `ingestion_burst_size` limit override has been removed in favour of `ingestion_burst_size_bytes`.
  This is a **breaking change** to the overrides config section. [#630](https://github.com/grafana/tempo/pull/630)
* [FEATURE] Add page based access to the index file. [#557](https://github.com/grafana/tempo/pull/557)
* [FEATURE] (Experimental) WAL Compression/checksums. [#638](https://github.com/grafana/tempo/pull/638)
* [ENHANCEMENT] Add a Shutdown handler to flush data to backend, at "/shutdown". [#526](https://github.com/grafana/tempo/pull/526)
* [ENHANCEMENT] Queriers now query all (healthy) ingesters for a trace to mitigate 404s on ingester rollouts/scaleups.
  This is a **breaking change** and will likely result in query errors on rollout as the query signature b/n QueryFrontend & Querier has changed. [#557](https://github.com/grafana/tempo/pull/557)
* [ENHANCEMENT] Add list compaction-summary command to tempo-cli [#588](https://github.com/grafana/tempo/pull/588)
* [ENHANCEMENT] Add list and view index commands to tempo-cli [#611](https://github.com/grafana/tempo/pull/611)
* [ENHANCEMENT] Add a configurable prefix for HTTP endpoints. [#631](https://github.com/grafana/tempo/pull/631)
* [ENHANCEMENT] Add kafka receiver. [#613](https://github.com/grafana/tempo/pull/613)
* [ENHANCEMENT] Upgrade OTel collector to `v0.21.0`. [#613](https://github.com/grafana/tempo/pull/627)
* [ENHANCEMENT] Add support for Cortex Background Cache. [#640](https://github.com/grafana/tempo/pull/640)
* [BUGFIX] Fixes permissions errors on startup in GCS. [#554](https://github.com/grafana/tempo/pull/554)
* [BUGFIX] Fixes error where Dell ECS cannot list objects. [#561](https://github.com/grafana/tempo/pull/561)
* [BUGFIX] Fixes listing blocks in S3 when the list is truncated. [#567](https://github.com/grafana/tempo/pull/567)
* [BUGFIX] Fixes where ingester may leave file open [#570](https://github.com/grafana/tempo/pull/570)
* [BUGFIX] Fixes a bug where some blocks were not searched due to query sharding and randomness in blocklist poll. [#583](https://github.com/grafana/tempo/pull/583)
* [BUGFIX] Fixes issue where wal was deleted before successful flush and adds exponential backoff for flush errors [#593](https://github.com/grafana/tempo/pull/593)
* [BUGFIX] Fixes issue where Tempo would not parse odd length trace ids [#605](https://github.com/grafana/tempo/pull/605)
* [BUGFIX] Sort traces on flush to reduce unexpected recombination work by compactors [#606](https://github.com/grafana/tempo/pull/606)
* [BUGFIX] Ingester fully persists blocks locally to reduce amount of work done after restart [#628](https://github.com/grafana/tempo/pull/628)

## v0.6.0 / 2021-02-18

* [CHANGE] Fixed ingester latency spikes on read [#461](https://github.com/grafana/tempo/pull/461)
* [CHANGE] Ingester cut blocks based on size instead of trace count.  Replace ingester `traces_per_block` setting with `max_block_bytes`. This is a **breaking change**. [#474](https://github.com/grafana/tempo/issues/474)
* [CHANGE] Refactor cache section in tempodb. This is a **breaking change** b/c the cache config section has changed. [#485](https://github.com/grafana/tempo/pull/485)
* [CHANGE] New compactor setting for max block size data instead of traces. [#520](https://github.com/grafana/tempo/pull/520)
* [CHANGE] Change default ingester_client compression from gzip to snappy. [#522](https://github.com/grafana/tempo/pull/522)
* [CHANGE/BUGFIX] Rename `tempodb_compaction_objects_written` and `tempodb_compaction_bytes_written` metrics to `tempodb_compaction_objects_written_total` and `tempodb_compaction_bytes_written_total`. [#524](https://github.com/grafana/tempo/pull/524)
* [CHANGE] Replace tempo-cli `list block` `--check-dupes` option with `--scan` and collect additional stats [#534](https://github.com/grafana/tempo/pull/534)
* [FEATURE] Added block compression.  This is a **breaking change** b/c some configuration fields moved. [#504](https://github.com/grafana/tempo/pull/504)
* [CHANGE] Drop Vulture Loki dependency. This is a **breaking change**. [#509](https://github.com/grafana/tempo/pull/509)
* [ENHANCEMENT] Serve config at the "/config" endpoint. [#446](https://github.com/grafana/tempo/pull/446)
* [ENHANCEMENT] Switch blocklist polling and retention to different concurrency mechanism, add configuration options. [#475](https://github.com/grafana/tempo/issues/475)
* [ENHANCEMENT] Add S3 options region and forcepathstyle [#431](https://github.com/grafana/tempo/issues/431)
* [ENHANCEMENT] Add exhaustive search to combine traces from all blocks in the backend. [#489](https://github.com/grafana/tempo/pull/489)
* [ENHANCEMENT] Add per-tenant block retention [#77](https://github.com/grafana/tempo/issues/77)
* [ENHANCEMENT] Change index-downsample to index-downsample-bytes.  This is a **breaking change** [#519](https://github.com/grafana/tempo/issues/519)
* [BUGFIX] Upgrade cortex dependency to v1.7.0-rc.0+ to address issue with forgetting ring membership [#442](https://github.com/grafana/tempo/pull/442) [#512](https://github.com/grafana/tempo/pull/512)
* [BUGFIX] No longer raise the `tempodb_blocklist_poll_errors_total` metric if a block doesn't have meta or compacted meta. [#481](https://github.com/grafana/tempo/pull/481)]
* [BUGFIX] Replay wal completely before ingesting new spans. [#525](https://github.com/grafana/tempo/pull/525)

## v0.5.0 / 2021-01-15

* [CHANGE] Redo tempo-cli with basic command structure and improvements [#385](https://github.com/grafana/tempo/pull/385)
* [CHANGE] Add content negotiation support and sharding parameters to Querier [#375](https://github.com/grafana/tempo/pull/375)
* [CHANGE] Remove S3 automatic bucket creation [#404](https://github.com/grafana/tempo/pull/404)
* [CHANGE] Compactors should round robin tenants instead of choosing randomly [#420](https://github.com/grafana/tempo/issues/420)
* [CHANGE] Switch distributor->ingester communication to more efficient PushBytes method.  This is a **breaking change** when running in microservices mode with separate distributors and ingesters.  To prevent errors ingesters must be fully upgraded first, then distributors.
* [CHANGE] Removed disk_cache.  This is a **breaking change** b/c there is no disk cache. Please use redis or memcached. [#441](https://github.com/grafana/tempo/pull/441)
* [CHANGE] Rename IngestionMaxBatchSize to IngestionBurstSize. This is a **breaking change**. [#445](https://github.com/grafana/tempo/pull/445)
* [ENHANCEMENT] Add docker-compose example for GCS along with new backend options [#397](https://github.com/grafana/tempo/pull/397)
* [ENHANCEMENT] tempo-cli list blocks usability improvements [#403](https://github.com/grafana/tempo/pull/403)
* [ENHANCEMENT] Reduce active traces locking time. [#449](https://github.com/grafana/tempo/pull/449)
* [ENHANCEMENT] Added `tempo_distributor_bytes_received_total` as a per tenant counter of uncompressed bytes received. [#453](https://github.com/grafana/tempo/pull/453)
* [BUGFIX] Compactor without GCS permissions fail silently [#379](https://github.com/grafana/tempo/issues/379)
* [BUGFIX] Prevent race conditions between querier polling and ingesters clearing complete blocks [#421](https://github.com/grafana/tempo/issues/421)
* [BUGFIX] Exclude blocks in last active window from compaction [#411](https://github.com/grafana/tempo/pull/411)
* [BUGFIX] Mixin: Ignore metrics and query-frontend route when checking for TempoRequestLatency alert. [#440](https://github.com/grafana/tempo/pull/440)
* [FEATURE] Add support for Azure Blob Storage backend [#340](https://github.com/grafana/tempo/issues/340)
* [FEATURE] Add Query Frontend module to allow scaling the query path [#400](https://github.com/grafana/tempo/pull/400)

## v0.4.0 / 2020-12-03

* [CHANGE] From path.Join to filepath.Join [#338](https://github.com/grafana/tempo/pull/338)
* [CHANGE] Upgrade Cortex from v1.3.0 to v.1.4.0 [#341](https://github.com/grafana/tempo/pull/341)
* [CHANGE] Compact more than 2 blocks at a time [#348](https://github.com/grafana/tempo/pull/348)
* [CHANGE] Remove tempodb_compaction_duration_seconds metric. [#360](https://github.com/grafana/tempo/pull/360)
* [ENHANCEMENT] Add tempodb_compaction_objects_combined metric. [#339](https://github.com/grafana/tempo/pull/339)
* [ENHANCEMENT] Added OpenMetrics exemplar support. [#359](https://github.com/grafana/tempo/pull/359)
* [ENHANCEMENT] Add tempodb_compaction_objects_written metric. [#360](https://github.com/grafana/tempo/pull/360)
* [ENHANCEMENT] Add tempodb_compaction_bytes_written metric. [#360](https://github.com/grafana/tempo/pull/360)
* [ENHANCEMENT] Add tempodb_compaction_blocks_total metric. [#360](https://github.com/grafana/tempo/pull/360)
* [ENHANCEMENT] Add support for S3 V2 signatures. [#352](https://github.com/grafana/tempo/pull/352)
* [ENHANCEMENT] Add support for Redis caching. [#354](https://github.com/grafana/tempo/pull/354)
* [BUGFIX] Frequent errors logged by compactor regarding meta not found [#327](https://github.com/grafana/tempo/pull/327)
* [BUGFIX] Fix distributors panicking on rollout [#343](https://github.com/grafana/tempo/pull/343)
* [BUGFIX] Fix ingesters occassionally double flushing [#364](https://github.com/grafana/tempo/pull/364)
* [BUGFIX] Fix S3 backend logs "unsupported value type" [#381](https://github.com/grafana/tempo/issues/381)

## v0.3.0 / 2020-11-10

* [CHANGE] Bloom filters are now sharded to reduce size and improve caching, as blocks grow. This is a **breaking change** and all data stored before this change will **not** be queryable. [#192](https://github.com/grafana/tempo/pull/192)
* [CHANGE] Rename maintenance cycle to blocklist poll. [#315](https://github.com/grafana/tempo/pull/315)
* [ENHANCEMENT] CI checks for vendored dependencies using `make vendor-check`. Update CONTRIBUTING.md to reflect the same before checking in files in a PR. [#274](https://github.com/grafana/tempo/pull/274)
* [ENHANCEMENT] Add warnings for suspect configs. [#294](https://github.com/grafana/tempo/pull/294)
* [ENHANCEMENT] Add command line flags for s3 credentials. [#308](https://github.com/grafana/tempo/pull/308)
* [ENHANCEMENT] Support multiple authentication methods for S3 (IRSA, IAM role, static). [#320](https://github.com/grafana/tempo/pull/320)
* [ENHANCEMENT] Add  per tenant bytes counter. [#331](https://github.com/grafana/tempo/pull/331)
* [BUGFIX] S3 multi-part upload errors [#306](https://github.com/grafana/tempo/pull/325)
* [BUGFIX] Increase Prometheus `notfound` metric on tempo-vulture. [#301](https://github.com/grafana/tempo/pull/301)
* [BUGFIX] Return 404 if searching for a tenant id that does not exist in the backend. [#321](https://github.com/grafana/tempo/pull/321)
* [BUGFIX] Prune in-memory blocks from missing tenants. [#314](https://github.com/grafana/tempo/pull/314)<|MERGE_RESOLUTION|>--- conflicted
+++ resolved
@@ -1,10 +1,7 @@
 ## main / unreleased
 
-<<<<<<< HEAD
 * [ENHANCEMENT] Fill parent ID column and nested set columns [#2487](https://github.com/grafana/tempo/pull/2487) (@stoewer)
-=======
 * [ENHANCEMENT] log client ip to help identify which client is no org id [#2436](https://github.com/grafana/tempo/pull/2436)
->>>>>>> 8dff9a52
 * [ENHANCEMENT] Add `spss` parameter to `/api/search/tags`[#2308] to configure the spans per span set in response
 * [CHANGE] Change log level of two compactor messages from `debug` to `info`. [#2443](https://github.com/grafana/tempo/pull/2443) (@dylanguedes)
 * [CHANGE] Remove `tenant_header_key` option from `tempo-query` config [#2414](https://github.com/grafana/tempo/pull/2414) (@kousikmitra)
