## main / unreleased

* [FEATURE]: v2 object encoding added. This encoding adds a start/end timestamp to every record to reduce proto marshalling and increase search speed.  
  **BREAKING CHANGE** After this rollout the distributors will use a new API on the ingesters. As such you must rollout all ingesters before rolling the 
  distributors. Also, during this period, the ingesters will use considerably more resources and as such should be scaled up (or incoming traffic should be
  heavily throttled). Once all distributors and ingesters have rolled performance will return to normal. Internally we have observed ~1.5x CPU load on the
  ingesters during the rollout. [#1227](https://github.com/grafana/tempo/pull/1227) (@joe-elliott)
* [FEATURE] Added metrics-generator: an optional components to generate metrics from ingested traces [#1282](https://github.com/grafana/tempo/pull/1282) (@mapno, @kvrhdn)
* [ENHANCEMENT] Enterprise jsonnet: add config to create tokengen job explicitly [#1256](https://github.com/grafana/tempo/pull/1256) (@kvrhdn)
* [ENHANCEMENT] Add new scaling alerts to the tempo-mixin [#1292](https://github.com/grafana/tempo/pull/1292) (@mapno)
* [BUGFIX]: Remove unnecessary PersistentVolumeClaim [#1245](https://github.com/grafana/tempo/issues/1245)
* [BUGFIX] Fixed issue when query-frontend doesn't log request details when request is cancelled [#1136](https://github.com/grafana/tempo/issues/1136) (@adityapwr)
<<<<<<< HEAD
* [BUGFIX] Fixed an issue where the query-frontend would mangle start/end time ranges on searches which included the ingesters [#1295] (@joe-elliott)
=======
* [BUGFIX] Update OTLP port in examples (docker-compose & kubernetes) from legacy ports (55680/55681) to new ports (4317/4318) [#1294](https://github.com/grafana/tempo/pull/1294) (@mapno)
>>>>>>> f4175e5b

## v1.3.1 / 2022-02-02
* [BUGFIX] Fixed panic when using etcd as ring's kvstore [#1260](https://github.com/grafana/tempo/pull/1260) (@mapno)

## v1.3.0 / 2022-01-24
* [FEATURE]: Add support for [inline environments](https://tanka.dev/inline-environments). [#1184](https://github.com/grafana/tempo/pull/1184) @irizzant
* [CHANGE] Search: Add new per-tenant limit `max_bytes_per_tag_values_query` to limit the size of tag-values response. [#1068](https://github.com/grafana/tempo/pull/1068) (@annanay25)
* [CHANGE] Reduce MaxSearchBytesPerTrace `ingester.max-search-bytes-per-trace` default to 5KB [#1129](https://github.com/grafana/tempo/pull/1129) @annanay25
* [CHANGE] **BREAKING CHANGE** The OTEL GRPC receiver's default port changed from 55680 to 4317. [#1142](https://github.com/grafana/tempo/pull/1142) (@tete17)
* [CHANGE] Remove deprecated method `Push` from `tempopb.Pusher` [#1173](https://github.com/grafana/tempo/pull/1173) (@kvrhdn)
* [CHANGE] Upgrade cristalhq/hedgedhttp from v0.6.0 to v0.7.0 [#1159](https://github.com/grafana/tempo/pull/1159) (@cristaloleg)
* [CHANGE] Export trace id constant in api package [#1176](https://github.com/grafana/tempo/pull/1176)
* [CHANGE] GRPC `1.33.3` => `1.38.0` broke compatibility with `gogoproto.customtype`. Enforce the use of gogoproto marshalling/unmarshalling for Tempo, Cortex & Jaeger structs. [#1186](https://github.com/grafana/tempo/pull/1186) (@annanay25)
* [CHANGE] **BREAKING CHANGE** Remove deprecated ingester gRPC endpoint and data encoding. The current data encoding was introduced in v1.0.  If running earlier versions, first upgrade to v1.0 through v1.2 and allow time for all blocks to be switched to the "v1" data encoding. [#1215](https://github.com/grafana/tempo/pull/1215) (@mdisibio)
* [FEATURE] Added support for full backend search. [#1174](https://github.com/grafana/tempo/pull/1174) (@joe-elliott)
  **BREAKING CHANGE** Moved `querier.search_max_result_limit` and `querier.search_default_result_limit` to `query_frontend.search.max_result_limit` and `query_frontend.search.default_result_limit`
* [ENHANCEMENT]: Improve variables expansion support [#1212](https://github.com/grafana/tempo/pull/1212) @irizzant
* [ENHANCEMENT] Expose `upto` parameter on hedged requests for each backend with `hedge_requests_up_to`. [#1085](https://github.com/grafana/tempo/pull/1085) (@joe-elliott)
* [ENHANCEMENT] Search: drop use of TagCache, extract tags and tag values on-demand [#1068](https://github.com/grafana/tempo/pull/1068) (@kvrhdn)
* [ENHANCEMENT] Jsonnet: add `$._config.namespace` to filter by namespace in cortex metrics [#1098](https://github.com/grafana/tempo/pull/1098) (@mapno)
* [ENHANCEMENT] Add middleware to compress frontend HTTP responses with gzip if requested [#1080](https://github.com/grafana/tempo/pull/1080) (@kvrhdn, @zalegrala)
* [ENHANCEMENT] Allow query disablement in vulture [#1117](https://github.com/grafana/tempo/pull/1117) (@zalegrala)
* [ENHANCEMENT] Improve memory efficiency of compaction and block cutting. [#1121](https://github.com/grafana/tempo/pull/1121) [#1130](https://github.com/grafana/tempo/pull/1130) (@joe-elliott)
* [ENHANCEMENT] Include metrics for configured limit overrides and defaults: tempo_limits_overrides, tempo_limits_defaults [#1089](https://github.com/grafana/tempo/pull/1089) (@zalegrala)
* [ENHANCEMENT] Add Envoy Proxy panel to `Tempo / Writes` dashboard [#1137](https://github.com/grafana/tempo/pull/1137) (@kvrhdn)
* [ENHANCEMENT] Reduce compactionCycle to improve performance in large multitenant environments [#1145](https://github.com/grafana/tempo/pull/1145) (@joe-elliott)
* [ENHANCEMENT] Added max_time_per_tenant to allow for independently configuring polling and compaction cycle. [#1145](https://github.com/grafana/tempo/pull/1145) (@joe-elliott)
* [ENHANCEMENT] Add `tempodb_compaction_outstanding_blocks` metric to measure compaction load [#1144](https://github.com/grafana/tempo/pull/1144) (@mapno)
* [ENHANCEMENT] Update mixin to use new backend metric [#1151](https://github.com/grafana/tempo/pull/1151) (@zalegrala)
* [ENHANCEMENT] Make `TempoIngesterFlushesFailing` alert more actionable [#1157](https://github.com/grafana/tempo/pull/1157) (@dannykopping)
* [ENHANCEMENT] Switch open-telemetry/opentelemetry-collector to grafana/opentelemetry-collectorl fork, update it to 0.40.0 and add missing dependencies due to the change [#1142](https://github.com/grafana/tempo/pull/1142) (@tete17)
* [ENHANCEMENT] Allow environment variables for Azure storage credentials [#1147](https://github.com/grafana/tempo/pull/1147) (@zalegrala)
* [ENHANCEMENT] jsonnet: set rollingUpdate.maxSurge to 3 for distributor, frontend and queriers [#1164](https://github.com/grafana/tempo/pull/1164) (@kvrhdn)
* [ENHANCEMENT] Reduce search data file sizes by optimizing contents [#1165](https://github.com/grafana/tempo/pull/1165) (@mdisibio)
* [ENHANCEMENT] Add `tempo_ingester_live_traces` metric [#1170](https://github.com/grafana/tempo/pull/1170) (@mdisibio)
* [ENHANCEMENT] Update compactor ring to automatically forget unhealthy entries [#1178](https://github.com/grafana/tempo/pull/1178) (@mdisibio)
* [ENHANCEMENT] Added the ability to pass ISO8601 date/times for start/end date to tempo-cli query api search [#1208](https://github.com/grafana/tempo/pull/1208) (@joe-elliott)
* [ENHANCEMENT] Prevent writes to large traces even after flushing to disk [#1199](https://github.com/grafana/tempo/pull/1199) (@mdisibio)
* [BUGFIX] Add process name to vulture traces to work around display issues [#1127](https://github.com/grafana/tempo/pull/1127) (@mdisibio)
* [BUGFIX] Fixed issue where compaction sometimes dropped spans. [#1130](https://github.com/grafana/tempo/pull/1130) (@joe-elliott)
* [BUGFIX] Ensure that the admin client jsonnet has correct S3 bucket property. (@hedss)
* [BUGFIX] Publish tenant index age correctly for tenant index writers. [#1146](https://github.com/grafana/tempo/pull/1146) (@joe-elliott)
* [BUGFIX] Ingester startup panic `slice bounds out of range` [#1195](https://github.com/grafana/tempo/issues/1195) (@mdisibio)
* [BUGFIX] Update goreleaser install method to `go install`. [#](https://github.com/grafana/tempo/) (@mapno)
* [BUGFIX] tempo-mixin: remove TempoDB Access panel from `Tempo / Reads`, metrics don't exist anymore [#1218](https://github.com/grafana/tempo/issues/1218) (@kvrhdn)

## v1.2.1 / 2021-11-15
* [BUGFIX] Fix defaults for MaxBytesPerTrace (ingester.max-bytes-per-trace) and MaxSearchBytesPerTrace (ingester.max-search-bytes-per-trace) [#1109](https://github.com/grafana/tempo/pull/1109) (@bitprocessor)
* [BUGFIX] Ignore empty objects during compaction [#1113](https://github.com/grafana/tempo/pull/1113) (@mdisibio)

## v1.2.0 / 2021-11-05
* [CHANGE] **BREAKING CHANGE** Drop support for v0 and v1 blocks. See [1.1 changelog](https://github.com/grafana/tempo/releases/tag/v1.1.0) for details [#919](https://github.com/grafana/tempo/pull/919) (@joe-elliott)
* [CHANGE] Renamed CLI flag from `--storage.trace.maintenance-cycle` to `--storage.trace.blocklist_poll`. This is a **breaking change**  [#897](https://github.com/grafana/tempo/pull/897) (@mritunjaysharma394)
* [CHANGE] update jsonnet alerts and recording rules to use `job_selectors` and `cluster_selectors` for configurable unique identifier labels [#935](https://github.com/grafana/tempo/pull/935) (@kevinschoonover)
* [CHANGE] Modify generated tag keys in Vulture for easier filtering [#934](https://github.com/grafana/tempo/pull/934) (@zalegrala)
* [CHANGE] **BREAKING CHANGE** Consolidate status information onto /status endpoint [ #952 ](https://github.com/grafana/tempo/pull/952) @zalegrala)
  The following endpoints moved.
  `/runtime_config` moved to `/status/runtime_config`
  `/config` moved to `/status/config`
  `/services` moved to `/status/services`
* [CHANGE] **BREAKING CHANGE** Change ingester metric `ingester_bytes_metric_total` in favor of `ingester_bytes_received_total` [#979](https://github.com/grafana/tempo/pull/979) (@mapno)
* [CHANGE] Add troubleshooting language to config for `server.grpc_server_max_recv_msg_size` and `server.grpc_server_max_send_msg_size` when handling large traces [#1023](https://github.com/grafana/tempo/pull/1023) (@thejosephstevens)
* [CHANGE] Parse search query tags from `tags` query parameter [#1055](https://github.com/grafana/tempo/pull/1055) (@kvrhdn)
* [FEATURE] Add ability to search ingesters for traces [#806](https://github.com/grafana/tempo/pull/806) (@mdisibio)
* [FEATURE] Add runtime config handler  [#936](https://github.com/grafana/tempo/pull/936) (@mapno)
* [FEATURE] Search WAL reload and compression(versioned encoding) support [#1000](https://github.com/grafana/tempo/pull/1000) (@annanay25, @mdisibio)
* [FEATURE] Added ability to add a middleware to the OTel receivers' consume function [#1015](http://github.com/grafan/tempo/pull/1015) (@chaudum)
* [FEATURE] Add ScalableSingleBinary operational run mode [#1004](https://github.com/grafana/tempo/pull/1004) (@zalegrala)
* [FEATURE] Added a [jsonnet](https://jsonnet.org) library for Grafana Enterprise Traces (GET) deployments [#1096](https://github.com/grafana/tempo/pull/1096)
* [ENHANCEMENT] Added "query blocks" cli option. [#876](https://github.com/grafana/tempo/pull/876) (@joe-elliott)
* [ENHANCEMENT] Added "search blocks" cli option. [#972](https://github.com/grafana/tempo/pull/972) (@joe-elliott)
* [ENHANCEMENT] Added traceid to `trace too large message`. [#888](https://github.com/grafana/tempo/pull/888) (@mritunjaysharma394)
* [ENHANCEMENT] Add support to tempo workloads to `overrides` from single configmap in microservice mode. [#896](https://github.com/grafana/tempo/pull/896) (@kavirajk)
* [ENHANCEMENT] Make `overrides_config` block name consistent with Loki and Cortex in microservice mode. [#906](https://github.com/grafana/tempo/pull/906) (@kavirajk)
* [ENHANCEMENT] Changes the metrics name from `cortex_runtime_config_last_reload_successful` to `tempo_runtime_config_last_reload_successful` [#945](https://github.com/grafana/tempo/pull/945) (@kavirajk)
* [ENHANCEMENT] Updated config defaults to reflect better capture operational knowledge. [#913](https://github.com/grafana/tempo/pull/913) (@joe-elliott)
  ```
  ingester:
    trace_idle_period: 30s => 10s  # reduce ingester memory requirements with little impact on querying
    flush_check_period: 30s => 10s
  query_frontend:
    query_shards: 2 => 20          # will massively improve performance on large installs
  storage:
    trace:
      wal:
        encoding: none => snappy   # snappy has been tested thoroughly and ready for production use
      block:
        bloom_filter_false_positive: .05 => .01          # will increase total bloom filter size but improve query performance
        bloom_filter_shard_size_bytes: 256KiB => 100 KiB # will improve query performance
  compactor:
    compaction:
      chunk_size_bytes: 10 MiB => 5 MiB  # will reduce compactor memory needs
      compaction_window: 4h => 1h        # will allow more compactors to participate in compaction without substantially increasing blocks
  ```
* [ENHANCEMENT] Make s3 backend readError logic more robust [#905](https://github.com/grafana/tempo/pull/905) (@wei840222)
* [ENHANCEMENT] Include additional detail when searching for traces [#916](https://github.com/grafana/tempo/pull/916) (@zalegrala)
* [ENHANCEMENT] Add `gen index` and `gen bloom` commands to tempo-cli. [#903](https://github.com/grafana/tempo/pull/903) (@annanay25)
* [ENHANCEMENT] Implement trace comparison in Vulture [#904](https://github.com/grafana/tempo/pull/904) (@zalegrala)
* [ENHANCEMENT] Improve zstd read throughput using zstd.Decoder [#948](https://github.com/grafana/tempo/pull/948) (@joe-elliott)
* [ENHANCEMENT] Dedupe search records while replaying WAL [#940](https://github.com/grafana/tempo/pull/940) (@annanay25)
* [ENHANCEMENT] Add status endpoint to list the available endpoints [#938](https://github.com/grafana/tempo/pull/938) (@zalegrala)
* [ENHANCEMENT] Compression updates: Added s2, improved snappy performance [#961](https://github.com/grafana/tempo/pull/961) (@joe-elliott)
* [ENHANCEMENT] Add search block headers [#943](https://github.com/grafana/tempo/pull/943) (@mdisibio)
* [ENHANCEMENT] Add search block headers for wal blocks [#963](https://github.com/grafana/tempo/pull/963) (@mdisibio)
* [ENHANCEMENT] Add support for vulture sending long running traces [#951](https://github.com/grafana/tempo/pull/951) (@zalegrala)
* [ENHANCEMENT] Support global denylist and per-tenant allowlist of tags for search data. [#960](https://github.com/grafana/tempo/pull/960) (@annanay25)
* [ENHANCEMENT] Add `search_query_timeout` to querier config. [#984](https://github.com/grafana/tempo/pull/984) (@kvrhdn)
* [ENHANCEMENT] Include simple e2e test to test searching [#978](https://github.com/grafana/tempo/pull/978) (@zalegrala)
* [ENHANCEMENT] Jsonnet: add `$._config.memcached.memory_limit_mb` [#987](https://github.com/grafana/tempo/pull/987) (@kvrhdn)
* [ENHANCEMENT] Upgrade jsonnet-libs to 1.19 and update tk examples [#1001](https://github.com/grafana/tempo/pull/1001) (@mapno)
* [ENHANCEMENT] Shard tenant index creation by tenant and add functionality to handle stale indexes. [#1005](https://github.com/grafana/tempo/pull/1005) (@joe-elliott)
* [ENHANCEMENT] **BREAKING CHANGE** Support partial results from failed block queries [#1007](https://github.com/grafana/tempo/pull/1007) (@mapno)
  Querier [`GET /querier/api/traces/<traceid>`](https://grafana.com/docs/tempo/latest/api_docs/#query) response's body has been modified
  to return `tempopb.TraceByIDResponse` instead of simply `tempopb.Trace`. This will cause a disruption of the read path during rollout of the change.
* [ENHANCEMENT] Add `search_default_limit` and `search_max_result_limit` to querier config. [#1022](https://github.com/grafana/tempo/pull/1022) [#1044](https://github.com/grafana/tempo/pull/1044) (@kvrhdn)
* [ENHANCEMENT] Add new metric `tempo_distributor_push_duration_seconds` [#1027](https://github.com/grafana/tempo/pull/1027) (@zalegrala)
* [ENHANCEMENT] Add query parameter to show the default config values and the difference between the current values and the defaults. [#1045](https://github.com/grafana/tempo/pull/1045) (@MichelHollands)
* [ENHANCEMENT] Adding metrics around ingester flush retries [#1049](https://github.com/grafana/tempo/pull/1049) (@dannykopping)
* [ENHANCEMENT] Performance: More efficient distributor batching [#1075](https://github.com/grafana/tempo/pull/1075) (@joe-elliott)
* [ENHANCEMENT] Allow search disablement in vulture [#1069](https://github.com/grafana/tempo/pull/1069) (@zalegrala)
* [ENHANCEMENT] Jsonnet: add `$._config.search_enabled`, correctly set `http_api_prefix` in config [#1072](https://github.com/grafana/tempo/pull/1072) (@kvrhdn)
* [ENHANCEMENT] Performance: Remove WAL contention between ingest and searches [#1076](https://github.com/grafana/tempo/pull/1076) (@mdisibio)
* [ENHANCEMENT] Include tempo-cli in the release [#1086](https://github.com/grafana/tempo/pull/1086) (@zalegrala)
* [ENHANCEMENT] Add search on span status [#1093](https://github.com/grafana/tempo/pull/1093) (@mdisibio)
* [ENHANCEMENT] Slightly improved compression performance [#1094](https://github.com/grafana/tempo/pull/1094) (@bboreham)
* [BUGFIX] Update port spec for GCS docker-compose example [#869](https://github.com/grafana/tempo/pull/869) (@zalegrala)
* [BUGFIX] Fix "magic number" errors and other block mishandling when an ingester forcefully shuts down [#937](https://github.com/grafana/tempo/issues/937) (@mdisibio)
* [BUGFIX] Fix compactor memory leak [#806](https://github.com/grafana/tempo/pull/806) (@mdisibio)
* [BUGFIX] Fix an issue with WAL replay of zero-length search data when search is disabled. [#968](https://github.com/grafana/tempo/pull/968) (@annanay25)
* [BUGFIX] Set span's tag `span.kind` to `client` in query-frontend [#975](https://github.com/grafana/tempo/pull/975) (@mapno)
* [BUGFIX] Nil check overrides module in the `/status` handler [#994](https://github.com/grafana/tempo/pull/994) (@mapno)
* [BUGFIX] Several bug fixes for search contention and panics [#1033](https://github.com/grafana/tempo/pull/1033) (@mdisibio)
* [BUGFIX] Fixes `tempodb_backend_hedged_roundtrips_total` to correctly count hedged roundtrips. [#1079](https://github.com/grafana/tempo/pull/1079) (@joe-elliott)
* [BUGFIX] Update go-kit logger package to remove spurious debug logs [#1094](https://github.com/grafana/tempo/pull/1094) (@bboreham)

## v1.1.0 / 2021-08-26
* [CHANGE] Upgrade Cortex from v1.9.0 to v1.9.0-131-ga4bf10354 [#841](https://github.com/grafana/tempo/pull/841) (@aknuds1)
* [CHANGE] Change default tempo port from 3100 to 3200 [#770](https://github.com/grafana/tempo/pull/809) (@MurzNN)
* [CHANGE] Jsonnet: use dedicated configmaps for distributors and ingesters [#775](https://github.com/grafana/tempo/pull/775) (@kvrhdn)
* [CHANGE] Docker images are now prefixed by their branch name [#828](https://github.com/grafana/tempo/pull/828) (@jvrplmlmn)
* [CHANGE] Update to Go 1.17 [#953](https://github.com/grafana/tempo/pull/953)
* [FEATURE] Added the ability to hedge requests with all backends [#750](https://github.com/grafana/tempo/pull/750) (@joe-elliott)
* [FEATURE] Added a tenant index to reduce bucket polling. [#834](https://github.com/grafana/tempo/pull/834) (@joe-elliott)
* [ENHANCEMENT] Added hedged request metric `tempodb_backend_hedged_roundtrips_total` and a new storage agnostic `tempodb_backend_request_duration_seconds` metric that
  supersedes the soon-to-be deprecated storage specific metrics (`tempodb_azure_request_duration_seconds`, `tempodb_s3_request_duration_seconds` and `tempodb_gcs_request_duration_seconds`). [#790](https://github.com/grafana/tempo/pull/790) (@JosephWoodward)
* [ENHANCEMENT] Performance: improve compaction speed with concurrent reads and writes [#754](https://github.com/grafana/tempo/pull/754) (@mdisibio)
* [ENHANCEMENT] Improve readability of cpu and memory metrics on operational dashboard [#764](https://github.com/grafana/tempo/pull/764) (@bboreham)
* [ENHANCEMENT] Add `azure_request_duration_seconds` metric. [#767](https://github.com/grafana/tempo/pull/767) (@JosephWoodward)
* [ENHANCEMENT] Add `s3_request_duration_seconds` metric. [#776](https://github.com/grafana/tempo/pull/776) (@JosephWoodward)
* [ENHANCEMENT] Add `tempo_ingester_flush_size_bytes` metric. [#777](https://github.com/grafana/tempo/pull/777) (@bboreham)
* [ENHANCEMENT] Microservices jsonnet: resource requests and limits can be set in `$._config`. [#793](https://github.com/grafana/tempo/pull/793) (@kvrhdn)
* [ENHANCEMENT] Add `-config.expand-env` cli flag to support environment variables expansion in config file. [#796](https://github.com/grafana/tempo/pull/796) (@Ashmita152)
* [ENHANCEMENT] Add ability to control bloom filter caching based on age and/or compaction level. Add new cli command `list cache-summary`. [#805](https://github.com/grafana/tempo/pull/805) (@annanay25)
* [ENHANCEMENT] Emit traces for ingester flush operations. [#812](https://github.com/grafana/tempo/pull/812) (@bboreham)
* [ENHANCEMENT] Add retry middleware in query-frontend. [#814](https://github.com/grafana/tempo/pull/814) (@kvrhdn)
* [ENHANCEMENT] Add `-use-otel-tracer` to use the OpenTelemetry tracer, this will also capture traces emitted by the gcs sdk. Experimental: not all features are supported (i.e. remote sampling). [#842](https://github.com/grafana/tempo/pull/842) (@kvrhdn)
* [ENHANCEMENT] Add `/services` endpoint. [#863](https://github.com/grafana/tempo/pull/863) (@kvrhdn)
* [ENHANCEMENT] Include distributed docker-compose example [#859](https://github.com/grafana/tempo/pull/859) (@zalegrala)
* [ENHANCEMENT] Added "query blocks" cli option. [#876](https://github.com/grafana/tempo/pull/876) (@joe-elliott)
* [ENHANCEMENT] Add e2e integration test for GCS. [#883](https://github.com/grafana/tempo/pull/883) (@annanay25)
* [ENHANCEMENT] Added traceid to `trace too large message`. [#888](https://github.com/grafana/tempo/pull/888) (@mritunjaysharma394)
* [ENHANCEMENT] Add support to tempo workloads to `overrides` from single configmap in microservice mode. [#896](https://github.com/grafana/tempo/pull/896) (@kavirajk)
* [ENHANCEMENT] Make `overrides_config` block name consistent with Loki and Cortex in microservice mode. [#906](https://github.com/grafana/tempo/pull/906) (@kavirajk)
* [ENHANCEMENT] Make `overrides_config` mount name static `tempo-overrides` in the tempo workloads in microservice mode. [#906](https://github.com/grafana/tempo/pull/914) (@kavirajk)
* [ENHANCEMENT] Reduce compactor memory usage by forcing garbage collection. [#915](https://github.com/grafana/tempo/pull/915) (@joe-elliott)
* [ENHANCEMENT] Implement search in vulture. [#944](https://github.com/grafana/tempo/pull/944) (@zalegrala)
* [BUGFIX] Allow only valid trace ID characters when decoding [#854](https://github.com/grafana/tempo/pull/854) (@zalegrala)
* [BUGFIX] Queriers complete one polling cycle before finishing startup. [#834](https://github.com/grafana/tempo/pull/834) (@joe-elliott)
* [BUGFIX] Update port spec for GCS docker-compose example [#869](https://github.com/grafana/tempo/pull/869) (@zalegrala)
* [BUGFIX] Cortex upgrade to fix an issue where unhealthy compactors can't be forgotten [#878](https://github.com/grafana/tempo/pull/878) (@joe-elliott)


## v1.0.1 / 2021-06-14

* [BUGFIX] Guard against negative dataLength [#763](https://github.com/grafana/tempo/pull/763) (@joe-elliott)

## v1.0.0 / 2021-06-08

* [CHANGE] Mark `-auth.enabled` as deprecated. New flag is `-multitenancy.enabled` and is set to false by default.
  This is a **breaking change** if you were relying on auth/multitenancy being enabled by default. [#646](https://github.com/grafana/tempo/pull/646)
* [ENHANCEMENT] Performance: Improve Ingester Record Insertion. [#681](https://github.com/grafana/tempo/pull/681)
* [ENHANCEMENT] Improve WAL Replay by not rebuilding the WAL. [#668](https://github.com/grafana/tempo/pull/668)
* [ENHANCEMENT] Add config option to disable write extension to the ingesters. [#677](https://github.com/grafana/tempo/pull/677)
* [ENHANCEMENT] Preallocate byte slices on ingester request unmarshal. [#679](https://github.com/grafana/tempo/pull/679)
* [ENHANCEMENT] Reduce marshalling in the ingesters to improve performance. [#694](https://github.com/grafana/tempo/pull/694)
  This change requires a specific rollout process to prevent dropped spans. First, rollout everything except distributors. After all ingesters have updated
  you can then rollout distributors to the latest version. This is due to changes in the communication between ingesters <-> distributors.
* [ENHANCEMENT] Allow setting the bloom filter shard size with support dynamic shard count.[#644](https://github.com/grafana/tempo/pull/644)
* [ENHANCEMENT] GCS SDK update v1.12.0 => v.15.0, ReadAllWithEstimate used in GCS/S3 backends. [#693](https://github.com/grafana/tempo/pull/693)
* [ENHANCEMENT] Add a new endpoint `/api/echo` to test the query frontend is reachable. [#714](https://github.com/grafana/tempo/pull/714)
* [BUGFIX] Fix Query Frontend grpc settings to avoid noisy error log. [#690](https://github.com/grafana/tempo/pull/690)
* [BUGFIX] Zipkin Support - CombineTraces. [#688](https://github.com/grafana/tempo/pull/688)
* [BUGFIX] Zipkin support - Dedupe span IDs based on span.Kind (client/server) in Query Frontend. [#687](https://github.com/grafana/tempo/pull/687)
* [BUGFIX] Azure Backend - Fix an issue with the append method on the Azure backend. [#736](https://github.com/grafana/tempo/pull/736)

## v0.7.0 / 2021-04-22

**License Change** v0.7.0 and future versions are licensed under AGPLv3 [#660](https://github.com/grafana/tempo/pull/660)

* [CHANGE] Add `json` struct tags to overrides' `Limits` struct in addition to `yaml` tags. [#656](https://github.com/grafana/tempo/pull/656)
* [CHANGE] Update to Go 1.16, latest OpenTelemetry proto definition and collector [#546](https://github.com/grafana/tempo/pull/546)
* [CHANGE] `max_spans_per_trace` limit override has been removed in favour of `max_bytes_per_trace`.
  This is a **breaking change** to the overrides config section. [#612](https://github.com/grafana/tempo/pull/612)
* [CHANGE] Add new flag `-ingester.lifecycler.ID` to manually override the ingester ID with which to register in the ring. [#625](https://github.com/grafana/tempo/pull/625)
* [CHANGE] `ingestion_rate_limit` limit override has been removed in favour of `ingestion_rate_limit_bytes`.
  `ingestion_burst_size` limit override has been removed in favour of `ingestion_burst_size_bytes`.
  This is a **breaking change** to the overrides config section. [#630](https://github.com/grafana/tempo/pull/630)
* [FEATURE] Add page based access to the index file. [#557](https://github.com/grafana/tempo/pull/557)
* [FEATURE] (Experimental) WAL Compression/checksums. [#638](https://github.com/grafana/tempo/pull/638)
* [ENHANCEMENT] Add a Shutdown handler to flush data to backend, at "/shutdown". [#526](https://github.com/grafana/tempo/pull/526)
* [ENHANCEMENT] Queriers now query all (healthy) ingesters for a trace to mitigate 404s on ingester rollouts/scaleups.
  This is a **breaking change** and will likely result in query errors on rollout as the query signature b/n QueryFrontend & Querier has changed. [#557](https://github.com/grafana/tempo/pull/557)
* [ENHANCEMENT] Add list compaction-summary command to tempo-cli [#588](https://github.com/grafana/tempo/pull/588)
* [ENHANCEMENT] Add list and view index commands to tempo-cli [#611](https://github.com/grafana/tempo/pull/611)
* [ENHANCEMENT] Add a configurable prefix for HTTP endpoints. [#631](https://github.com/grafana/tempo/pull/631)
* [ENHANCEMENT] Add kafka receiver. [#613](https://github.com/grafana/tempo/pull/613)
* [ENHANCEMENT] Upgrade OTel collector to `v0.21.0`. [#613](https://github.com/grafana/tempo/pull/627)
* [ENHANCEMENT] Add support for Cortex Background Cache. [#640](https://github.com/grafana/tempo/pull/640)
* [BUGFIX] Fixes permissions errors on startup in GCS. [#554](https://github.com/grafana/tempo/pull/554)
* [BUGFIX] Fixes error where Dell ECS cannot list objects. [#561](https://github.com/grafana/tempo/pull/561)
* [BUGFIX] Fixes listing blocks in S3 when the list is truncated. [#567](https://github.com/grafana/tempo/pull/567)
* [BUGFIX] Fixes where ingester may leave file open [#570](https://github.com/grafana/tempo/pull/570)
* [BUGFIX] Fixes a bug where some blocks were not searched due to query sharding and randomness in blocklist poll. [#583](https://github.com/grafana/tempo/pull/583)
* [BUGFIX] Fixes issue where wal was deleted before successful flush and adds exponential backoff for flush errors [#593](https://github.com/grafana/tempo/pull/593)
* [BUGFIX] Fixes issue where Tempo would not parse odd length trace ids [#605](https://github.com/grafana/tempo/pull/605)
* [BUGFIX] Sort traces on flush to reduce unexpected recombination work by compactors [#606](https://github.com/grafana/tempo/pull/606)
* [BUGFIX] Ingester fully persists blocks locally to reduce amount of work done after restart [#628](https://github.com/grafana/tempo/pull/628)

## v0.6.0 / 2021-02-18

* [CHANGE] Fixed ingester latency spikes on read [#461](https://github.com/grafana/tempo/pull/461)
* [CHANGE] Ingester cut blocks based on size instead of trace count.  Replace ingester `traces_per_block` setting with `max_block_bytes`. This is a **breaking change**. [#474](https://github.com/grafana/tempo/issues/474)
* [CHANGE] Refactor cache section in tempodb. This is a **breaking change** b/c the cache config section has changed. [#485](https://github.com/grafana/tempo/pull/485)
* [CHANGE] New compactor setting for max block size data instead of traces. [#520](https://github.com/grafana/tempo/pull/520)
* [CHANGE] Change default ingester_client compression from gzip to snappy. [#522](https://github.com/grafana/tempo/pull/522)
* [CHANGE/BUGFIX] Rename `tempodb_compaction_objects_written` and `tempodb_compaction_bytes_written` metrics to `tempodb_compaction_objects_written_total` and `tempodb_compaction_bytes_written_total`. [#524](https://github.com/grafana/tempo/pull/524)
* [CHANGE] Replace tempo-cli `list block` `--check-dupes` option with `--scan` and collect additional stats [#534](https://github.com/grafana/tempo/pull/534)
* [FEATURE] Added block compression.  This is a **breaking change** b/c some configuration fields moved. [#504](https://github.com/grafana/tempo/pull/504)
* [CHANGE] Drop Vulture Loki dependency. This is a **breaking change**. [#509](https://github.com/grafana/tempo/pull/509)
* [ENHANCEMENT] Serve config at the "/config" endpoint. [#446](https://github.com/grafana/tempo/pull/446)
* [ENHANCEMENT] Switch blocklist polling and retention to different concurrency mechanism, add configuration options. [#475](https://github.com/grafana/tempo/issues/475)
* [ENHANCEMENT] Add S3 options region and forcepathstyle [#431](https://github.com/grafana/tempo/issues/431)
* [ENHANCEMENT] Add exhaustive search to combine traces from all blocks in the backend. [#489](https://github.com/grafana/tempo/pull/489)
* [ENHANCEMENT] Add per-tenant block retention [#77](https://github.com/grafana/tempo/issues/77)
* [ENHANCEMENT] Change index-downsample to index-downsample-bytes.  This is a **breaking change** [#519](https://github.com/grafana/tempo/issues/519)
* [BUGFIX] Upgrade cortex dependency to v1.7.0-rc.0+ to address issue with forgetting ring membership [#442](https://github.com/grafana/tempo/pull/442) [#512](https://github.com/grafana/tempo/pull/512)
* [BUGFIX] No longer raise the `tempodb_blocklist_poll_errors_total` metric if a block doesn't have meta or compacted meta. [#481](https://github.com/grafana/tempo/pull/481)]
* [BUGFIX] Replay wal completely before ingesting new spans. [#525](https://github.com/grafana/tempo/pull/525)

## v0.5.0 / 2021-01-15

* [CHANGE] Redo tempo-cli with basic command structure and improvements [#385](https://github.com/grafana/tempo/pull/385)
* [CHANGE] Add content negotiation support and sharding parameters to Querier [#375](https://github.com/grafana/tempo/pull/375)
* [CHANGE] Remove S3 automatic bucket creation [#404](https://github.com/grafana/tempo/pull/404)
* [CHANGE] Compactors should round robin tenants instead of choosing randomly [#420](https://github.com/grafana/tempo/issues/420)
* [CHANGE] Switch distributor->ingester communication to more efficient PushBytes method.  This is a **breaking change** when running in microservices mode with separate distributors and ingesters.  To prevent errors ingesters must be fully upgraded first, then distributors.
* [CHANGE] Removed disk_cache.  This is a **breaking change** b/c there is no disk cache. Please use redis or memcached. [#441](https://github.com/grafana/tempo/pull/441)
* [CHANGE] Rename IngestionMaxBatchSize to IngestionBurstSize. This is a **breaking change**. [#445](https://github.com/grafana/tempo/pull/445)
* [ENHANCEMENT] Add docker-compose example for GCS along with new backend options [#397](https://github.com/grafana/tempo/pull/397)
* [ENHANCEMENT] tempo-cli list blocks usability improvements [#403](https://github.com/grafana/tempo/pull/403)
* [ENHANCEMENT] Reduce active traces locking time. [#449](https://github.com/grafana/tempo/pull/449)
* [ENHANCEMENT] Added `tempo_distributor_bytes_received_total` as a per tenant counter of uncompressed bytes received. [#453](https://github.com/grafana/tempo/pull/453)
* [BUGFIX] Compactor without GCS permissions fail silently [#379](https://github.com/grafana/tempo/issues/379)
* [BUGFIX] Prevent race conditions between querier polling and ingesters clearing complete blocks [#421](https://github.com/grafana/tempo/issues/421)
* [BUGFIX] Exclude blocks in last active window from compaction [#411](https://github.com/grafana/tempo/pull/411)
* [BUGFIX] Mixin: Ignore metrics and query-frontend route when checking for TempoRequestLatency alert. [#440](https://github.com/grafana/tempo/pull/440)
* [FEATURE] Add support for Azure Blob Storage backend [#340](https://github.com/grafana/tempo/issues/340)
* [FEATURE] Add Query Frontend module to allow scaling the query path [#400](https://github.com/grafana/tempo/pull/400)

## v0.4.0 / 2020-12-03

* [CHANGE] From path.Join to filepath.Join [#338](https://github.com/grafana/tempo/pull/338)
* [CHANGE] Upgrade Cortex from v1.3.0 to v.1.4.0 [#341](https://github.com/grafana/tempo/pull/341)
* [CHANGE] Compact more than 2 blocks at a time [#348](https://github.com/grafana/tempo/pull/348)
* [CHANGE] Remove tempodb_compaction_duration_seconds metric. [#360](https://github.com/grafana/tempo/pull/360)
* [ENHANCEMENT] Add tempodb_compaction_objects_combined metric. [#339](https://github.com/grafana/tempo/pull/339)
* [ENHANCEMENT] Added OpenMetrics exemplar support. [#359](https://github.com/grafana/tempo/pull/359)
* [ENHANCEMENT] Add tempodb_compaction_objects_written metric. [#360](https://github.com/grafana/tempo/pull/360)
* [ENHANCEMENT] Add tempodb_compaction_bytes_written metric. [#360](https://github.com/grafana/tempo/pull/360)
* [ENHANCEMENT] Add tempodb_compaction_blocks_total metric. [#360](https://github.com/grafana/tempo/pull/360)
* [ENHANCEMENT] Add support for S3 V2 signatures. [#352](https://github.com/grafana/tempo/pull/352)
* [ENHANCEMENT] Add support for Redis caching. [#354](https://github.com/grafana/tempo/pull/354)
* [BUGFIX] Frequent errors logged by compactor regarding meta not found [#327](https://github.com/grafana/tempo/pull/327)
* [BUGFIX] Fix distributors panicking on rollout [#343](https://github.com/grafana/tempo/pull/343)
* [BUGFIX] Fix ingesters occassionally double flushing [#364](https://github.com/grafana/tempo/pull/364)
* [BUGFIX] Fix S3 backend logs "unsupported value type" [#381](https://github.com/grafana/tempo/issues/381)

## v0.3.0 / 2020-11-10

* [CHANGE] Bloom filters are now sharded to reduce size and improve caching, as blocks grow. This is a **breaking change** and all data stored before this change will **not** be queryable. [#192](https://github.com/grafana/tempo/pull/192)
* [CHANGE] Rename maintenance cycle to blocklist poll. [#315](https://github.com/grafana/tempo/pull/315)
* [ENHANCEMENT] CI checks for vendored dependencies using `make vendor-check`. Update CONTRIBUTING.md to reflect the same before checking in files in a PR. [#274](https://github.com/grafana/tempo/pull/274)
* [ENHANCEMENT] Add warnings for suspect configs. [#294](https://github.com/grafana/tempo/pull/294)
* [ENHANCEMENT] Add command line flags for s3 credentials. [#308](https://github.com/grafana/tempo/pull/308)
* [ENHANCEMENT] Support multiple authentication methods for S3 (IRSA, IAM role, static). [#320](https://github.com/grafana/tempo/pull/320)
* [ENHANCEMENT] Add  per tenant bytes counter. [#331](https://github.com/grafana/tempo/pull/331)
* [BUGFIX] S3 multi-part upload errors [#306](https://github.com/grafana/tempo/pull/325)
* [BUGFIX] Increase Prometheus `notfound` metric on tempo-vulture. [#301](https://github.com/grafana/tempo/pull/301)
* [BUGFIX] Return 404 if searching for a tenant id that does not exist in the backend. [#321](https://github.com/grafana/tempo/pull/321)
* [BUGFIX] Prune in-memory blocks from missing tenants. [#314](https://github.com/grafana/tempo/pull/314)<|MERGE_RESOLUTION|>--- conflicted
+++ resolved
@@ -10,11 +10,8 @@
 * [ENHANCEMENT] Add new scaling alerts to the tempo-mixin [#1292](https://github.com/grafana/tempo/pull/1292) (@mapno)
 * [BUGFIX]: Remove unnecessary PersistentVolumeClaim [#1245](https://github.com/grafana/tempo/issues/1245)
 * [BUGFIX] Fixed issue when query-frontend doesn't log request details when request is cancelled [#1136](https://github.com/grafana/tempo/issues/1136) (@adityapwr)
-<<<<<<< HEAD
 * [BUGFIX] Fixed an issue where the query-frontend would mangle start/end time ranges on searches which included the ingesters [#1295] (@joe-elliott)
-=======
 * [BUGFIX] Update OTLP port in examples (docker-compose & kubernetes) from legacy ports (55680/55681) to new ports (4317/4318) [#1294](https://github.com/grafana/tempo/pull/1294) (@mapno)
->>>>>>> f4175e5b
 
 ## v1.3.1 / 2022-02-02
 * [BUGFIX] Fixed panic when using etcd as ring's kvstore [#1260](https://github.com/grafana/tempo/pull/1260) (@mapno)
