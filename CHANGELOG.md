--- conflicted
+++ resolved
@@ -1,8 +1,4 @@
 ## main / unreleased
-<<<<<<< HEAD
-* [FEATURE] tempo-cli: support dropping multiple traces in a single operation [#4266](https://github.com/grafana/tempo/pull/4266) (@ndk)
-* [CHANGE] update default config values to better align with production workloads [#4340](https://github.com/grafana/tempo/pull/4340) (@electron0zero)
-=======
 
 * [CHANGE] Disable gRPC compression in the querier and distributor for performance reasons [#4429](https://github.com/grafana/tempo/pull/4429) (@carles-grafana)
   If you would like to re-enable it, we recommend 'snappy'. Use the following settings:
@@ -23,7 +19,6 @@
   request cancellations are exposed under `result` label in `tempo_query_frontend_queries_total` and `tempo_query_frontend_queries_within_slo_total` with `completed` or `canceled` values to differentiate between completed and canceled requests.
 * [CHANGE] update default config values to better align with production workloads [#4340](https://github.com/grafana/tempo/pull/4340) (@electron0zero)
 * [CHANGE] Add query-frontend limit for max length of query expression [##4397](https://github.com/grafana/tempo/pull/4397) (@electron0zero)
->>>>>>> e50f5d96
 * [CHANGE] fix deprecation warning by switching to DoBatchWithOptions [#4343](https://github.com/grafana/tempo/pull/4343) (@dastrobu)
 * [CHANGE] **BREAKING CHANGE** The Tempo serverless is now deprecated and will be removed in an upcoming release [#4017](https://github.com/grafana/tempo/pull/4017/) @electron0zero
 * [CHANGE] **BREAKING CHANGE** Change the AWS Lambda serverless build tooling output from "main" to "bootstrap". Refer to https://aws.amazon.com/blogs/compute/migrating-aws-lambda-functions-from-the-go1-x-runtime-to-the-custom-runtime-on-amazon-linux-2/ for migration steps [#3852](https://github.com/grafana/tempo/pull/3852) (@zatlodan)
@@ -47,11 +42,8 @@
 * [FEATURE] TraceQL support for instrumentation scope [#3967](https://github.com/grafana/tempo/pull/3967) (@ie-pham)
 * [FEATURE] Export cost attribution usage metrics from distributor [#4162](https://github.com/grafana/tempo/pull/4162) (@mdisibio)
 * [FEATURE] TraceQL metrics: avg_over_time [#4073](https://github.com/grafana/tempo/pull/4073) (@javiermolinar)
-<<<<<<< HEAD
-=======
 * [FEATURE] Limit tags and tag values search [#4320](https://github.com/grafana/tempo/pull/4320) (@javiermolinar)
 * [ENHANCEMENT] distributor: return trace id length when it is invalid [#4407](https://github.com/grafana/tempo/pull/4407) (@carles-grafana)
->>>>>>> e50f5d96
 * [ENHANCEMENT] Update to the latest dskit [#4341](https://github.com/grafana/tempo/pull/4341) (@dastrobu)
 * [ENHANCEMENT] Changed log level from INFO to DEBUG for the TempoDB Find operation using traceId to reduce excessive/unwanted logs in log search. [#4179](https://github.com/grafana/tempo/pull/4179) (@Aki0x137)
 * [ENHANCEMENT] Pushdown collection of results from generators in the querier [#4119](https://github.com/grafana/tempo/pull/4119) (@electron0zero)
@@ -64,12 +56,8 @@
 * [ENHANCEMENT] Update metrics-generator config in Tempo distributed docker compose example to serve TraceQL metrics [#4003](https://github.com/grafana/tempo/pull/4003) (@javiermolinar)
 * [ENHANCEMENT] Reduce allocs related to marshalling dedicated columns repeatedly in the query frontend. [#4007](https://github.com/grafana/tempo/pull/4007) (@joe-elliott)
 * [ENHANCEMENT] Improve performance of TraceQL queries [#4114](https://github.com/grafana/tempo/pull/4114) (@mdisibio)
-<<<<<<< HEAD
 * [ENHANCEMENT] Improve performance of TraceQL queries [#4163](https://github.com/grafana/tempo/pull/4163) (@mdisibio)
-=======
-* [ENHANCEMENT] Improve performance of TraceQL queries [#4163](https://github.com/grafana/tempo/pull/4163) (@mdisibio) 
 * [ENHANCEMENT] Improve performance of some TraceQL queries using select() operation [#4438](https://github.com/grafana/tempo/pull/4438) (@mdisibio)
->>>>>>> e50f5d96
 * [ENHANCEMENT] Reduce memory usage of classic histograms in the span-metrics and service-graphs processors [#4232](https://github.com/grafana/tempo/pull/4232) (@mdisibio)
 * [ENHANCEMENT] Implement simple Fetch by key for cache items  [#4032](https://github.com/grafana/tempo/pull/4032) (@javiermolinar)
 * [ENHANCEMENT] Replace Grafana Agent example by Grafana Alloy[#4030](https://github.com/grafana/tempo/pull/4030) (@javiermolinar)
@@ -94,46 +82,30 @@
 * [ENHANCEMENT] Chore: delete spanlogger. [4312](https://github.com/grafana/tempo/pull/4312) (@javiermolinar)
 * [ENHANCEMENT] Add `invalid_utf8` to reasons spanmetrics will discard spans. [#4293](https://github.com/grafana/tempo/pull/4293) (@zalegrala)
 * [ENHANCEMENT] Reduce frontend and querier allocations by dropping HTTP headers early in the pipeline. [#4298](https://github.com/grafana/tempo/pull/4298) (@joe-elliott)
-<<<<<<< HEAD
-* [ENHANCEMENT] Reduce ingester working set by improving prelloc behavior. [#4344](https://github.com/grafana/tempo/pull/4344)  (@joe-elliott)
-* [ENHANCEMENT] Use Promtheus fast regexp for TraceQL regular expression matchers. [#4329](https://github.com/grafana/tempo/pull/4329) (@joe-elliott)
-=======
 * [ENHANCEMENT] Reduce ingester working set by improving prelloc behavior. [#4344](https://github.com/grafana/tempo/pull/4344),[#4369](https://github.com/grafana/tempo/pull/4369)  (@joe-elliott)
   Added tunable prealloc env vars PREALLOC_BKT_SIZE, PREALLOC_NUM_BUCKETS, PREALLOC_MIN_BUCKET and metric tempo_ingester_prealloc_miss_bytes_total to observe and tune prealloc behavior.
 * [ENHANCEMENT] Use Prometheus fast regexp for TraceQL regular expression matchers. [#4329](https://github.com/grafana/tempo/pull/4329) (@joe-elliott)
->>>>>>> e50f5d96
   **BREAKING CHANGE** All regular expression matchers will now be fully anchored. `span.foo =~ "bar"` will now be evaluated as `span.foo =~ "^bar$"`
 * [ENHANCEMENT] Reuse generator code to better refuse "too large" traces. [#4365](https://github.com/grafana/tempo/pull/4365) (@joe-elliott)
   This will cause the ingester to more aggressively and correctly refuse traces. Also added two metrics to better track bytes consumed per tenant in the ingester.
   `tempo_metrics_generator_live_trace_bytes` and `tempo_ingester_live_trace_bytes`.
-<<<<<<< HEAD
-=======
 * [BUGFIX] Handle invalid TraceQL query filter in tag values v2 disk cache [#4392](https://github.com/grafana/tempo/pull/4392) (@electron0zero)
->>>>>>> e50f5d96
 * [BUGFIX] Replace hedged requests roundtrips total with a counter. [#4063](https://github.com/grafana/tempo/pull/4063) [#4078](https://github.com/grafana/tempo/pull/4078) (@galalen)
 * [BUGFIX] Metrics generators: Correctly drop from the ring before stopping ingestion to reduce drops during a rollout. [#4101](https://github.com/grafana/tempo/pull/4101) (@joe-elliott)
 * [BUGFIX] Correctly handle 400 Bad Request and 404 Not Found in gRPC streaming [#4144](https://github.com/grafana/tempo/pull/4144) (@mapno)
 * [BUGFIX] Correctly handle Authorization header in gRPC streaming [#4419](https://github.com/grafana/tempo/pull/4419) (@mdisibio)
 * [BUGFIX] Pushes a 0 to classic histogram's counter when the series is new to allow Prometheus to start from a non-null value. [#4140](https://github.com/grafana/tempo/pull/4140) (@mapno)
 * [BUGFIX] Fix counter samples being downsampled by backdate to the previous minute the initial sample when the series is new [#4236](https://github.com/grafana/tempo/pull/4236) (@javiermolinar)
-<<<<<<< HEAD
-* [BUGFIX] Fix traceql metrics time range handling at the cutoff between recent and backend data [#4257](https://github.com/grafana/tempo/issues/4257) (@mdisibio)
-* [BUGFIX] Fix several issues with exemplar values for traceql metrics [#4366](https://github.com/grafana/tempo/pull/4366) (@mdisibio)
-=======
 * [BUGFIX] Fix traceql metrics returning incorrect data for falsey queries and unscoped attributes [#4409](https://github.com/grafana/tempo/pull/4409) (@mdisibio)
 * [BUGFIX] Fix traceql metrics time range handling at the cutoff between recent and backend data [#4257](https://github.com/grafana/tempo/issues/4257) (@mdisibio)
 * [BUGFIX] Fix several issues with exemplar values for traceql metrics [#4366](https://github.com/grafana/tempo/pull/4366) [#4404](https://github.com/grafana/tempo/pull/4404) (@mdisibio)
->>>>>>> e50f5d96
 * [BUGFIX] Skip computing exemplars for instant queries. [#4204](https://github.com/grafana/tempo/pull/4204) (@javiermolinar)
 * [BUGFIX] Gave context to orphaned spans related to various maintenance processes. [#4260](https://github.com/grafana/tempo/pull/4260) (@joe-elliott)
 * [BUGFIX] Initialize histogram buckets to 0 to avoid downsampling. [#4366](https://github.com/grafana/tempo/pull/4366) (@javiermolinar)
 * [BUGFIX] Utilize S3Pass and S3User parameters in tempo-cli options, which were previously unused in the code. [#4259](https://github.com/grafana/tempo/pull/4259) (@faridtmammadov)
 * [BUGFIX] Fixed an issue in the generator where the first batch was counted 2x against a traces size. [#4365](https://github.com/grafana/tempo/pull/4365) (@joe-elliott)
-<<<<<<< HEAD
-=======
 * [BUGFIX] Fix compaction bug in SingleBinaryMode that could lead to 2x, 3x, etc TraceQL metrics results [#4446](https://github.com/grafana/tempo/pull/4446) (@mdisibio)
 * [BUGFIX] Unstable compactors can occassionally duplicate data. Check for job ownership during compaction and cancel a job if ownership changes. [#4420](https://github.com/grafana/tempo/pull/4420) (@joe-elliott)
->>>>>>> e50f5d96
 
 # v2.6.1
 
@@ -231,7 +203,7 @@
   properly.  A jsonnet example of an init container is included with the PR.
   This impacts all users of the `grafana/tempo` Docker image.
 * [CHANGE] Remove vParquet encoding [#3663](https://github.com/grafana/tempo/pull/3663) (@mdisibio)
-  **BREAKING CHANGE** In the last release vParquet (the first version) was deprecated and blocked from writes. Now, it's 
+  **BREAKING CHANGE** In the last release vParquet (the first version) was deprecated and blocked from writes. Now, it's
   removed entirely.  It will no longer be recognized as a valid encoding and cannot read any remaining vParquet blocks. Installations
   running with historical defaults should not require any changes as the default has been migrated for several releases. Installations
   with storage settings pinned to vParquet must run a previous release configured for vParquet2 or higher until all existing vParquet (1) blocks
@@ -244,7 +216,7 @@
 * [CHANGE] Add golangci to the tools image and update `lint` make target [#3610](https://github.com/grafana/tempo/pull/3610) (@zalegrala)
 * [CHANGE] Update Alpine image version to 3.20 [#3710](https://github.com/grafana/tempo/pull/3710) (@joe-elliott)
 * [FEATURE] Add TLS support for Memcached Client [#3585](https://github.com/grafana/tempo/pull/3585) (@sonisr)
-* [FEATURE] TraceQL metrics queries: add quantile_over_time [#3605](https://github.com/grafana/tempo/pull/3605) [#3633](https://github.com/grafana/tempo/pull/3633) (@mdisibio) 
+* [FEATURE] TraceQL metrics queries: add quantile_over_time [#3605](https://github.com/grafana/tempo/pull/3605) [#3633](https://github.com/grafana/tempo/pull/3633) (@mdisibio)
 * [FEATURE] TraceQL metrics queries: add histogram_over_time [#3644](https://github.com/grafana/tempo/pull/3644) (@mdisibio)
 * [FEATURE] Added gRPC streaming endpoints for Tempo APIs.
   * Added gRPC streaming endpoints for all tag queries. [#3460](https://github.com/grafana/tempo/pull/3460) (@joe-elliott)
@@ -377,13 +349,13 @@
 * [CHANGE] Upgrade from deprecated [azure-storage-blob-go](https://github.com/Azure/azure-storage-blob-go) SDK to [azure-sdk-for-go](https://github.com/Azure/azure-sdk-for-go) [#2835](https://github.com/grafana/tempo/issues/2835) (@LasseHels)
 * [CHANGE] Metrics summary API validate the requested time range [#2902](https://github.com/grafana/tempo/pull/2902) (@mdisibio)
 * [CHANGE] Restructure Azure backends into versioned backends.  Introduce `use_v2_sdk` config option for switching. [#2952](https://github.com/grafana/tempo/issues/2952) (@zalegrala)
-    v1: [azure-storage-blob-go](https://github.com/Azure/azure-storage-blob-go) original (now deprecated) SDK
-    v2: [azure-sdk-for-go](https://github.com/Azure/azure-sdk-for-go)
+  v1: [azure-storage-blob-go](https://github.com/Azure/azure-storage-blob-go) original (now deprecated) SDK
+  v2: [azure-sdk-for-go](https://github.com/Azure/azure-sdk-for-go)
 * [CHANGE] Adjust trace size estimation to better honor row group size settings. [#3038](https://github.com/grafana/tempo/pull/3038) (@joe-elliott)
 * [CHANGE] Update alpine image version to 3.18 to patch CVE-2022-48174. [#3046](https://github.com/grafana/tempo/pull/3046) (@joe-elliott)
 * [CHANGE] Overrides module refactor [#2688](https://github.com/grafana/tempo/pull/2688) (@mapno)
-    Added new `defaults` block to the overrides' module. Overrides change to indented syntax.
-    Old config:
+  Added new `defaults` block to the overrides' module. Overrides change to indented syntax.
+  Old config:
 
 ```
 overrides:
@@ -438,7 +410,7 @@
 * [ENHANCEMENT] Add histogram buckets to metrics-generator config in user-configurable overrides [#2928](https://github.com/grafana/tempo/pull/2928) (@mar4uk)
 * [ENHANCEMENT] Adds websocket support for search streaming. [#2971](https://github.com/grafana/tempo/pull/2840) (@joe-elliott)
 * [ENHANCEMENT] Add new config block to distributors to produce debug metrics. [#3008](https://github.com/grafana/tempo/pull/3008) (@joe-elliott)
-   **Breaking Change** Removed deprecated config option: distributor.log_received_spans
+  **Breaking Change** Removed deprecated config option: distributor.log_received_spans
 * [ENHANCEMENT] added a metrics generator config option to enable/disable X-Scope-OrgID headers on remote write. [#2974](https://github.com/grafana/tempo/pull/2974) (@vineetjp)
 * [ENHANCEMENT] Correctly return RetryInfo to Otel Collector/Grafana Agent on ResourceExhausted. This allows the agents to honor their own retry
   settings. [#3019](https://github.com/grafana/tempo/pull/3019) (@joe-elliott)
@@ -521,7 +493,7 @@
 * [FEATURE] New TraceQL structural operators descendant (>>), child (>), and sibling (~) [#2625](https://github.com/grafana/tempo/pull/2625) [#2660](https://github.com/grafana/tempo/pull/2660) (@mdisibio)
 * [FEATURE] Add user-configurable overrides module [#2543](https://github.com/grafana/tempo/pull/2543) [#2682](https://github.com/grafana/tempo/pull/2682) [#2681](https://github.com/grafana/tempo/pull/2681) (@electron0zero @kvrhdn)
 * [FEATURE] Add support for `q` query param in `/api/v2/search/<tag.name>/values` to filter results based on a TraceQL query [#2253](https://github.com/grafana/tempo/pull/2253) (@mapno)
-To make use of filtering, configure `autocomplete_filtering_enabled`.
+  To make use of filtering, configure `autocomplete_filtering_enabled`.
 * [FEATURE] Add support for `by()` and `coalesce()` to TraceQL. [#2490](https://github.com/grafana/tempo/pull/2490)
 * [FEATURE] Add a GRPC streaming endpoint for traceql search [#2366](https://github.com/grafana/tempo/pull/2366) (@joe-elliott)
 * [FEATURE] Add new API to summarize span metrics from generators [#2481](https://github.com/grafana/tempo/pull/2481) (@zalegrala)
@@ -646,7 +618,7 @@
 ## v2.0.0 / 2023-01-31
 
 * [CHANGE] **BREAKING CHANGE** Use snake case on Azure Storage config [#1879](https://github.com/grafana/tempo/issues/1879) (@faustodavid)
-Example of using snake case on Azure Storage config:
+  Example of using snake case on Azure Storage config:
 
 ```
 # config.yaml
@@ -664,7 +636,7 @@
 * [CHANGE] Update Go to 1.19 [#1665](https://github.com/grafana/tempo/pull/1665) (@ie-pham)
 * [CHANGE] Remove unsued scheduler frontend code [#1734](https://github.com/grafana/tempo/pull/1734) (@mapno)
 * [CHANGE] Deprecated `query-frontend.query_shards` in favor of `query_frontend.trace_by_id.query_shards`.
-Old config will still work but will be removed in a future release. [#1735](https://github.com/grafana/tempo/pull/1735) (@mapno)
+  Old config will still work but will be removed in a future release. [#1735](https://github.com/grafana/tempo/pull/1735) (@mapno)
 * [CHANGE] Update alpine image version to 3.16. [#1784](https://github.com/grafana/tempo/pull/1784) (@zalegrala)
 * [CHANGE] Delete TempoRequestErrors alert from mixin [#1810](https://github.com/grafana/tempo/pull/1810) (@zalegrala)
   * **BREAKING CHANGE** Any jsonnet users relying on this alert should copy this into their own environment.
@@ -734,7 +706,7 @@
 * [FEATURE] TraceQL support <https://grafana.com/docs/tempo/latest/traceql/>
 * [FEATURE] Parquet backend is GA and default
 * [FEATURE] Add generic forwarder and implement otlpgrpc forwarder [#1775](https://github.com/grafana/tempo/pull/1775) (@Blinkuu)
-    New config options and example configuration:
+  New config options and example configuration:
 
 ```
 # config.yaml
@@ -798,7 +770,7 @@
 * [ENHANCEMENT] Add query parameter to search API for traceQL queries [#1729](https://github.com/grafana/tempo/pull/1729) (@kvrhdn)
 * [ENHANCEMENT] metrics-generator: filter out older spans before metrics are aggregated [#1612](https://github.com/grafana/tempo/pull/1612) (@ie-pham)
 * [ENHANCEMENT] Add hedging to trace by ID lookups created by the frontend. [#1735](https://github.com/grafana/tempo/pull/1735) (@mapno)
-    New config options and defaults:
+  New config options and defaults:
 
 ```
 query_frontend:
@@ -809,7 +781,7 @@
 
 * [ENHANCEMENT] Vulture now has improved distribution of the random traces it searches. [#1763](https://github.com/grafana/tempo/pull/1763) (@rfratto)
 * [ENHANCEMENT] Upgrade opentelemetry-proto submodule to v0.18.0 Internal types are updated to use `scope` instead of `instrumentation_library`.
-                This is a breaking change in trace by ID queries if JSON is requested. [#1754](https://github.com/grafana/tempo/pull/1754) (@mapno)
+  This is a breaking change in trace by ID queries if JSON is requested. [#1754](https://github.com/grafana/tempo/pull/1754) (@mapno)
 * [ENHANCEMENT] Add TLS support to the vulture [#1874](https://github.com/grafana/tempo/pull/1874) (@zalegrala)
 * [ENHANCEMENT] metrics-generator: extract `status_message` field from spans [#1786](https://github.com/grafana/tempo/pull/1786), [#1794](https://github.com/grafana/tempo/pull/1794) (@stoewer)
 * [ENHANCEMENT] metrics-generator: handle collisions between user defined and default dimensions [#1794](https://github.com/grafana/tempo/pull/1794) (@stoewer)
@@ -843,7 +815,7 @@
 * [CHANGE] Swapped out Google Cloud Functions serverless docs and build for Google Cloud Run. [#1483](https://github.com/grafana/tempo/pull/1483) (@joe-elliott)
 * [CHANGE] **BREAKING CHANGE** Change spanmetrics metric names and labels to match OTel conventions. [#1478](https://github.com/grafana/tempo/pull/1478) (@mapno)
 * [FEATURE] Add support for time picker in jaeger query plugin. [#1631](https://github.com/grafana/tempo/pull/1631) (@rubenvp8510)
-Old metric names:
+  Old metric names:
 
 ```
 traces_spanmetrics_duration_seconds_{sum,count,bucket}
@@ -870,19 +842,19 @@
   ```
 
 * [CHANGE] **BREAKING CHANGE** Include emptyDir for metrics generator wal storage in jsonnet [#1556](https://github.com/grafana/tempo/pull/1556) (@zalegrala)
-Jsonnet users will now need to specify a storage request and limit for the generator wal.
-    _config+:: {
-      metrics_generator+: {
-        ephemeral_storage_request_size: '10Gi',
-        ephemeral_storage_limit_size: '11Gi',
-      },
-    }
+  Jsonnet users will now need to specify a storage request and limit for the generator wal.
+  _config+:: {
+  metrics_generator+: {
+  ephemeral_storage_request_size: '10Gi',
+  ephemeral_storage_limit_size: '11Gi',
+  },
+  }
 * [CHANGE] Two additional latency buckets added to the default settings for generated spanmetrics. Note that this will increase cardinality when using the defaults. [#1593](https://github.com/grafana/tempo/pull/1593) (@fredr)
 * [CHANGE] Mark `log_received_traces` as deprecated. New flag is `log_received_spans`.
   Extend distributor spans logger with optional features to include span attributes and a filter by error status. [#1465](https://github.com/grafana/tempo/pull/1465) (@faustodavid)
 * [FEATURE] Add parquet block format [#1479](https://github.com/grafana/tempo/pull/1479) [#1531](https://github.com/grafana/tempo/pull/1531) [#1564](https://github.com/grafana/tempo/pull/1564) (@annanay25, @mdisibio)
 * [FEATURE] Add anonymous usage reporting, enabled by default. [#1481](https://github.com/grafana/tempo/pull/1481) (@zalegrala)
-**BREAKING CHANGE** As part of the usage stats inclusion, the distributor will also require access to the store.  This is required so the distirbutor can know which cluster it should be reporting membership of.
+  **BREAKING CHANGE** As part of the usage stats inclusion, the distributor will also require access to the store.  This is required so the distirbutor can know which cluster it should be reporting membership of.
 * [FEATURE] Include messaging systems and databases in service graphs. [#1576](https://github.com/grafana/tempo/pull/1576) (@kvrhdn)
 * [ENHANCEMENT] Added the ability to have a per tenant max search duration. [#1421](https://github.com/grafana/tempo/pull/1421) (@joe-elliott)
 * [ENHANCEMENT] metrics-generator: expose max_active_series as a metric [#1471](https://github.com/grafana/tempo/pull/1471) (@kvrhdn)
