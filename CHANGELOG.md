## main / unreleased

<<<<<<< HEAD
* [ENHANCEMENT] Update OTLP and add attributes to instrumentation scope in vParquet4 [#3649](https://github.com/grafana/tempo/pull/3649) (@stoewer)
  **Breaking Change** The update to OTLP 1.3.0 removes the deprecated `InstrumentationLibrary`
  and `InstrumentationLibrarySpan` from the OTLP receivers
* [BUGFIX] Fix handling of regex matchers in autocomplete endpoints [#3641](https://github.com/grafana/tempo/pull/3641) (@sd2k)
* [ENHANCEMENT] Surface new labels for uninstrumented services and systems [#3543](https://github.com/grafana/tempo/pull/3543) (@t00mas)
* [FEATURE] Add TLS support for Memcached Client [#3585](https://github.com/grafana/tempo/pull/3585) (@sonisr)
* [FEATURE] TraceQL metrics queries: add quantile_over_time [#3605](https://github.com/grafana/tempo/pull/3605) [#3633](https://github.com/grafana/tempo/pull/3633) (@mdisibio) 
* [FEATURE] TraceQL metrics queries: add histogram_over_time [#3644](https://github.com/grafana/tempo/pull/3644) (@mdisibio)
* [FEATURE] Flush blocks to storage from the metrics-generator [#3628](https://github.com/grafana/tempo/pull/3628) [#3691](https://github.com/grafana/tempo/pull/3691) (@mapno)
* [ENHANCEMENT] Add querier metrics for requests executed [#3524](https://github.com/grafana/tempo/pull/3524) (@electron0zero)
* [FEATURE] Added gRPC streaming endpoints for Tempo APIs.
  * Added gRPC streaming endpoints for all tag queries. [#3460](https://github.com/grafana/tempo/pull/3460) (@joe-elliott)
  * Added gRPC streaming endpoints for metrics. [#3584](https://github.com/grafana/tempo/pull/3584) (@joe-elliott)
  * Reduced memory consumption in the frontend for large traces. [#3522](https://github.com/grafana/tempo/pull/3522) (@joe-elliott)
  * **Breaking Change** Remove trace by id hedging from the frontend. [#3522](https://github.com/grafana/tempo/pull/3522) (@joe-elliott)
  * **Breaking Change** Dropped meta-tag for tenant from trace by id multitenant. [#3522](https://github.com/grafana/tempo/pull/3522) (@joe-elliott)
* [FEATURE] New block encoding vParquet4 with support for links, events, and arrays [#3368](https://github.com/grafana/tempo/pull/3368) (@stoewer @ie-pham @andreasgerstmayr)
=======
* [BUGFIX] Fix TraceQL queries involving non boolean operations between statics and attributes. [#3698](https://github.com/grafana/tempo/pull/3698) (@joe-elliott)

## v2.5.0-rc.0

>>>>>>> 614c65fb
* [CHANGE] Align metrics query time ranges to the step parameter [#3490](https://github.com/grafana/tempo/pull/3490) (@mdisibio)
* [CHANGE] Change the UID and GID of the `tempo` user to avoid root [#2265](https://github.com/grafana/tempo/pull/2265) (@zalegrala)
  **BREAKING CHANGE** Ownership of /var/tempo is changing.  Historically, this
  has been owned by root:root. With this change, it will now be owned by
  tempo:tempo with the UID/GID of 10001.  The `ingester` and
  `metrics-generator` statefulsets may need to be `chown`'d in order to start
  properly.  A jsonnet example of an init container is included with the PR.
  This impacts all users of the `grafana/tempo` Docker image.
* [CHANGE] Remove vParquet encoding [#3663](https://github.com/grafana/tempo/pull/3663) (@mdisibio)
  **BREAKING CHANGE** In the last release vParquet (the first version) was deprecated and blocked from writes. Now, it's 
  removed entirely.  It will no longer be recognized as a valid encoding and cannot read any remaining vParquet blocks. Installations
  running with historical defaults should not require any changes as the default has been migrated for several releases. Installations
  with storage settings pinned to vParquet must run a previous release configured for vParquet2 or higher until all existing vParquet (1) blocks
  have expired and been deleted from the backend, or else will encounter read errors after upgrading to this release.
* [CHANGE] Return a less confusing error message to the client when refusing spans due to ingestion rates. [#3485](https://github.com/grafana/tempo/pull/3485) (@ie-pham)
* [CHANGE] Clean Metrics Generator's Prometheus wal before creating instance [#3548](https://github.com/grafana/tempo/pull/3548) (@ie-pham)
* [CHANGE] Update docker examples for permissions, deprecations, and clean-up [#3603](https://github.com/grafana/tempo/pull/3603) (@zalegrala)
* [CHANGE] Update debian and rpm packages to grant required permissions to default storage path after installation [#3657](https://github.com/grafana/tempo/pull/3657) (@mdisibio)
* [CHANGE] Delete any remaining objects for empty tenants after a configurable duration, requires config enable [#3611](https://github.com/grafana/tempo/pull/3611) (@zalegrala)
* [CHANGE] Add golangci to the tools image and update `lint` make target [#3610](https://github.com/grafana/tempo/pull/3610) (@zalegrala)
* [FEATURE] Add TLS support for Memcached Client [#3585](https://github.com/grafana/tempo/pull/3585) (@sonisr)
* [FEATURE] TraceQL metrics queries: add quantile_over_time [#3605](https://github.com/grafana/tempo/pull/3605) [#3633](https://github.com/grafana/tempo/pull/3633) (@mdisibio) 
* [FEATURE] TraceQL metrics queries: add histogram_over_time [#3644](https://github.com/grafana/tempo/pull/3644) (@mdisibio)
* [FEATURE] Added gRPC streaming endpoints for Tempo APIs.
  * Added gRPC streaming endpoints for all tag queries. [#3460](https://github.com/grafana/tempo/pull/3460) (@joe-elliott)
  * Added gRPC streaming endpoints for metrics. [#3584](https://github.com/grafana/tempo/pull/3584) (@joe-elliott)
  * Reduced memory consumption in the frontend for large traces. [#3522](https://github.com/grafana/tempo/pull/3522) (@joe-elliott)
  * **Breaking Change** Remove trace by id hedging from the frontend. [#3522](https://github.com/grafana/tempo/pull/3522) (@joe-elliott)
  * **Breaking Change** Dropped meta-tag for tenant from trace by id multitenant. [#3522](https://github.com/grafana/tempo/pull/3522) (@joe-elliott)
* [FEATURE] New block encoding vParquet4 with support for links, events, and arrays [#3368](https://github.com/grafana/tempo/pull/3368) (@stoewer @ie-pham @andreasgerstmayr)
* [ENHANCEMENT] Remove hardcoded delay in distributor shutdown [#3687](https://github.com/grafana/tempo/pull/3687) (@chodges15)
* [ENHANCEMENT] Tempo CLI - add percentage support for query blocks #3697 [#3697](https://github.com/grafana/tempo/pull/3697) (@edgarkz)
* [ENHANCEMENT] Update OTLP and add attributes to instrumentation scope in vParquet4 [#3649](https://github.com/grafana/tempo/pull/3649) (@stoewer)
  **Breaking Change** The update to OTLP 1.3.0 removes the deprecated `InstrumentationLibrary`
  and `InstrumentationLibrarySpan` from the OTLP receivers
* [ENHANCEMENT] Surface new labels for uninstrumented services and systems [#3543](https://github.com/grafana/tempo/pull/3543) (@t00mas)
* [ENHANCEMENT] Add querier metrics for requests executed [#3524](https://github.com/grafana/tempo/pull/3524) (@electron0zero)
* [ENHANCEMENT] Add messaging-system latency histogram to service-graph [#3453](https://github.com/grafana/tempo/pull/3453) (@adirmatzkin)
* [ENHANCEMENT] Add string interning to TraceQL queries [#3411](https://github.com/grafana/tempo/pull/3411) (@mapno)
* [ENHANCEMENT] Add new (unsafe) query hints for metrics queries [#3396](https://github.com/grafana/tempo/pull/3396) (@mdisibio)
* [ENHANCEMENT] Add nestedSetLeft/Right/Parent instrinsics to TraceQL. [#3497](https://github.com/grafana/tempo/pull/3497) (@joe-elliott)
* [ENHANCEMENT] Add tenant to frontend job cache key. [#3527](https://github.com/grafana/tempo/pull/3527) (@joe-elliott)
* [ENHANCEMENT] Better compaction throughput and memory usage [#3579](https://github.com/grafana/tempo/pull/3579) (@mdisibio)
* [ENHANCEMENT] Add support for sharded ingester queries  [#3574](https://github.com/grafana/tempo/pull/3574) (@zalegrala)
* [ENHANCEMENT] TraceQL - Add support for scoped intrinsics using `:` [#3629](https://github.com/grafana/tempo/pull/3629) (@ie-pham)
  available scoped intrinsics: trace:duration, trace:rootName, trace:rootService, span:duration, span:kind, span:name, span:status, span:statusMessage
* [ENHANCEMENT] TraceQL - Add support for trace:id and span:id [#3670](https://github.com/grafana/tempo/pull/3670) (@ie-pham)
* [ENHANCEMENT] Performance improvements on TraceQL and tag value search. [#3650](https://github.com/grafana/tempo/pull/3650),[#3667](https://github.com/grafana/tempo/pull/3667) (@joe-elliott)
* [BUGFIX] Fix handling of regex matchers in autocomplete endpoints [#3641](https://github.com/grafana/tempo/pull/3641) (@sd2k)
* [BUGFIX] Update golang.org/x/net package to 0.24.0 to fix CVE-2023-45288 [#3613](https://github.com/grafana/tempo/pull/3613) (@pavolloffay)
* [BUGFIX] Fix metrics query results when filtering and rating on the same attribute [#3428](https://github.com/grafana/tempo/issues/3428) (@mdisibio)
* [BUGFIX] Fix metrics query results when series contain empty strings or nil values [#3429](https://github.com/grafana/tempo/issues/3429) (@mdisibio)
* [BUGFIX] Fix metrics query duration check, add per-tenant override for max metrics query duration [#3479](https://github.com/grafana/tempo/issues/3479) (@mdisibio)
* [BUGFIX] Fix metrics query panic "index out of range [-1]" when a trace has zero-length ID [](https://github.com/grafana/tempo/pull/3668) (@mdisibio)
* [BUGFIX] Return unfiltered results when a bad TraceQL query is provided in autocomplete. [#3426](https://github.com/grafana/tempo/pull/3426) (@mapno)
* [BUGFIX] Add support for dashes, quotes and spaces in attribute names in autocomplete [#3458](https://github.com/grafana/tempo/pull/3458) (@mapno)
* [BUGFIX] Correctly handle 429s in GRPC search streaming. [#3469](https://github.com/grafana/tempo/pull/3469) (@joe-ellitot)
* [BUGFIX] Correctly cancel GRPC and HTTP contexts in the frontend to prevent having to rely on http write timeout. [#3443](https://github.com/grafana/tempo/pull/3443) (@joe-elliott)
* [BUGFIX] Add spss and limit to the frontend cache key to prevent the return of incorrect results. [#3557](https://github.com/grafana/tempo/pull/3557) (@joe-elliott)
* [BUGFIX] Use os path separator to split blocks path. [#3552](https://github.com/grafana/tempo/issues/3552) (@teyyubismayil)
* [BUGFIX] Correctly parse traceql queries with > 1024 character attribute names or static values. [#3571](https://github.com/grafana/tempo/issues/3571) (@joe-elliott)
* [BUGFIX] Fix span-metrics' subprocessors bug that applied wrong configs when running multiple tenants. [#3612](https://github.com/grafana/tempo/pull/3612) (@mapno)
* [BUGFIX] Fix panic in query-frontend when combining results [#3683](https://github.com/grafana/tempo/pull/3683) (@mapno)

## v2.4.2

* [BUGFIX] Update golang.org/x/net package to 0.24.0 to fix CVE-2023-45288 [#3613](https://github.com/grafana/tempo/pull/3613) (@pavolloffay)

## v2.4.1

* [BUGFIX] Fix compaction/retention in AWS S3 and GCS when a prefix is configured. [#3465](https://github.com/grafana/tempo/issues/3465) (@bpfoster)

## v2.4.0

* [CHANGE] Merge the processors overrides set through runtime overrides and user-configurable overrides [#3125](https://github.com/grafana/tempo/pull/3125) (@kvrhdn)
* [CHANGE] Make vParquet3 the default block encoding [#2526](https://github.com/grafana/tempo/pull/3134) (@stoewer)
* [CHANGE] Set `autocomplete_filtering_enabled` to `true` by default [#3178](https://github.com/grafana/tempo/pull/3178) (@mapno)
* [CHANGE] Update Alpine image version to 3.19 [#3289](https://github.com/grafana/tempo/pull/3289) (@zalegrala)
* [CHANGE] **Breaking Change** Fix issue where tempo drops the entire batch if one trace triggers an error [#2571](https://github.com/grafana/tempo/pull/2571) (@ie-pham)
  Distributor now returns 200 for any batch containing only trace_too_large and max_live_traces errors
  The number of discarded spans are still reflected in the tempo_discarded_spans_total metrics
* [CHANGE] Remove experimental websockets support for search streaming. GRPC is the supported method of streaming results [#3307](https://github.com/grafana/tempo/pull/3307) (@joe-elliott)
* [CHANGE] **Breaking Change** Deprecating vParquet v1 [#3377](https://github.com/grafana/tempo/pull/3377) (@ie-pham)
* [FEATURE] TraceQL metrics queries [#3227](https://github.com/grafana/tempo/pull/3227) [#3252](https://github.com/grafana/tempo/pull/3252) [#3258](https://github.com/grafana/tempo/pull/3258) (@mdisibio @zalegrala)
* [FEATURE] Add support for multi-tenant queries. [#3087](https://github.com/grafana/tempo/pull/3087) (@electron0zero)
* [FEATURE] Major cache refactor to allow multiple role based caches to be configured [#3166](https://github.com/grafana/tempo/pull/3166).
  **BREAKING CHANGE** Deprecate the following fields. These have all been migrated to a top level "cache:" field.
  ```
  storage:
    trace:
      cache:
      search:
        cache_control:
      background_cache:
      memcached:
      redis:
  ```
* [ENHANCEMENT] Add support for multi-tenant queries in streaming search [#3262](https://github.com/grafana/tempo/pull/3262) (@electron0zero)
* [ENHANCEMENT] Add configuration on tempo-query plugin for fetch services older than complete_block_timeout [#3262](https://github.com/grafana/tempo/pull/3350) (@rubenvp8510)
* [ENHANCEMENT] Add tracing integration to profiling endpoints [#3276](https://github.com/grafana/tempo/pull/3276) (@cyriltovena)
* [ENHANCEMENT] Introduced `AttributePolicyMatch` & `IntrinsicPolicyMatch` structures to match span attributes based on strongly typed values & precompiled regexp [#3025](https://github.com/grafana/tempo/pull/3025) (@andriusluk)
* [ENHANCEMENT] Make the trace ID label name configurable for remote written exemplars [#3074](https://github.com/grafana/tempo/pull/3074)
* [ENHANCEMENT] Update poller to make use of previous results and reduce backend load. [#2652](https://github.com/grafana/tempo/pull/2652) (@zalegrala)
* [ENHANCEMENT] Improve TraceQL regex performance in certain queries. [#3139](https://github.com/grafana/tempo/pull/3139) (@joe-elliott)
* [ENHANCEMENT] Improve TraceQL performance in complex queries. [#3113](https://github.com/grafana/tempo/pull/3113) (@joe-elliott)
* [ENHANCEMENT] Added a `frontend-search` cache role for job search caching. [#3225](https://github.com/grafana/tempo/pull/3225) (@joe-elliott)
* [ENHANCEMENT] Added a `parquet-page` cache role for page level caching. [#3196](https://github.com/grafana/tempo/pull/3196) (@joe-elliott)
* [ENHANCEMENT] Update opentelemetry-collector-contrib dependency to the latest version, v0.89.0 [#3148](https://github.com/grafana/tempo/pull/3148) (@gebn)
* [ENHANCEMENT] Add `--max-start-time` and `--min-start-time` flag to tempo-cli command `analyse blocks` [#3250](https://github.com/grafana/tempo/pull/3250) (@mapno)
* [ENHANCEMENT] Add per-tenant configurable remote_write headers to metrics-generator [#3175](https://github.com/grafana/tempo/pull/3175) (@mapno)
* [ENHANCEMENT] Add variable expansion support to overrides configuration [#3175](https://github.com/grafana/tempo/pull/3175) (@mapno)
* [ENHANCEMENT] Update memcached default image in jsonnet for multiple CVE [#3310](https://github.com/grafana/tempo/pull/3310) (@zalegrala)
* [ENHANCEMENT] Add HTML pages /status/overrides and /status/overrides/{tenant} [#3244](https://github.com/grafana/tempo/pull/3244) [#3332](https://github.com/grafana/tempo/pull/3332) (@kvrhdn)
* [ENHANCEMENT] Precalculate and reuse the vParquet3 schema before opening blocks [#3367](https://github.com/grafana/tempo/pull/3367) (@stoewer)
* [ENHANCEMENT] Config: Adds `query-frontend.log-query-request-headers` to enable logging of request headers in query logs. [#3383](https://github.com/grafana/tempo/pull/3383) (@jmichalek132)
* [ENHANCEMENT] Add `--shutdown-delay` to allow Tempo to cleanly drain connections. [#3395](https://github.com/grafana/tempo/pull/3395) (@joe-elliott)
* [ENHANCEMENT] Introduce localblocks process config option to select only server spans 3303<https://github.com/grafana/tempo/pull/3303> (@zalegrala)
* [ENHANCEMENT] TraceQL/Structural operators performance improvement. [#3088](https://github.com/grafana/tempo/pull/3088) (@joe-elliott)
* [ENHANCEMENT] Localblocks processor honor tenant max trace size limit [3305](https://github.com/grafana/tempo/pull/3305) (@mdisibio)
* [ENHANCEMENT] Introduce list_blocks_concurrency on GCS and S3 backends to control backend load and performance. [#2652](https://github.com/grafana/tempo/pull/2652) (@zalegrala)
* [ENHANCEMENT] Add per-tenant compaction window [#3129](https://github.com/grafana/tempo/pull/3129) (@zalegrala)
* [BUGFIX] Fix parsing of span.resource.xyz attributes in TraceQL. [#3284](https://github.com/grafana/tempo/pull/3284) (@mghildiy)
* [BUGFIX] Change exit code if config is successfully verified [#3174](https://github.com/grafana/tempo/pull/3174) (@am3o @agrib-01)
* [BUGFIX] The tempo-cli analyse blocks command no longer fails on compacted blocks [#3183](https://github.com/grafana/tempo/pull/3183) (@stoewer)
* [BUGFIX] Move waitgroup handling for poller error condition [#3224](https://github.com/grafana/tempo/pull/3224) (@zalegrala)
* [BUGFIX] Fix head block excessive locking in ingester search [#3328](https://github.com/grafana/tempo/pull/3328) (@mdisibio)
* [BUGFIX] Fix issue with ingester failed to cut traces no such file or directory [#3346](https://github.com/grafana/tempo/issues/3346) (@mdisibio)
* [BUGFIX] Restore `tempo_request_duration_seconds` metrics for `querier_api_*` requests [#3403](https://github.com/grafana/tempo/pull/3403) (@kvrhdn)
* [BUGFIX] Prevent building parquet iterators that would loop forever. [#3159](https://github.com/grafana/tempo/pull/3159) (@mapno)
* [BUGFIX] Sanitize name in mapped dimensions in span-metrics processor [#3171](https://github.com/grafana/tempo/pull/3171) (@mapno)
* [BUGFIX] Fixed an issue where cached footers were requested then ignored. [#3196](https://github.com/grafana/tempo/pull/3196) (@joe-elliott)
* [BUGFIX] Fix panic in autocomplete when query condition had wrong type [#3277](https://github.com/grafana/tempo/pull/3277) (@mapno)
* [BUGFIX] Fix TLS when GRPC is enabled on HTTP [#3300](https://github.com/grafana/tempo/pull/3300) (@joe-elliott)
* [BUGFIX] Correctly return 400 when max limit is requested on search. [#3340](https://github.com/grafana/tempo/pull/3340) (@joe-elliott)
* [BUGFIX] Fix autocomplete filters sometimes returning erroneous results. [#3339](https://github.com/grafana/tempo/pull/3339) (@joe-elliott)
* [BUGFIX] Fixes trace context propagation between query-frontend and querier. [#3387](https://github.com/grafana/tempo/pull/3387) (@mapno)
* [BUGFIX] Fix some instances where spanmetrics histograms could be inconsistent [#3412](https://github.com/grafana/tempo/pull/3412) (@mdisibio)

## v2.3.1 / 2023-11-28

* [BUGFIX] Include statusMessage intrinsic attribute in tag search. [#3084](https://github.com/grafana/tempo/pull/3084) (@rcrowe)
* [BUGFIX] Fix compactor ignore configured S3 headers [#3149](https://github.com/grafana/tempo/pull/3154) (@Batkilin)
* [BUGFIX] Readd session token to s3 credentials. [#3144](https://github.com/grafana/tempo/pull/3144) (@farodin91)

## v2.3.0 / 2023-10-30

* [CHANGE] Update Go to 1.21 [#2486](https://github.com/grafana/tempo/pull/2829) (@zalegrala)
* [CHANGE] Moved the tempo_ingester_traces_created_total metric to be incremented when a trace is cut to the wal [#2884](https://github.com/grafana/tempo/pull/2884) (@joe-elliott)
* [CHANGE] Upgrade from deprecated [azure-storage-blob-go](https://github.com/Azure/azure-storage-blob-go) SDK to [azure-sdk-for-go](https://github.com/Azure/azure-sdk-for-go) [#2835](https://github.com/grafana/tempo/issues/2835) (@LasseHels)
* [CHANGE] Metrics summary API validate the requested time range [#2902](https://github.com/grafana/tempo/pull/2902) (@mdisibio)
* [CHANGE] Restructure Azure backends into versioned backends.  Introduce `use_v2_sdk` config option for switching. [#2952](https://github.com/grafana/tempo/issues/2952) (@zalegrala)
    v1: [azure-storage-blob-go](https://github.com/Azure/azure-storage-blob-go) original (now deprecated) SDK
    v2: [azure-sdk-for-go](https://github.com/Azure/azure-sdk-for-go)
* [CHANGE] Adjust trace size estimation to better honor row group size settings. [#3038](https://github.com/grafana/tempo/pull/3038) (@joe-elliott)
* [CHANGE] Update alpine image version to 3.18 to patch CVE-2022-48174. [#3046](https://github.com/grafana/tempo/pull/3046) (@joe-elliott)
* [CHANGE] Overrides module refactor [#2688](https://github.com/grafana/tempo/pull/2688) (@mapno)
    Added new `defaults` block to the overrides' module. Overrides change to indented syntax.
    Old config:

```
overrides:
  ingestion_rate_strategy: local
  ingestion_rate_limit_bytes: 12345
  ingestion_burst_size_bytes: 67890
  max_search_duration: 17s
  forwarders: ['foo']
  metrics_generator_processors: [service-graphs, span-metrics]
```

New config:

```
overrides:
defaults:
  ingestion:
    rate_strategy: local
    rate_limit_bytes: 12345
    burst_size_bytes: 67890
  read:
    max_search_duration: 17s
  forwarders: ['foo']
  metrics_generator:
    processors: [service-graphs, span-metrics]
```

* [CHANGE] Bump Jaeger query docker image to 1.50.0 [#2998](https://github.com/grafana/tempo/pull/2998) (@pavolloffay)
* [FEATURE] New TraceQL structural operators ancestor (<<), parent (<) [#2877](https://github.com/grafana/tempo/pull/2877) (@kousikmitra)
* [FEATURE] Add the `/api/status/buildinfo` endpoint [#2702](https://github.com/grafana/tempo/pull/2702) (@fabrizio-grafana)
* [FEATURE] New encoding vParquet3 with support for dedicated attribute columns (@mapno, @stoewer) [#2649](https://github.com/grafana/tempo/pull/2649)
* [FEATURE] Add filtering support to Generic Forwarding [#2742](https://github.com/grafana/tempo/pull/2742) (@Blinkuu)
* [FEATURE] Add cli command to print out summary of large traces [#2775](https://github.com/grafana/tempo/pull/2775) (@ie-pham)
* [FEATURE] Added not structural operators to TraceQL: !>, !<, and !~ [#2993](https://github.com/grafana/tempo/pull/2993) (@joe-elliott)
* [ENHANCEMENT] Make metrics-generator ingestion slack per tenant [#2589](https://github.com/grafana/tempo/pull/2589) (@ie-pham)
* [ENHANCEMENT] Support quoted attribute name in TraceQL [#3004](https://github.com/grafana/tempo/pull/3004) (@kousikmitra)
* [ENHANCEMENT] Add support for searching by span status message using  `statusMessage` keyword [#2848](https://github.com/grafana/tempo/pull/2848) (@kousikmitra)
* [ENHANCEMENT] Add block indexes to vParquet2 and vParquet3 to improve trace by ID lookup [#2697](https://github.com/grafana/tempo/pull/2697) (@mdisibio)
* [ENHANCEMENT] Assert ingestion rate limits as early as possible [#2640](https://github.com/grafana/tempo/pull/2703) (@mghildiy)
* [ENHANCEMENT] Add several metrics-generator fields to user-configurable overrides [#2711](https://github.com/grafana/tempo/pull/2711) (@kvrhdn)
* [ENHANCEMENT] Update /api/metrics/summary to correctly handle missing attributes and improve performance of TraceQL `select()` queries. [#2765](https://github.com/grafana/tempo/pull/2765) (@mdisibio)
* [ENHANCEMENT] Tempo CLI command to convert from vParquet2 -> 3. [#2828](https://github.com/grafana/tempo/pull/2828) (@joe-elliott)
* [ENHANCEMENT] Add `TempoUserConfigurableOverridesReloadFailing` alert [#2784](https://github.com/grafana/tempo/pull/2784) (@kvrhdn)
* [ENHANCEMENT] Add RootSpanName and RootServiceName to log about discarded spans [#2816](https://github.com/grafana/tempo/pull/2816) (@marcinginszt)
* [ENHANCEMENT] Add `UserID` to log message about rate limiting [#2850](https://github.com/grafana/tempo/pull/2850) (@lshippy)
* [ENHANCEMENT] Requests to Azure Blob Storage will now be retried once instead of zero times [#2835](https://github.com/grafana/tempo/issues/2835) (@LasseHels)
* [ENHANCEMENT] Add span metrics filter policies to user-configurable overrides [#2906](https://github.com/grafana/tempo/pull/2906) (@rlankfo)
* [ENHANCEMENT] Add collection-interval to metrics-generator config in user-configurable overrides [#2899](https://github.com/grafana/tempo/pull/2899) (@rlankfo)
* [ENHANCEMENT] Enforce max trace size on the trace by id path. [#2935](https://github.com/grafana/tempo/issues/2935) (@joe-elliott)
* [ENHANCEMENT] Add `target_info_excluded_dimensions` to user-config api [#2945](https://github.com/grafana/tempo/pull/2945) (@ie-pham)
* [ENHANCEMENT] User-configurable overrides: add scope query parameter to return merged overrides for tenant [#2915](https://github.com/grafana/tempo/pull/2915) [#3018](https://github.com/grafana/tempo/pull/3018) (@kvrhdn)
* [ENHANCEMENT] Add histogram buckets to metrics-generator config in user-configurable overrides [#2928](https://github.com/grafana/tempo/pull/2928) (@mar4uk)
* [ENHANCEMENT] Adds websocket support for search streaming. [#2971](https://github.com/grafana/tempo/pull/2840) (@joe-elliott)
* [ENHANCEMENT] Add new config block to distributors to produce debug metrics. [#3008](https://github.com/grafana/tempo/pull/3008) (@joe-elliott)
   **Breaking Change** Removed deprecated config option: distributor.log_received_spans
* [ENHANCEMENT] added a metrics generator config option to enable/disable X-Scope-OrgID headers on remote write. [#2974](https://github.com/grafana/tempo/pull/2974) (@vineetjp)
* [ENHANCEMENT] Correctly return RetryInfo to Otel Collector/Grafana Agent on ResourceExhausted. This allows the agents to honor their own retry
  settings. [#3019](https://github.com/grafana/tempo/pull/3019) (@joe-elliott)
* [BUGFIX] Unescape tag names [#2894](https://github.com/grafana/tempo/pull/2894) (@fabrizio-grafana)
* [BUGFIX] Load defaults for the internal server [#3041](https://github.com/grafana/tempo/pull/3041) (@rubenvp8510)
* [BUGFIX] Fix pass-through to runtime overrides for FilterPolicies and TargetInfoExcludedDimensions [#3012](https://github.com/grafana/tempo/pull/3012) (@electron0zero)
* [BUGFIX] Fix panic in metrics summary api [#2738](https://github.com/grafana/tempo/pull/2738) (@mdisibio)
* [BUGFIX] Fix rare deadlock when uploading blocks to Azure Blob Storage [#2129](https://github.com/grafana/tempo/issues/2129) (@LasseHels)
* [BUGFIX] Only search ingester blocks that fall within the request time range. [#2783](https://github.com/grafana/tempo/pull/2783) (@joe-elliott)
* [BUGFIX] Align tempo_query_frontend_queries_total and tempo_query_frontend_queries_within_slo_total. [#2840](https://github.com/grafana/tempo/pull/2840) (@joe-elliott)
  This query will now correctly tell you %age of requests that are within SLO:

  ```
  sum(rate(tempo_query_frontend_queries_within_slo_total{}[1m])) by (op)
  /
  sum(rate(tempo_query_frontend_queries_total{}[1m])) by (op)
  ```

  **BREAKING CHANGE** Removed: tempo_query_frontend_queries_total{op="searchtags|metrics"}.
* [BUGFIX] To support blob storage in Azure Stack Hub as backend. [#2853](https://github.com/grafana/tempo/pull/2853) (@chlislb)
* [BUGFIX] Respect spss on GRPC streaming. [#2971](https://github.com/grafana/tempo/pull/2840) (@joe-elliott)
* [BUGFIX] Moved empty root span substitution from `querier` to `query-frontend`. [#2671](https://github.com/grafana/tempo/issues/2671) (@galalen)
* [BUGFIX] Correctly propagate ingester errors on the query path [#2935](https://github.com/grafana/tempo/issues/2935) (@joe-elliott)
* [BUGFIX] Fix issue where ingester doesn't stop query after timeout [#3031](https://github.com/grafana/tempo/pull/3031) (@mdisibio)
* [BUGFIX] Fix cases where empty filter {} wouldn't return expected results [#2498](https://github.com/grafana/tempo/issues/2498) (@mdisibio)
* [BUGFIX] Reorder S3 credential chain and upgrade minio-go. `native_aws_auth_enabled` is deprecated [#3006](https://github.com/grafana/tempo/pull/3006) (@ekristen, @mapno)
* [BUGFIX] Update parquet-go dependency including a bugfix that prevents corrupted blocks from being written [#3068](https://github.com/grafana/tempo/pull/3068) (@stoewer)

# v2.2.4 / 2023-10-25

* [CHANGE] Update alpine image version to 3.18 to patch CVE-2022-48174. [#3046](https://github.com/grafana/tempo/pull/3046) (@joe-elliott)
* [CHANGE] Bump Jaeger query docker image to 1.50.0 [#2998](https://github.com/grafana/tempo/pull/2998) (@pavolloffay)

# v2.2.3 / 2023-09-13

* [BUGFIX] Fix S3 credentials providers configuration [#2889](https://github.com/grafana/tempo/pull/2889) (@mapno)

# v2.2.2 / 2023-08-30

* [BUGFIX] Fix node role auth IDMSv1 [#2760](https://github.com/grafana/tempo/pull/2760) (@coufalja)

# v2.2.1 / 2023-08-21

* [BUGFIX] Fix incorrect metrics for index failures [#2781](https://github.com/grafana/tempo/pull/2781) (@zalegrala)
* [BUGFIX] Fix panic in the metrics-generator when using multiple tenants with default overrides [#2786](https://github.com/grafana/tempo/pull/2786) (@kvrhdn)
* [BUGFIX] Restore `tenant_header_key` removed in #2414. [#2795](https://github.com/grafana/tempo/pull/2795) (@joe-elliott)
* [BUGFIX] Disable streaming over http by default. [#2803](https://github.com/grafana/tempo/pull/2803) (@joe-elliott)

## v2.2.0 / 2023-07-31

* [CHANGE] Make vParquet2 the default block format [#2526](https://github.com/grafana/tempo/pull/2526) (@stoewer)
* [CHANGE] Disable tempo-query by default in Jsonnet libs. [#2462](https://github.com/grafana/tempo/pull/2462) (@electron0zero)
* [CHANGE] Integrate `gofumpt` into CI for formatting requirements [2584](https://github.com/grafana/tempo/pull/2584) (@zalegrala)
* [CHANGE] Change log level of two compactor messages from `debug` to `info`. [#2443](https://github.com/grafana/tempo/pull/2443) (@dylanguedes)
* [CHANGE] Remove `tenant_header_key` option from `tempo-query` config [#2414](https://github.com/grafana/tempo/pull/2414) (@kousikmitra)
* [CHANGE] **Breaking Change** Remove support tolerate_failed_blocks. [#2416](https://github.com/grafana/tempo/pull/2416) (@joe-elliott)
  Removed config option:

  ```
  query_frontend:
    tolerate_failed_blocks: <int>
  ```

* [CHANGE] Upgrade memcached version in jsonnet microservices [#2466](https://github.com/grafana/tempo/pull/2466) (@zalegrala)
* [CHANGE] Prefix service graph extra dimensions labels with `server_` and `client_` if `enable_client_server_prefix` is enabled [#2335](https://github.com/grafana/tempo/pull/2335) (@domasx2)
* [CHANGE] **Breaking Change** Rename s3.insecure_skip_verify [#2407](https://github.com/grafana/tempo/pull/2407) (@zalegrala)

```yaml
storage:
  trace:
    s3:
      insecure_skip_verify: true   // renamed to tls_insecure_skip_verify
```

* [CHANGE] Ignore context canceled errors in the queriers [#2440](https://github.com/grafana/tempo/pull/2440) (@joe-elliott)
* [CHANGE] Start flush queue worker after wal replay and block rediscovery [#2456](https://github.com/grafana/tempo/pull/2456) (@ie-pham)
* [CHANGE] Update Go to 1.20.4 [#2486](https://github.com/grafana/tempo/pull/2486) (@ie-pham)
* [CHANGE] **Breaking Change** Convert metrics generator from deployment to a statefulset in jsonnet. Refer to the PR for seamless migration instructions. [#2533](https://github.com/grafana/tempo/pull/2533) [#2467](https://github.com/grafana/tempo/pull/2647) (@zalegrala)
* [FEATURE] New experimental API to derive on-demand RED metrics grouped by any attribute, and new metrics generator processor [#2368](https://github.com/grafana/tempo/pull/2368) [#2418](https://github.com/grafana/tempo/pull/2418) [#2424](https://github.com/grafana/tempo/pull/2424) [#2442](https://github.com/grafana/tempo/pull/2442) [#2480](https://github.com/grafana/tempo/pull/2480) [#2481](https://github.com/grafana/tempo/pull/2481) [#2501](https://github.com/grafana/tempo/pull/2501) [#2579](https://github.com/grafana/tempo/pull/2579) [#2582](https://github.com/grafana/tempo/pull/2582) (@mdisibio @zalegrala)
* [FEATURE] New TraceQL structural operators descendant (>>), child (>), and sibling (~) [#2625](https://github.com/grafana/tempo/pull/2625) [#2660](https://github.com/grafana/tempo/pull/2660) (@mdisibio)
* [FEATURE] Add user-configurable overrides module [#2543](https://github.com/grafana/tempo/pull/2543) [#2682](https://github.com/grafana/tempo/pull/2682) [#2681](https://github.com/grafana/tempo/pull/2681) (@electron0zero @kvrhdn)
* [FEATURE] Add support for `q` query param in `/api/v2/search/<tag.name>/values` to filter results based on a TraceQL query [#2253](https://github.com/grafana/tempo/pull/2253) (@mapno)
To make use of filtering, configure `autocomplete_filtering_enabled`.
* [FEATURE] Add support for `by()` and `coalesce()` to TraceQL. [#2490](https://github.com/grafana/tempo/pull/2490)
* [FEATURE] Add a GRPC streaming endpoint for traceql search [#2366](https://github.com/grafana/tempo/pull/2366) (@joe-elliott)
* [FEATURE] Add new API to summarize span metrics from generators [#2481](https://github.com/grafana/tempo/pull/2481) (@zalegrala)
* [FEATURE] Add `select()` to TraceQL [#2494](https://github.com/grafana/tempo/pull/2494) (@joe-elliott)
* [FEATURE] Add `traceDuration`, `rootName` and `rootServiceName` intrinsics to TraceQL [#2503](https://github.com/grafana/tempo/pull/2503) (@joe-elliott)
* [ENHANCEMENT] Add support for query batching between frontend and queriers to improve throughput [#2677](https://github.com/grafana/tempo/pull/2677) (@joe-elliott)
* [ENHANCEMENT] Add initial RBAC support for serverless backend queries, limited to Google CloudRun [#2487](https://github.com/grafana/tempo/pull/2593) (@modulitos)
* [ENHANCEMENT] Add capability to flush all remaining traces to backend when ingester is stopped [#2538](https://github.com/grafana/tempo/pull/2538)
* [ENHANCEMENT] Fill parent ID column and nested set columns [#2487](https://github.com/grafana/tempo/pull/2487) (@stoewer)
* [ENHANCEMENT] Add metrics generator config option to allow customizable ring port [#2399](https://github.com/grafana/tempo/pull/2399) (@mdisibio)
* [ENHANCEMENT] Improve performance of TraceQL regex [#2484](https://github.com/grafana/tempo/pull/2484) (@mdisibio)
* [ENHANCEMENT] log client ip to help identify which client is no org id [#2436](https://github.com/grafana/tempo/pull/2436)
* [ENHANCEMENT] Add `spss` parameter to `/api/search/tags`[#2308] to configure the spans per span set in response
* [ENHANCEMENT] Continue polling tenants on error with configurable threshold [#2540](https://github.com/grafana/tempo/pull/2540) (@mdisibio)
* [ENHANCEMENT] Fully skip over parquet row groups with no matches in the column dictionaries [#2676](https://github.com/grafana/tempo/pull/2676) (@mdisibio)
* [ENHANCEMENT] Add `prefix` configuration option to `storage.trace.azure` and `storage.trace.gcs` [#2362](https://github.com/grafana/tempo/pull/2386) (@kousikmitra)
* [ENHANCEMENT] Add support to filter using negated regex operator `!~` [#2410](https://github.com/grafana/tempo/pull/2410) (@kousikmitra)
* [ENHANCEMENT] Add `prefix` configuration option to `storage.trace.azure` and `storage.trace.gcs` [#2386](https://github.com/grafana/tempo/pull/2386) (@kousikmitra)
* [ENHANCEMENT] Add `prefix` configuration option to `storage.trace.s3` [#2362](https://github.com/grafana/tempo/pull/2362) (@kousikmitra)
* [ENHANCEMENT] Add support for `concurrent_shards` under `trace_by_id` [#2416](https://github.com/grafana/tempo/pull/2416) (@joe-elliott)

  ```
  query_frontend:
    trace_by_id:
      concurrent_shards: 3
  ```

* [ENHANCEMENT] Enable cross cluster querying by adding two config options. [#2598](https://github.com/grafana/tempo/pull/2598) (@joe-elliott)

  ```
  querier:
    secondary_ingester_ring: <string>
  metrics_generator:
    override_ring_key: <string>
  ```

* [ENHANCEMENT] Add `scope` parameter to `/api/search/tags` [#2282](https://github.com/grafana/tempo/pull/2282) (@joe-elliott)
  Create new endpoint `/api/v2/search/tags` that returns all tags organized by scope.
* [ENHANCEMENT] Ability to toggle off latency or count metrics in metrics-generator [#2070](https://github.com/grafana/tempo/pull/2070) (@AlexDHoffer)
* [ENHANCEMENT] Extend `/flush` to support flushing a single tenant [#2260](https://github.com/grafana/tempo/pull/2260) (@kvrhdn)
* [ENHANCEMENT] Add override to limit number of blocks inspected in tag value search [#2358](https://github.com/grafana/tempo/pull/2358) (@mapno)
* [ENHANCEMENT] New synchronous read mode for vParquet and vParquet2 [#2165](https://github.com/grafana/tempo/pull/2165) [#2535](https://github.com/grafana/tempo/pull/2535) (@mdisibio)
* [ENHANCEMENT] Add option to override metrics-generator ring port  [#2399](https://github.com/grafana/tempo/pull/2399) (@mdisibio)
* [ENHANCEMENT] Add support for IPv6 [#1555](https://github.com/grafana/tempo/pull/1555) (@zalegrala)
* [ENHANCEMENT] Add span filtering to spanmetrics processor [#2274](https://github.com/grafana/tempo/pull/2274) (@zalegrala)
* [ENHANCEMENT] Add ability to detect virtual nodes in the servicegraph processor [#2365](https://github.com/grafana/tempo/pull/2365) (@mapno)
* [ENHANCEMENT] Introduce `overrides.Interface` to decouple implementation from usage [#2482](https://github.com/grafana/tempo/pull/2482) (@kvrhdn)
* [ENHANCEMENT] Improve TraceQL throughput by asynchronously creating jobs [#2530](https://github.com/grafana/tempo/pull/2530) (@joe-elliott)
* [BUGFIX] Fix Search SLO by routing tags to a new handler. [#2468](https://github.com/grafana/tempo/issues/2468) (@electron0zero)
* [BUGFIX] tempodb integer divide by zero error [#2167](https://github.com/grafana/tempo/issues/2167) (@kroksys)
* [BUGFIX] metrics-generator: ensure Prometheus will scale up shards when remote write is lagging behind [#2463](https://github.com/grafana/tempo/issues/2463) (@kvrhdn)
* [BUGFIX] Fixes issue where matches and other spanset level attributes were not persisted to the TraceQL results. [#2490](https://github.com/grafana/tempo/pull/2490)
* [BUGFIX] Fixes issue where ingester search could occasionally fail with file does not exist error [#2534](https://github.com/grafana/tempo/issues/2534) (@mdisibio)
* [BUGFIX] Tempo failed to find meta.json path after adding prefix in S3/GCS/Azure configuration. [#2585](https://github.com/grafana/tempo/issues/2585) (@WildCatFish)
* [BUGFIX] Delay logging config warnings until the logger has been initialized [#2645](https://github.com/grafana/tempo/pull/2645) (@kvrhdn)
* [BUGFIX] Fix issue where metrics-generator was setting wrong labels for traces_target_info [#2546](https://github.com/grafana/tempo/pull/2546) (@ie-pham)
* [FEATURE] Add `tempo-cli` commands `analyse block` and `analyse blocks` to analyse parquet blocks and output summaries of generic attribute columns [#2622](https://github.com/grafana/tempo/pull/2622) (@mapno)

## v2.1.1 / 2023-04-28

* [BUGFIX] Fix issue where Tempo sometimes flips booleans from false->true at storage time. [#2400](https://github.com/grafana/tempo/issues/2400) (@joe-elliott)

## v2.1.0 / 2023-04-26

* [CHANGE] Capture and update search metrics for TraceQL [#2087](https://github.com/grafana/tempo/pull/2087) (@electron0zero)
* [CHANGE] tempo-mixin: disable auto refresh every 10 seconds [#2290](https://github.com/grafana/tempo/pull/2290) (@electron0zero)
* [CHANGE] Update tempo-mixin to show request in Resources dashboard [#2281](https://github.com/grafana/tempo/pull/2281) (@electron0zero)
* [CHANGE] Add support for s3 session token in static config [#2093](https://github.com/grafana/tempo/pull/2093) (@farodin91)
* [CHANGE] **Breaking Change** Remove support for search on v2 blocks. [#2159](https://github.com/grafana/tempo/pull/2159) (@joe-elliott)
  Removed config options:

  ```
  overrides:
    max_search_bytes_per_trace:
    search_tags_allow_list:
    search_tags_deny_list:
  ```

  Removed metrics:
  `tempo_ingester_trace_search_bytes_discarded_total`
* [CHANGE] Stop caching parquet files for search [#2164](https://github.com/grafana/tempo/pull/2164) (@mapno)
* [CHANGE] Update Go to 1.20 [#2079](https://github.com/grafana/tempo/pull/2079) (@scalalang2)
* [CHANGE] **BREAKING CHANGE** Change metrics prefixed with `cortex_` to `tempo_` [#2204](https://github.com/grafana/tempo/pull/2204) (@mapno)
* [CHANGE] Upgrade OTel to v0.74.0 [#2317](https://github.com/grafana/tempo/pull/2317) (@mapno)
* [FEATURE] New parquet based block format vParquet2 [#2244](https://github.com/grafana/tempo/pull/2244) (@stoewer)
* [FEATURE] Add support for Azure Workload Identity authentication [#2195](https://github.com/grafana/tempo/pull/2195) (@LambArchie)
* [FEATURE] Add flag to check configuration [#2131](https://github.com/grafana/tempo/issues/2131) (@robertscherbarth @agrib-01)
* [FEATURE] Add flag to optionally enable all available Go runtime metrics [#2005](https://github.com/grafana/tempo/pull/2005) (@andreasgerstmayr)
* [FEATURE] Add support for span `kind` to TraceQL [#2217](https://github.com/grafana/tempo/pull/2217) (@joe-elliott)
* [FEATURE] Add support for min/max/avg aggregates to TraceQL[#2255](https://github.com/grafana/tempo/pull/2255) (@joe-elliott)
* [ENHANCEMENT] Add Throughput and SLO Metrics with SLOConfig in Query Frontend [#2008](https://github.com/grafana/tempo/pull/2008) (@electron0zero)
  * **BREAKING CHANGE** `query_frontend_result_metrics_inspected_bytes` metric removed in favour of `query_frontend_bytes_processed_per_second`
* [ENHANCEMENT] Metrics generator to make use of counters earlier [#2068](https://github.com/grafana/tempo/pull/2068) (@zalegrala)
* [ENHANCEMENT] Log when a trace is too large to compact [#2105](https://github.com/grafana/tempo/pull/2105) (@scalalang2)
* [ENHANCEMENT] Add support for arbitrary arithemtic to TraceQL queries [#2146](https://github.com/grafana/tempo/pull/2146) (@joe-elliott)
* [ENHANCEMENT] tempo-cli: add command to migrate a tenant [#2130](https://github.com/grafana/tempo/pull/2130) (@kvrhdn)
* [ENHANCEMENT] Added the ability to multiple span metrics by an attribute such as `X-SampleRatio` [#2172](https://github.com/grafana/tempo/pull/2172) (@altanozlu)
* [BUGFIX] Correctly connect context during compaction [#2220](https://github.com/grafana/tempo/pull/2220) (@ie-pham)
* [BUGFIX] Apply `rate()` to bytes/s panel in tenant's dashboard. [#2081](https://github.com/grafana/tempo/pull/2081) (@mapno)
* [BUGFIX] Retry copy operations during compaction in GCS backend [#2111](https://github.com/grafana/tempo/pull/2111) (@mapno)
* [BUGFIX] Fix float/int comparisons in TraceQL. [#2139](https://github.com/grafana/tempo/issues/2139) (@joe-elliott)
* [BUGFIX] Improve locking and search head block in SearchTagValuesV2 [#2164](https://github.com/grafana/tempo/pull/2164) (@mapno)
* [BUGFIX] Fix not closing WAL block file before attempting to delete the folder. [#2139](https://github.com/grafana/tempo/pull/2152) (@kostya9)
* [BUGFIX] Stop searching for virtual tags if there are any hits.
  This prevents invalid values from showing up for intrinsics like `status` [#2219](https://github.com/grafana/tempo/pull/2219) (@joe-elliott)
* [BUGFIX] Correctly return unique spans when &&ing and ||ing spansets. [#2254](https://github.com/grafana/tempo/pull/2254) (@joe-elliott)
* [BUGFIX] Support negative values on aggregate filters like `count() > -1`. [#2289](https://github.com/grafana/tempo/pull/2289) (@joe-elliott)
* [BUGFIX] Support float as duration like `{duration > 1.5s}` [#2304](https://github.com/grafana/tempo/pull/2304) (@ie-pham)
* [ENHANCEMENT] Supports range operators for strings in TraceQL [#2321](https://github.com/grafana/tempo/pull/2321) (@ie-pham)
* [ENHANCEMENT] Supports TraceQL in Vulture [#2321](https://github.com/grafana/tempo/pull/2321) (@ie-pham)
* [FEATURE] Add job & instance labels to span metrics, a new target_info metrics, and custom dimension label mapping [#2261](https://github.com/grafana/tempo/pull/2261) (@ie-pham)

## v2.0.1 / 2023-03-03

* [CHANGE] No longer return `status.code` from /api/search/tags unless it is an attribute present in the data [#2059](https://github.com/grafana/tempo/issues/2059) (@mdisibio)
* [BUGFIX] Suppress logspam in single binary mode when metrics generator is disabled. [#2058](https://github.com/grafana/tempo/pull/2058) (@joe-elliott)
* [BUGFIX] Error more gracefully while reading some blocks written by an interim commit between 1.5 and 2.0 [#2055](https://github.com/grafana/tempo/pull/2055) (@mdisibio)
* [BUGFIX] Correctly coalesce trace level data when combining Parquet traces. [#2095](https://github.com/grafana/tempo/pull/2095) (@joe-elliott)
* [BUGFIX] Unescape query parameters in AWS Lambda to allow TraceQL queries to work. [#2114](https://github.com/grafana/tempo/issues/2114) (@joe-elliott)
* [CHANGE] Pad leading zeroes in span id to always be 16 chars [#2062](https://github.com/grafana/tempo/pull/2062) (@ie-pham)

## v2.0.0 / 2023-01-31

* [CHANGE] **BREAKING CHANGE** Use snake case on Azure Storage config [#1879](https://github.com/grafana/tempo/issues/1879) (@faustodavid)
Example of using snake case on Azure Storage config:

```
# config.yaml
storage:
  azure:
    storage_account_name:
    storage_account_key:
    container_name:
```

* [CHANGE] Increase default values for `server.grpc_server_max_recv_msg_size` and `server.grpc_server_max_send_msg_size` from 4MB to 16MB [#1688](https://github.com/grafana/tempo/pull/1688) (@mapno)
* [CHANGE] Propagate Ingesters search errors correctly [#2023](https://github.com/grafana/tempo/pull/2023) (@electron0zero)
* [CHANGE] **BREAKING CHANGE** Use storage.trace.block.row_group_size_bytes to cut rows during compaction instead of
  compactor.compaction.flush_size_bytes. [#1696](https://github.com/grafana/tempo/pull/1696) (@joe-elliott)
* [CHANGE] Update Go to 1.19 [#1665](https://github.com/grafana/tempo/pull/1665) (@ie-pham)
* [CHANGE] Remove unsued scheduler frontend code [#1734](https://github.com/grafana/tempo/pull/1734) (@mapno)
* [CHANGE] Deprecated `query-frontend.query_shards` in favor of `query_frontend.trace_by_id.query_shards`.
Old config will still work but will be removed in a future release. [#1735](https://github.com/grafana/tempo/pull/1735) (@mapno)
* [CHANGE] Update alpine image version to 3.16. [#1784](https://github.com/grafana/tempo/pull/1784) (@zalegrala)
* [CHANGE] Delete TempoRequestErrors alert from mixin [#1810](https://github.com/grafana/tempo/pull/1810) (@zalegrala)
  * **BREAKING CHANGE** Any jsonnet users relying on this alert should copy this into their own environment.
* [CHANGE] Update and replace a few go modules [#1945](https://github.com/grafana/tempo/pull/1945) (@zalegrala)
  * Replace `github.com/thanos-io/thanos/pkg/discovery/dns` use with `github.com/grafana/dskit/dns`
  * Upgrade `github.com/grafana/dskit`
  * Upgrade `github.com/grafana/e2e`
  * Upgrade `github.com/minio/minio-go/v7`
* [CHANGE] Config updates to prepare for Tempo 2.0. [#1978](https://github.com/grafana/tempo/pull/1978) (@joe-elliott)
  Defaults updated:

  ```
  query_frontend:
    max_oustanding_per_tenant: 2000
    search:
        concurrent_jobs: 1000
        target_bytes_per_job: 104857600
        max_duration: 168h
        query_ingesters_until: 30m
    trace_by_id:
        query_shards: 50
  querier:
      max_concurrent_queries: 20
      search:
          prefer_self: 10
  ingester:
      concurrent_flushes: 4
      max_block_duration: 30m
      max_block_bytes: 524288000
  storage:
      trace:
          pool:
              max_workers: 400
              queue_depth: 20000
          search:
              read_buffer_count: 32
              read_buffer_size_bytes: 1048576
  ```

  **BREAKING CHANGE** Renamed/removed/moved

  ```
  query_frontend:
    query_shards:                  // removed. use trace_by_id.query_shards
  querier:
      query_timeout:               // removed. use trace_by_id.query_timeout
  compactor:
      compaction:
          chunk_size_bytes:        // renamed to v2_in_buffer_bytes
          flush_size_bytes:        // renamed to v2_out_buffer_bytes
          iterator_buffer_size:    // renamed to v2_prefetch_traces_count
  ingester:
      use_flatbuffer_search:       // removed. automatically set based on block type
  storage:
      wal:
          encoding:                // renamed to v2_encoding
          version:                 // removed and pinned to block.version
      block:
          index_downsample_bytes:  // renamed to v2_index_downsample_bytes
          index_page_size_bytes:   // renamed to v2_index_page_size_bytes
          encoding:                // renamed to v2_encoding
          row_group_size_bytes:    // renamed to parquet_row_group_size_bytes
  ```

* [CHANGE] **BREAKING CHANGE** Remove `search_enabled` and `metrics_generator_enabled`. Both default to true. [#2004](https://github.com/grafana/tempo/pull/2004) (@joe-elliott)
* [CHANGE] Update OTel collector to v0.57.2 [#1757](https://github.com/grafana/tempo/pull/1757) (@mapno)
* [FEATURE] TraceQL support <https://grafana.com/docs/tempo/latest/traceql/>
* [FEATURE] Parquet backend is GA and default
* [FEATURE] Add generic forwarder and implement otlpgrpc forwarder [#1775](https://github.com/grafana/tempo/pull/1775) (@Blinkuu)
    New config options and example configuration:

```
# config.yaml
distributor:
  forwarders:
    - name: "otel-forwarder"
      backend: "otlpgrpc"
      otlpgrpc:
        endpoints: ['otelcol:4317']
        tls:
          insecure: true

# overrides.yaml
overrides:
  "example-tenant-1":
    forwarders: ['otel-forwarder']
  "example-tenant-2":
    forwarders: ['otel-forwarder']
```

* [ENHANCEMENT] Add support for TraceQL in Parquet WAL and Local Blocks. [#1966](https://github.com/grafana/tempo/pull/1966) (@electron0zero)
* [ENHANCEMENT] Add `/status/usage-stats` endpoint to show usage stats data [#1782](https://github.com/grafana/tempo/pull/1782) (@electron0zero)
* [ENHANCEMENT] Add TLS support to jaeger query plugin. [#1999](https://github.com/grafana/tempo/pull/1999) (@rubenvp8510)
* [ENHANCEMENT] Collect inspectedBytes from SearchMetrics [#1975](https://github.com/grafana/tempo/pull/1975) (@electron0zero)
* [ENHANCEMENT] Add zone awareness replication for ingesters. [#1936](https://github.com/grafana/tempo/pull/1936) (@manohar-koukuntla)

```
# use the following fields in _config field of jsonnet config, to enable zone aware ingester
    multi_zone_ingester_enabled: false,
    multi_zone_ingester_migration_enabled: false,
    multi_zone_ingester_replicas: 0,
    multi_zone_ingester_max_unavailable: 25,
```

* [ENHANCEMENT] Support global and wildcard overrides in generic forwarder feature [#1871](https://github.com/grafana/tempo/pull/1871) (@Blinkuu)
* [ENHANCEMENT] Add new data-type aware searchtagvalues v2 api [#1956](https://github.com/grafana/tempo/pull/1956) (@mdisibio)
* [ENHANCEMENT] Refactor queueManager into generic queue.Queue [#1796](https://github.com/grafana/tempo/pull/1796) (@Blinkuu)
  * **BREAKING CHANGE** Rename `tempo_distributor_forwarder_queue_length` metric to `tempo_distributor_queue_length`. New metric has two custom labels: `name` and  `tenant`.
  * Deprecated `tempo_distributor_forwarder_pushes_total` metric in favor of `tempo_distributor_queue_pushes_total`.
  * Deprecated `tempo_distributor_forwarder_pushes_failures_total` metric in favor of `tempo_distributor_queue_pushes_failures_total`.
* [ENHANCEMENT] Filter namespace by cluster in tempo dashboards variables [#1771](https://github.com/grafana/tempo/pull/1771) (@electron0zero)
* [ENHANCEMENT] Exit early from sharded search requests [#1742](https://github.com/grafana/tempo/pull/1742) (@electron0zero)
* [ENHANCEMENT] Upgrade prometheus/prometheus to `51a44e6657c3` [#1829](https://github.com/grafana/tempo/pull/1829) (@mapno)
* [ENHANCEMENT] Avoid running tempodb pool jobs with a cancelled context [#1852](https://github.com/grafana/tempo/pull/1852) (@zalegrala)
* [ENHANCEMENT] Add config flag to allow for compactor disablement for debug purposes [#1850](https://github.com/grafana/tempo/pull/1850) (@zalegrala)
* [ENHANCEMENT] Identify bloom that could not be retrieved from backend block [#1737](https://github.com/grafana/tempo/pull/1737) (@AlexDHoffer)
* [ENHANCEMENT] tempo: check configuration returns now a list of warnings [#1663](https://github.com/grafana/tempo/pull/1663) (@frzifus)
* [ENHANCEMENT] Make DNS address fully qualified to reduce DNS lookups in Kubernetes [#1687](https://github.com/grafana/tempo/pull/1687) (@electron0zero)
* [ENHANCEMENT] Improve parquet compaction memory profile when dropping spans [#1692](https://github.com/grafana/tempo/pull/1692) (@joe-elliott)
* [ENHANCEMENT] Use Parquet for local block search, tag search and tag value search instead of flatbuffers. A configuration value
  (`ingester.use_flatbuffer_search`) is provided to continue using flatbuffers.
  * **BREAKING CHANGE** Makes Parquet the default encoding.
* [ENHANCEMENT] Return 200 instead of 206 when blocks failed is < tolerate_failed_blocks. [#1725](https://github.com/grafana/tempo/pull/1725) (@joe-elliott)
* [ENHANCEMENT] Add GOMEMLIMIT variable to compactor jsonnet and set the value to equal compactor memory limit. [#1758](https://github.com/grafana/tempo/pull/1758/files) (@ie-pham)
* [ENHANCEMENT] Add capability to configure the used S3 Storage Class [#1697](https://github.com/grafana/tempo/pull/1714) (@amitsetty)
* [ENHANCEMENT] cache: expose username and sentinel_username redis configuration options for ACL-based Redis Auth support [#1708](https://github.com/grafana/tempo/pull/1708) (@jsievenpiper)
* [ENHANCEMENT] metrics-generator: expose span size as a metric [#1662](https://github.com/grafana/tempo/pull/1662) (@ie-pham)
* [ENHANCEMENT] Set Max Idle connections to 100 for Azure, should reduce DNS errors in Azure [#1632](https://github.com/grafana/tempo/pull/1632) (@electron0zero)
* [ENHANCEMENT] Add PodDisruptionBudget to ingesters in jsonnet [#1691](https://github.com/grafana/tempo/pull/1691) (@joe-elliott)
* [ENHANCEMENT] Add cli command an existing file to tempodb's current parquet schema. [#1706](https://github.com/grafana/tempo/pull/1707) (@joe-elliott)
* [ENHANCEMENT] Add query parameter to search API for traceQL queries [#1729](https://github.com/grafana/tempo/pull/1729) (@kvrhdn)
* [ENHANCEMENT] metrics-generator: filter out older spans before metrics are aggregated [#1612](https://github.com/grafana/tempo/pull/1612) (@ie-pham)
* [ENHANCEMENT] Add hedging to trace by ID lookups created by the frontend. [#1735](https://github.com/grafana/tempo/pull/1735) (@mapno)
    New config options and defaults:

```
query_frontend:
  trace_by_id:
    hedge_requests_at: 5s
    hedge_requests_up_to: 3
```

* [ENHANCEMENT] Vulture now has improved distribution of the random traces it searches. [#1763](https://github.com/grafana/tempo/pull/1763) (@rfratto)
* [ENHANCEMENT] Upgrade opentelemetry-proto submodule to v0.18.0 Internal types are updated to use `scope` instead of `instrumentation_library`.
                This is a breaking change in trace by ID queries if JSON is requested. [#1754](https://github.com/grafana/tempo/pull/1754) (@mapno)
* [ENHANCEMENT] Add TLS support to the vulture [#1874](https://github.com/grafana/tempo/pull/1874) (@zalegrala)
* [ENHANCEMENT] metrics-generator: extract `status_message` field from spans [#1786](https://github.com/grafana/tempo/pull/1786), [#1794](https://github.com/grafana/tempo/pull/1794) (@stoewer)
* [ENHANCEMENT] metrics-generator: handle collisions between user defined and default dimensions [#1794](https://github.com/grafana/tempo/pull/1794) (@stoewer)
  **BREAKING CHANGE** Custom dimensions colliding with intrinsic dimensions will be prefixed with `__`.
* [ENHANCEMENT] metrics-generator: make intrinsic dimensions configurable and disable `status_message` by default [#1960](https://github.com/grafana/tempo/pull/1960) (@stoewer)
* [ENHANCEMENT] distributor: Log span names when `distributor.log_received_spans.include_all_attributes` is on [#1790](https://github.com/grafana/tempo/pull/1790) (@suraciii)
* [ENHANCEMENT] metrics-generator: truncate label names and values exceeding a configurable length [#1897](https://github.com/grafana/tempo/pull/1897) (@kvrhdn)
* [ENHANCEMENT] Add parquet WAL [#1878](https://github.com/grafana/tempo/pull/1878) (@joe-elliott, @mdisibio)
* [ENHANCEMENT] Convert last few Jsonnet alerts with per_cluster_label [#2000](https://github.com/grafana/tempo/pull/2000) (@Whyeasy)
* [ENHANCEMENT] New tenant dashboard [#1901](https://github.com/grafana/tempo/pull/1901) (@mapno)
* [BUGFIX] Stop distributors on Otel receiver fatal error[#1887](https://github.com/grafana/tempo/pull/1887) (@rdooley)
* [BUGFIX] New wal file separator '+' for the NTFS filesystem and backward compatibility with the old separator ':' [#1700](https://github.com/grafana/tempo/pull/1700) (@kilian-kier)
* [BUGFIX] Honor caching and buffering settings when finding traces by id [#1697](https://github.com/grafana/tempo/pull/1697) (@joe-elliott)
* [BUGFIX] Correctly propagate errors from the iterator layer up through the queriers [#1723](https://github.com/grafana/tempo/pull/1723) (@joe-elliott)
* [BUGFIX] Make multitenancy work with HTTP [#1781](https://github.com/grafana/tempo/pull/1781) (@gouthamve)
* [BUGFIX] Fix parquet search bug fix on http.status_code that may cause incorrect results to be returned [#1799](https://github.com/grafana/tempo/pull/1799) (@mdisibio)
* [BUGFIX] Fix failing SearchTagValues endpoint after startup [#1813](https://github.com/grafana/tempo/pull/1813) (@stoewer)
* [BUGFIX] tempo-mixin: tweak dashboards to support metrics without `cluster` label present [#1913](https://github.com/grafana/tempo/pull/1913) (@kvrhdn)
* [BUGFIX] Fix docker-compose examples not running on Apple M1 hardware [#1920](https://github.com/grafana/tempo/pull/1920) (@stoewer)
* [BUGFIX] Fix traceql parsing of most binary operations to not require spacing [#1939](https://github.com/grafana/tempo/pull/1941) (@mdisibio)
* [BUGFIX] Don't persist tenants without blocks in the ingester[#1947](https://github.com/grafana/tempo/pull/1947) (@joe-elliott)
* [BUGFIX] TraceQL: span scope not working with ranges [#1948](https://github.com/grafana/tempo/issues/1948) (@mdisibio)
* [BUGFIX] TraceQL: skip live traces search [#1997](https://github.com/grafana/tempo/pull/1997) (@mapno)
* [BUGFIX] Return more consistent search results by combining partial traces [#2003](https://github.com/grafana/tempo/pull/2003) (@mapno)

## v1.5.0 / 2022-08-17

* [CHANGE] metrics-generator: Changed added metric label `instance` to `__metrics_gen_instance` to reduce collisions with custom dimensions. [#1439](https://github.com/grafana/tempo/pull/1439) (@joe-elliott)
* [CHANGE] Don't enforce `max_bytes_per_tag_values_query` when set to 0. [#1447](https://github.com/grafana/tempo/pull/1447) (@joe-elliott)
* [CHANGE] Add new querier service in deployment jsonnet to serve `/status` endpoint. [#1474](https://github.com/grafana/tempo/pull/1474) (@annanay25)
* [CHANGE] Swapped out Google Cloud Functions serverless docs and build for Google Cloud Run. [#1483](https://github.com/grafana/tempo/pull/1483) (@joe-elliott)
* [CHANGE] **BREAKING CHANGE** Change spanmetrics metric names and labels to match OTel conventions. [#1478](https://github.com/grafana/tempo/pull/1478) (@mapno)
* [FEATURE] Add support for time picker in jaeger query plugin. [#1631](https://github.com/grafana/tempo/pull/1631) (@rubenvp8510)
Old metric names:

```
traces_spanmetrics_duration_seconds_{sum,count,bucket}
```

New metric names:

```
traces_spanmetrics_latency_{sum,count,bucket}
```

Additionally, default label `span_status` is renamed to `status_code`.

* [CHANGE] Update to Go 1.18 [#1504](https://github.com/grafana/tempo/pull/1504) (@annanay25)
* [CHANGE] Change tag/value lookups to return partial results when reaching response size limit instead of failing [#1517](https://github.com/grafana/tempo/pull/1517) (@mdisibio)
* [CHANGE] Change search to be case-sensitive [#1547](https://github.com/grafana/tempo/issues/1547) (@mdisibio)
* [CHANGE] Relax Hedged request defaults for external endpoints. [#1566](https://github.com/grafana/tempo/pull/1566) (@joe-elliott)

  ```
  querier:
    search:
      external_hedge_requests_at: 4s    -> 8s
      external_hedge_requests_up_to: 3  -> 2
  ```

* [CHANGE] **BREAKING CHANGE** Include emptyDir for metrics generator wal storage in jsonnet [#1556](https://github.com/grafana/tempo/pull/1556) (@zalegrala)
Jsonnet users will now need to specify a storage request and limit for the generator wal.
    _config+:: {
      metrics_generator+: {
        ephemeral_storage_request_size: '10Gi',
        ephemeral_storage_limit_size: '11Gi',
      },
    }
* [CHANGE] Two additional latency buckets added to the default settings for generated spanmetrics. Note that this will increase cardinality when using the defaults. [#1593](https://github.com/grafana/tempo/pull/1593) (@fredr)
* [CHANGE] Mark `log_received_traces` as deprecated. New flag is `log_received_spans`.
  Extend distributor spans logger with optional features to include span attributes and a filter by error status. [#1465](https://github.com/grafana/tempo/pull/1465) (@faustodavid)
* [FEATURE] Add parquet block format [#1479](https://github.com/grafana/tempo/pull/1479) [#1531](https://github.com/grafana/tempo/pull/1531) [#1564](https://github.com/grafana/tempo/pull/1564) (@annanay25, @mdisibio)
* [FEATURE] Add anonymous usage reporting, enabled by default. [#1481](https://github.com/grafana/tempo/pull/1481) (@zalegrala)
**BREAKING CHANGE** As part of the usage stats inclusion, the distributor will also require access to the store.  This is required so the distirbutor can know which cluster it should be reporting membership of.
* [FEATURE] Include messaging systems and databases in service graphs. [#1576](https://github.com/grafana/tempo/pull/1576) (@kvrhdn)
* [ENHANCEMENT] Added the ability to have a per tenant max search duration. [#1421](https://github.com/grafana/tempo/pull/1421) (@joe-elliott)
* [ENHANCEMENT] metrics-generator: expose max_active_series as a metric [#1471](https://github.com/grafana/tempo/pull/1471) (@kvrhdn)
* [ENHANCEMENT] Azure Backend: Add support for authentication with Managed Identities. [#1457](https://github.com/grafana/tempo/pull/1457) (@joe-elliott)
* [ENHANCEMENT] Add metric to track feature enablement [#1459](https://github.com/grafana/tempo/pull/1459) (@zalegrala)
* [ENHANCEMENT] Added s3 config option `insecure_skip_verify` [#1470](https://github.com/grafana/tempo/pull/1470) (@zalegrala)
* [ENHANCEMENT] Added polling option to reduce issues in Azure `blocklist_poll_jitter_ms` [#1518](https://github.com/grafana/tempo/pull/1518) (@joe-elliott)
* [ENHANCEMENT] Add a config to query single ingester instance based on trace id hash for Trace By ID API. [1484](https://github.com/grafana/tempo/pull/1484) (@sagarwala, @bikashmishra100, @ashwinidulams)
* [ENHANCEMENT] Add blocklist metrics for total backend objects and total backend bytes [#1519](https://github.com/grafana/tempo/pull/1519) (@ie-pham)
* [ENHANCEMENT] Adds `tempo_querier_external_endpoint_hedged_roundtrips_total` to count the total hedged requests [#1558](https://github.com/grafana/tempo/pull/1558) (@joe-elliott)
  **BREAKING CHANGE** Removed deprecated metrics `tempodb_(gcs|s3|azure)_request_duration_seconds` in favor of `tempodb_backend_request_duration_seconds`. These metrics
  have been deprecated since v1.1.
* [ENHANCEMENT] Add tags option for s3 backends.  This allows new objects to be written with the configured tags. [#1442](https://github.com/grafana/tempo/pull/1442) (@stevenbrookes)
* [ENHANCEMENT] metrics-generator: support per-tenant processor configuration [#1434](https://github.com/grafana/tempo/pull/1434) (@kvrhdn)
* [ENHANCEMENT] Include rollout dashboard [#1456](https://github.com/grafana/tempo/pull/1456) (@zalegrala)
* [ENHANCEMENT] Add SentinelPassword configuration for Redis [#1463](https://github.com/grafana/tempo/pull/1463) (@zalegrala)
* [BUGFIX] Fix nil pointer panic when the trace by id path errors. [#1441](https://github.com/grafana/tempo/pull/1441) (@joe-elliott)
* [BUGFIX] Update tempo microservices Helm values example which missed the 'enabled' key for thriftHttp. [#1472](https://github.com/grafana/tempo/pull/1472) (@hajowieland)
* [BUGFIX] Fix race condition in forwarder overrides loop. [1468](https://github.com/grafana/tempo/pull/1468) (@mapno)
* [BUGFIX] Fix v2 backend check on span name to be substring [#1538](https://github.com/grafana/tempo/pull/1538) (@mdisibio)
* [BUGFIX] Fix wal check on span name to be substring [#1548](https://github.com/grafana/tempo/pull/1548) (@mdisibio)
* [BUGFIX] Prevent ingester panic "cannot grow buffer" [#1258](https://github.com/grafana/tempo/issues/1258) (@mdisibio)
* [BUGFIX] metrics-generator: do not remove x-scope-orgid header in single tenant modus [#1554](https://github.com/grafana/tempo/pull/1554) (@kvrhdn)
* [BUGFIX] Fixed issue where backend does not support `root.name` and `root.service.name` [#1589](https://github.com/grafana/tempo/pull/1589) (@kvrhdn)
* [BUGFIX] Fixed ingester to continue starting up after block replay error [#1603](https://github.com/grafana/tempo/issues/1603) (@mdisibio)
* [BUGFIX] Fix issue relating to usage stats and GCS returning empty strings as tenantID [#1625](https://github.com/grafana/tempo/pull/1625) (@ie-pham)

## v1.4.1 / 2022-05-05

* [BUGFIX] metrics-generator: don't inject X-Scope-OrgID header for single-tenant setups [1417](https://github.com/grafana/tempo/pull/1417) (@kvrhdn)
* [BUGFIX] compactor: populate `compaction_objects_combined_total` and `tempo_discarded_spans_total{reason="trace_too_large_to_compact"}` metrics again [1420](https://github.com/grafana/tempo/pull/1420) (@mdisibio)
* [BUGFIX] distributor: prevent panics when concurrently calling `shutdown` to forwarder's queueManager [1422](https://github.com/grafana/tempo/pull/1422) (@mapno)

## v1.4.0 / 2022-04-28

* [CHANGE] Vulture now exercises search at any point during the block retention to test full backend search.
  **BREAKING CHANGE** Dropped `tempo-search-retention-duration` parameter.  [#1297](https://github.com/grafana/tempo/pull/1297) (@joe-elliott)
* [CHANGE] Updated storage.trace.pool.queue_depth default from 200->10000. [#1345](https://github.com/grafana/tempo/pull/1345) (@joe-elliott)
* [CHANGE] Update alpine images to 3.15 [#1330](https://github.com/grafana/tempo/pull/1330) (@zalegrala)
* [CHANGE] Updated flags `-storage.trace.azure.storage-account-name` and `-storage.trace.s3.access_key` to no longer to be considered as secrets [#1356](https://github.com/grafana/tempo/pull/1356) (@simonswine)
* [CHANGE] Add warning threshold for TempoIngesterFlushes and adjust critical threshold [#1354](https://github.com/grafana/tempo/pull/1354) (@zalegrala)
* [CHANGE] Include lambda in serverless e2e tests [#1357](https://github.com/grafana/tempo/pull/1357) (@zalegrala)
* [CHANGE] Replace mixin TempoIngesterFlushes metric to only look at retries [#1354](https://github.com/grafana/tempo/pull/1354) (@zalegrala)
* [CHANGE] Update the jsonnet for single-binary to include clustering [#1391](https://github.com/grafana/tempo/pull/1391) (@zalegrala)
  **BREAKING CHANGE** After this change, the port specification has moved under `$._config.tempo` to avoid global port spec.
* [FEATURE]: v2 object encoding added. This encoding adds a start/end timestamp to every record to reduce proto marshalling and increase search speed.
  **BREAKING CHANGE** After this rollout the distributors will use a new API on the ingesters. As such you must rollout all ingesters before rolling the
  distributors. Also, during this period, the ingesters will use considerably more resources and as such should be scaled up (or incoming traffic should be
  heavily throttled). Once all distributors and ingesters have rolled performance will return to normal. Internally we have observed ~1.5x CPU load on the
  ingesters during the rollout. [#1227](https://github.com/grafana/tempo/pull/1227) (@joe-elliott)
* [FEATURE] Added metrics-generator: an optional components to generate metrics from ingested traces [#1282](https://github.com/grafana/tempo/pull/1282) (@mapno, @kvrhdn)
* [FEATURE] Allow the compaction cycle to be configurable with a default of 30 seconds [#1335](https://github.com/grafana/tempo/pull/1335) (@willdot)
* [FEATURE] Add new config options for setting GCS metadata on new objects [](https://github.com/grafana/tempo/pull/1368) (@zalegrala)
* [ENHANCEMENT] Enterprise jsonnet: add config to create tokengen job explicitly [#1256](https://github.com/grafana/tempo/pull/1256) (@kvrhdn)
* [ENHANCEMENT] Add new scaling alerts to the tempo-mixin [#1292](https://github.com/grafana/tempo/pull/1292) (@mapno)
* [ENHANCEMENT] Improve serverless handler error messages [#1305](https://github.com/grafana/tempo/pull/1305) (@joe-elliott)
* [ENHANCEMENT] Added a configuration option `search_prefer_self` to allow the queriers to do some work while also leveraging serverless in search. [#1307](https://github.com/grafana/tempo/pull/1307) (@joe-elliott)
* [ENHANCEMENT] Make trace combination/compaction more efficient [#1291](https://github.com/grafana/tempo/pull/1291) (@mdisibio)
* [ENHANCEMENT] Add Content-Type headers to query-frontend paths [#1306](https://github.com/grafana/tempo/pull/1306) (@wperron)
* [ENHANCEMENT] Partially persist traces that exceed `max_bytes_per_trace` during compaction [#1317](https://github.com/grafana/tempo/pull/1317) (@joe-elliott)
* [ENHANCEMENT] Make search respect per tenant `max_bytes_per_trace` and added `skippedTraces` to returned search metrics. [#1318](https://github.com/grafana/tempo/pull/1318) (@joe-elliott)
* [ENHANCEMENT] Improve serverless consistency by forcing a GC before returning. [#1324](https://github.com/grafana/tempo/pull/1324) (@joe-elliott)
* [ENHANCEMENT] Add forwarding queue from distributor to metrics-generator. [#1331](https://github.com/grafana/tempo/pull/1331) (@mapno)
* [ENHANCEMENT] Add hedging to queries to external endpoints. [#1350](https://github.com/grafana/tempo/pull/1350) (@joe-elliott)
  New config options and defaults:

  ```
  querier:
    search:
      external_hedge_requests_at: 5s
      external_hedge_requests_up_to: 3
  ```

  **BREAKING CHANGE**
  Querier options related to search have moved under a `search` block:

  ```
  querier:
   search_query_timeout: 30s
   search_external_endpoints: []
   search_prefer_self: 2
  ```

  becomes

  ```
  querier:
    search:
      query_timeout: 30s
      prefer_self: 2
      external_endpoints: []
  ```

* [ENHANCEMENT] Added tenant ID (instance ID) to `trace too large message`. [#1385](https://github.com/grafana/tempo/pull/1385) (@cristiangsp)
* [ENHANCEMENT] Add a startTime and endTime parameter to the Trace by ID Tempo Query API to improve query performance [#1388](https://github.com/grafana/tempo/pull/1388) (@sagarwala, @bikashmishra100, @ashwinidulams)
* [BUGFIX] Correct issue where Azure "Blob Not Found" errors were sometimes not handled correctly [#1390](https://github.com/grafana/tempo/pull/1390) (@joe-elliott)
* [BUGFIX]: Enable compaction and retention in Tanka single-binary [#1352](https://github.com/grafana/tempo/issues/1352)
* [BUGFIX]: Remove unnecessary PersistentVolumeClaim [#1245](https://github.com/grafana/tempo/issues/1245)
* [BUGFIX] Fixed issue when query-frontend doesn't log request details when request is cancelled [#1136](https://github.com/grafana/tempo/issues/1136) (@adityapwr)
* [BUGFIX] Update OTLP port in examples (docker-compose & kubernetes) from legacy ports (55680/55681) to new ports (4317/4318) [#1294](https://github.com/grafana/tempo/pull/1294) (@mapno)
* [BUGFIX] Fixes min/max time on blocks to be based on span times instead of ingestion time. [#1314](https://github.com/grafana/tempo/pull/1314) (@joe-elliott)
  * Includes new configuration option to restrict the amount of slack around now to update the block start/end time. [#1332](https://github.com/grafana/tempo/pull/1332) (@joe-elliott)

    ```
    storage:
      trace:
        wal:
          ingestion_time_range_slack: 2m0s
    ```

  * Includes a new metric to determine how often this range is exceeded: `tempo_warnings_total{reason="outside_ingestion_time_slack"}`
* [BUGFIX] Prevent data race / ingester crash during searching by trace id by using xxhash instance as a local variable. [#1387](https://github.com/grafana/tempo/pull/1387) (@bikashmishra100, @sagarwala, @ashwinidulams)
* [BUGFIX] Fix spurious "failed to mark block compacted during retention" errors [#1372](https://github.com/grafana/tempo/issues/1372) (@mdisibio)
* [BUGFIX] Fix error message "Writer is closed" by resetting compression writer correctly on the error path. [#1379](https://github.com/grafana/tempo/issues/1379) (@annanay25)

## v1.3.2 / 2022-02-23

* [BUGFIX] Fixed an issue where the query-frontend would corrupt start/end time ranges on searches which included the ingesters [#1295] (@joe-elliott)

## v1.3.1 / 2022-02-02

* [BUGFIX] Fixed panic when using etcd as ring's kvstore [#1260](https://github.com/grafana/tempo/pull/1260) (@mapno)

## v1.3.0 / 2022-01-24

* [FEATURE]: Add support for [inline environments](https://tanka.dev/inline-environments). [#1184](https://github.com/grafana/tempo/pull/1184) @irizzant
* [CHANGE] Search: Add new per-tenant limit `max_bytes_per_tag_values_query` to limit the size of tag-values response. [#1068](https://github.com/grafana/tempo/pull/1068) (@annanay25)
* [CHANGE] Reduce MaxSearchBytesPerTrace `ingester.max-search-bytes-per-trace` default to 5KB [#1129](https://github.com/grafana/tempo/pull/1129) @annanay25
* [CHANGE] **BREAKING CHANGE** The OTEL GRPC receiver's default port changed from 55680 to 4317. [#1142](https://github.com/grafana/tempo/pull/1142) (@tete17)
* [CHANGE] Remove deprecated method `Push` from `tempopb.Pusher` [#1173](https://github.com/grafana/tempo/pull/1173) (@kvrhdn)
* [CHANGE] Upgrade cristalhq/hedgedhttp from v0.6.0 to v0.7.0 [#1159](https://github.com/grafana/tempo/pull/1159) (@cristaloleg)
* [CHANGE] Export trace id constant in api package [#1176](https://github.com/grafana/tempo/pull/1176)
* [CHANGE] GRPC `1.33.3` => `1.38.0` broke compatibility with `gogoproto.customtype`. Enforce the use of gogoproto marshalling/unmarshalling for Tempo, Cortex & Jaeger structs. [#1186](https://github.com/grafana/tempo/pull/1186) (@annanay25)
* [CHANGE] **BREAKING CHANGE** Remove deprecated ingester gRPC endpoint and data encoding. The current data encoding was introduced in v1.0.  If running earlier versions, first upgrade to v1.0 through v1.2 and allow time for all blocks to be switched to the "v1" data encoding. [#1215](https://github.com/grafana/tempo/pull/1215) (@mdisibio)
* [FEATURE] Added support for full backend search. [#1174](https://github.com/grafana/tempo/pull/1174) (@joe-elliott)
  **BREAKING CHANGE** Moved `querier.search_max_result_limit` and `querier.search_default_result_limit` to `query_frontend.search.max_result_limit` and `query_frontend.search.default_result_limit`
* [ENHANCEMENT]: Improve variables expansion support [#1212](https://github.com/grafana/tempo/pull/1212) @irizzant
* [ENHANCEMENT] Expose `upto` parameter on hedged requests for each backend with `hedge_requests_up_to`. [#1085](https://github.com/grafana/tempo/pull/1085) (@joe-elliott)
* [ENHANCEMENT] Search: drop use of TagCache, extract tags and tag values on-demand [#1068](https://github.com/grafana/tempo/pull/1068) (@kvrhdn)
* [ENHANCEMENT] Jsonnet: add `$._config.namespace` to filter by namespace in cortex metrics [#1098](https://github.com/grafana/tempo/pull/1098) (@mapno)
* [ENHANCEMENT] Add middleware to compress frontend HTTP responses with gzip if requested [#1080](https://github.com/grafana/tempo/pull/1080) (@kvrhdn, @zalegrala)
* [ENHANCEMENT] Allow query disablement in vulture [#1117](https://github.com/grafana/tempo/pull/1117) (@zalegrala)
* [ENHANCEMENT] Improve memory efficiency of compaction and block cutting. [#1121](https://github.com/grafana/tempo/pull/1121) [#1130](https://github.com/grafana/tempo/pull/1130) (@joe-elliott)
* [ENHANCEMENT] Include metrics for configured limit overrides and defaults: tempo_limits_overrides, tempo_limits_defaults [#1089](https://github.com/grafana/tempo/pull/1089) (@zalegrala)
* [ENHANCEMENT] Add Envoy Proxy panel to `Tempo / Writes` dashboard [#1137](https://github.com/grafana/tempo/pull/1137) (@kvrhdn)
* [ENHANCEMENT] Reduce compactionCycle to improve performance in large multitenant environments [#1145](https://github.com/grafana/tempo/pull/1145) (@joe-elliott)
* [ENHANCEMENT] Added max_time_per_tenant to allow for independently configuring polling and compaction cycle. [#1145](https://github.com/grafana/tempo/pull/1145) (@joe-elliott)
* [ENHANCEMENT] Add `tempodb_compaction_outstanding_blocks` metric to measure compaction load [#1144](https://github.com/grafana/tempo/pull/1144) (@mapno)
* [ENHANCEMENT] Update mixin to use new backend metric [#1151](https://github.com/grafana/tempo/pull/1151) (@zalegrala)
* [ENHANCEMENT] Make `TempoIngesterFlushesFailing` alert more actionable [#1157](https://github.com/grafana/tempo/pull/1157) (@dannykopping)
* [ENHANCEMENT] Switch open-telemetry/opentelemetry-collector to grafana/opentelemetry-collectorl fork, update it to 0.40.0 and add missing dependencies due to the change [#1142](https://github.com/grafana/tempo/pull/1142) (@tete17)
* [ENHANCEMENT] Allow environment variables for Azure storage credentials [#1147](https://github.com/grafana/tempo/pull/1147) (@zalegrala)
* [ENHANCEMENT] jsonnet: set rollingUpdate.maxSurge to 3 for distributor, frontend and queriers [#1164](https://github.com/grafana/tempo/pull/1164) (@kvrhdn)
* [ENHANCEMENT] Reduce search data file sizes by optimizing contents [#1165](https://github.com/grafana/tempo/pull/1165) (@mdisibio)
* [ENHANCEMENT] Add `tempo_ingester_live_traces` metric [#1170](https://github.com/grafana/tempo/pull/1170) (@mdisibio)
* [ENHANCEMENT] Update compactor ring to automatically forget unhealthy entries [#1178](https://github.com/grafana/tempo/pull/1178) (@mdisibio)
* [ENHANCEMENT] Added the ability to pass ISO8601 date/times for start/end date to tempo-cli query api search [#1208](https://github.com/grafana/tempo/pull/1208) (@joe-elliott)
* [ENHANCEMENT] Prevent writes to large traces even after flushing to disk [#1199](https://github.com/grafana/tempo/pull/1199) (@mdisibio)
* [BUGFIX] Add process name to vulture traces to work around display issues [#1127](https://github.com/grafana/tempo/pull/1127) (@mdisibio)
* [BUGFIX] Fixed issue where compaction sometimes dropped spans. [#1130](https://github.com/grafana/tempo/pull/1130) (@joe-elliott)
* [BUGFIX] Ensure that the admin client jsonnet has correct S3 bucket property. (@hedss)
* [BUGFIX] Publish tenant index age correctly for tenant index writers. [#1146](https://github.com/grafana/tempo/pull/1146) (@joe-elliott)
* [BUGFIX] Ingester startup panic `slice bounds out of range` [#1195](https://github.com/grafana/tempo/issues/1195) (@mdisibio)
* [BUGFIX] Update goreleaser install method to `go install`. [#](https://github.com/grafana/tempo/) (@mapno)
* [BUGFIX] tempo-mixin: remove TempoDB Access panel from `Tempo / Reads`, metrics don't exist anymore [#1218](https://github.com/grafana/tempo/issues/1218) (@kvrhdn)

## v1.2.1 / 2021-11-15

* [BUGFIX] Fix defaults for MaxBytesPerTrace (ingester.max-bytes-per-trace) and MaxSearchBytesPerTrace (ingester.max-search-bytes-per-trace) [#1109](https://github.com/grafana/tempo/pull/1109) (@bitprocessor)
* [BUGFIX] Ignore empty objects during compaction [#1113](https://github.com/grafana/tempo/pull/1113) (@mdisibio)

## v1.2.0 / 2021-11-05

* [CHANGE] **BREAKING CHANGE** Drop support for v0 and v1 blocks. See [1.1 changelog](https://github.com/grafana/tempo/releases/tag/v1.1.0) for details [#919](https://github.com/grafana/tempo/pull/919) (@joe-elliott)
* [CHANGE] Renamed CLI flag from `--storage.trace.maintenance-cycle` to `--storage.trace.blocklist_poll`. This is a **breaking change**  [#897](https://github.com/grafana/tempo/pull/897) (@mritunjaysharma394)
* [CHANGE] update jsonnet alerts and recording rules to use `job_selectors` and `cluster_selectors` for configurable unique identifier labels [#935](https://github.com/grafana/tempo/pull/935) (@kevinschoonover)
* [CHANGE] Modify generated tag keys in Vulture for easier filtering [#934](https://github.com/grafana/tempo/pull/934) (@zalegrala)
* [CHANGE] **BREAKING CHANGE** Consolidate status information onto /status endpoint [#952](https://github.com/grafana/tempo/pull/952) @zalegrala)
  The following endpoints moved.
  `/runtime_config` moved to `/status/runtime_config`
  `/config` moved to `/status/config`
  `/services` moved to `/status/services`
* [CHANGE] **BREAKING CHANGE** Change ingester metric `ingester_bytes_metric_total` in favor of `ingester_bytes_received_total` [#979](https://github.com/grafana/tempo/pull/979) (@mapno)
* [CHANGE] Add troubleshooting language to config for `server.grpc_server_max_recv_msg_size` and `server.grpc_server_max_send_msg_size` when handling large traces [#1023](https://github.com/grafana/tempo/pull/1023) (@thejosephstevens)
* [CHANGE] Parse search query tags from `tags` query parameter [#1055](https://github.com/grafana/tempo/pull/1055) (@kvrhdn)
* [FEATURE] Add ability to search ingesters for traces [#806](https://github.com/grafana/tempo/pull/806) (@mdisibio)
* [FEATURE] Add runtime config handler  [#936](https://github.com/grafana/tempo/pull/936) (@mapno)
* [FEATURE] Search WAL reload and compression(versioned encoding) support [#1000](https://github.com/grafana/tempo/pull/1000) (@annanay25, @mdisibio)
* [FEATURE] Added ability to add a middleware to the OTel receivers' consume function [#1015](http://github.com/grafan/tempo/pull/1015) (@chaudum)
* [FEATURE] Add ScalableSingleBinary operational run mode [#1004](https://github.com/grafana/tempo/pull/1004) (@zalegrala)
* [FEATURE] Added a [jsonnet](https://jsonnet.org) library for Grafana Enterprise Traces (GET) deployments [#1096](https://github.com/grafana/tempo/pull/1096)
* [ENHANCEMENT] Added "query blocks" cli option. [#876](https://github.com/grafana/tempo/pull/876) (@joe-elliott)
* [ENHANCEMENT] Added "search blocks" cli option. [#972](https://github.com/grafana/tempo/pull/972) (@joe-elliott)
* [ENHANCEMENT] Added traceid to `trace too large message`. [#888](https://github.com/grafana/tempo/pull/888) (@mritunjaysharma394)
* [ENHANCEMENT] Add support to tempo workloads to `overrides` from single configmap in microservice mode. [#896](https://github.com/grafana/tempo/pull/896) (@kavirajk)
* [ENHANCEMENT] Make `overrides_config` block name consistent with Loki and Cortex in microservice mode. [#906](https://github.com/grafana/tempo/pull/906) (@kavirajk)
* [ENHANCEMENT] Changes the metrics name from `cortex_runtime_config_last_reload_successful` to `tempo_runtime_config_last_reload_successful` [#945](https://github.com/grafana/tempo/pull/945) (@kavirajk)
* [ENHANCEMENT] Updated config defaults to reflect better capture operational knowledge. [#913](https://github.com/grafana/tempo/pull/913) (@joe-elliott)

  ```
  ingester:
    trace_idle_period: 30s => 10s  # reduce ingester memory requirements with little impact on querying
    flush_check_period: 30s => 10s
  query_frontend:
    query_shards: 2 => 20          # will massively improve performance on large installs
  storage:
    trace:
      wal:
        encoding: none => snappy   # snappy has been tested thoroughly and ready for production use
      block:
        bloom_filter_false_positive: .05 => .01          # will increase total bloom filter size but improve query performance
        bloom_filter_shard_size_bytes: 256KiB => 100 KiB # will improve query performance
  compactor:
    compaction:
      chunk_size_bytes: 10 MiB => 5 MiB  # will reduce compactor memory needs
      compaction_window: 4h => 1h        # will allow more compactors to participate in compaction without substantially increasing blocks
  ```

* [ENHANCEMENT] Make s3 backend readError logic more robust [#905](https://github.com/grafana/tempo/pull/905) (@wei840222)
* [ENHANCEMENT] Include additional detail when searching for traces [#916](https://github.com/grafana/tempo/pull/916) (@zalegrala)
* [ENHANCEMENT] Add `gen index` and `gen bloom` commands to tempo-cli. [#903](https://github.com/grafana/tempo/pull/903) (@annanay25)
* [ENHANCEMENT] Implement trace comparison in Vulture [#904](https://github.com/grafana/tempo/pull/904) (@zalegrala)
* [ENHANCEMENT] Improve zstd read throughput using zstd.Decoder [#948](https://github.com/grafana/tempo/pull/948) (@joe-elliott)
* [ENHANCEMENT] Dedupe search records while replaying WAL [#940](https://github.com/grafana/tempo/pull/940) (@annanay25)
* [ENHANCEMENT] Add status endpoint to list the available endpoints [#938](https://github.com/grafana/tempo/pull/938) (@zalegrala)
* [ENHANCEMENT] Compression updates: Added s2, improved snappy performance [#961](https://github.com/grafana/tempo/pull/961) (@joe-elliott)
* [ENHANCEMENT] Add search block headers [#943](https://github.com/grafana/tempo/pull/943) (@mdisibio)
* [ENHANCEMENT] Add search block headers for wal blocks [#963](https://github.com/grafana/tempo/pull/963) (@mdisibio)
* [ENHANCEMENT] Add support for vulture sending long running traces [#951](https://github.com/grafana/tempo/pull/951) (@zalegrala)
* [ENHANCEMENT] Support global denylist and per-tenant allowlist of tags for search data. [#960](https://github.com/grafana/tempo/pull/960) (@annanay25)
* [ENHANCEMENT] Add `search_query_timeout` to querier config. [#984](https://github.com/grafana/tempo/pull/984) (@kvrhdn)
* [ENHANCEMENT] Include simple e2e test to test searching [#978](https://github.com/grafana/tempo/pull/978) (@zalegrala)
* [ENHANCEMENT] Jsonnet: add `$._config.memcached.memory_limit_mb` [#987](https://github.com/grafana/tempo/pull/987) (@kvrhdn)
* [ENHANCEMENT] Upgrade jsonnet-libs to 1.19 and update tk examples [#1001](https://github.com/grafana/tempo/pull/1001) (@mapno)
* [ENHANCEMENT] Shard tenant index creation by tenant and add functionality to handle stale indexes. [#1005](https://github.com/grafana/tempo/pull/1005) (@joe-elliott)
* [ENHANCEMENT] **BREAKING CHANGE** Support partial results from failed block queries [#1007](https://github.com/grafana/tempo/pull/1007) (@mapno)
  Querier [`GET /querier/api/traces/<traceid>`](https://grafana.com/docs/tempo/latest/api_docs/#query) response's body has been modified
  to return `tempopb.TraceByIDResponse` instead of simply `tempopb.Trace`. This will cause a disruption of the read path during rollout of the change.
* [ENHANCEMENT] Add `search_default_limit` and `search_max_result_limit` to querier config. [#1022](https://github.com/grafana/tempo/pull/1022) [#1044](https://github.com/grafana/tempo/pull/1044) (@kvrhdn)
* [ENHANCEMENT] Add new metric `tempo_distributor_push_duration_seconds` [#1027](https://github.com/grafana/tempo/pull/1027) (@zalegrala)
* [ENHANCEMENT] Add query parameter to show the default config values and the difference between the current values and the defaults. [#1045](https://github.com/grafana/tempo/pull/1045) (@MichelHollands)
* [ENHANCEMENT] Adding metrics around ingester flush retries [#1049](https://github.com/grafana/tempo/pull/1049) (@dannykopping)
* [ENHANCEMENT] Performance: More efficient distributor batching [#1075](https://github.com/grafana/tempo/pull/1075) (@joe-elliott)
* [ENHANCEMENT] Allow search disablement in vulture [#1069](https://github.com/grafana/tempo/pull/1069) (@zalegrala)
* [ENHANCEMENT] Jsonnet: add `$._config.search_enabled`, correctly set `http_api_prefix` in config [#1072](https://github.com/grafana/tempo/pull/1072) (@kvrhdn)
* [ENHANCEMENT] Performance: Remove WAL contention between ingest and searches [#1076](https://github.com/grafana/tempo/pull/1076) (@mdisibio)
* [ENHANCEMENT] Include tempo-cli in the release [#1086](https://github.com/grafana/tempo/pull/1086) (@zalegrala)
* [ENHANCEMENT] Add search on span status [#1093](https://github.com/grafana/tempo/pull/1093) (@mdisibio)
* [ENHANCEMENT] Slightly improved compression performance [#1094](https://github.com/grafana/tempo/pull/1094) (@bboreham)
* [BUGFIX] Update port spec for GCS docker-compose example [#869](https://github.com/grafana/tempo/pull/869) (@zalegrala)
* [BUGFIX] Fix "magic number" errors and other block mishandling when an ingester forcefully shuts down [#937](https://github.com/grafana/tempo/issues/937) (@mdisibio)
* [BUGFIX] Fix compactor memory leak [#806](https://github.com/grafana/tempo/pull/806) (@mdisibio)
* [BUGFIX] Fix an issue with WAL replay of zero-length search data when search is disabled. [#968](https://github.com/grafana/tempo/pull/968) (@annanay25)
* [BUGFIX] Set span's tag `span.kind` to `client` in query-frontend [#975](https://github.com/grafana/tempo/pull/975) (@mapno)
* [BUGFIX] Nil check overrides module in the `/status` handler [#994](https://github.com/grafana/tempo/pull/994) (@mapno)
* [BUGFIX] Several bug fixes for search contention and panics [#1033](https://github.com/grafana/tempo/pull/1033) (@mdisibio)
* [BUGFIX] Fixes `tempodb_backend_hedged_roundtrips_total` to correctly count hedged roundtrips. [#1079](https://github.com/grafana/tempo/pull/1079) (@joe-elliott)
* [BUGFIX] Update go-kit logger package to remove spurious debug logs [#1094](https://github.com/grafana/tempo/pull/1094) (@bboreham)

## v1.1.0 / 2021-08-26

* [CHANGE] Upgrade Cortex from v1.9.0 to v1.9.0-131-ga4bf10354 [#841](https://github.com/grafana/tempo/pull/841) (@aknuds1)
* [CHANGE] Change default tempo port from 3100 to 3200 [#770](https://github.com/grafana/tempo/pull/809) (@MurzNN)
* [CHANGE] Jsonnet: use dedicated configmaps for distributors and ingesters [#775](https://github.com/grafana/tempo/pull/775) (@kvrhdn)
* [CHANGE] Docker images are now prefixed by their branch name [#828](https://github.com/grafana/tempo/pull/828) (@jvrplmlmn)
* [CHANGE] Update to Go 1.17 [#953](https://github.com/grafana/tempo/pull/953)
* [FEATURE] Added the ability to hedge requests with all backends [#750](https://github.com/grafana/tempo/pull/750) (@joe-elliott)
* [FEATURE] Added a tenant index to reduce bucket polling. [#834](https://github.com/grafana/tempo/pull/834) (@joe-elliott)
* [ENHANCEMENT] Added hedged request metric `tempodb_backend_hedged_roundtrips_total` and a new storage agnostic `tempodb_backend_request_duration_seconds` metric that
  supersedes the soon-to-be deprecated storage specific metrics (`tempodb_azure_request_duration_seconds`, `tempodb_s3_request_duration_seconds` and `tempodb_gcs_request_duration_seconds`). [#790](https://github.com/grafana/tempo/pull/790) (@JosephWoodward)
* [ENHANCEMENT] Performance: improve compaction speed with concurrent reads and writes [#754](https://github.com/grafana/tempo/pull/754) (@mdisibio)
* [ENHANCEMENT] Improve readability of cpu and memory metrics on operational dashboard [#764](https://github.com/grafana/tempo/pull/764) (@bboreham)
* [ENHANCEMENT] Add `azure_request_duration_seconds` metric. [#767](https://github.com/grafana/tempo/pull/767) (@JosephWoodward)
* [ENHANCEMENT] Add `s3_request_duration_seconds` metric. [#776](https://github.com/grafana/tempo/pull/776) (@JosephWoodward)
* [ENHANCEMENT] Add `tempo_ingester_flush_size_bytes` metric. [#777](https://github.com/grafana/tempo/pull/777) (@bboreham)
* [ENHANCEMENT] Microservices jsonnet: resource requests and limits can be set in `$._config`. [#793](https://github.com/grafana/tempo/pull/793) (@kvrhdn)
* [ENHANCEMENT] Add `-config.expand-env` cli flag to support environment variables expansion in config file. [#796](https://github.com/grafana/tempo/pull/796) (@Ashmita152)
* [ENHANCEMENT] Add ability to control bloom filter caching based on age and/or compaction level. Add new cli command `list cache-summary`. [#805](https://github.com/grafana/tempo/pull/805) (@annanay25)
* [ENHANCEMENT] Emit traces for ingester flush operations. [#812](https://github.com/grafana/tempo/pull/812) (@bboreham)
* [ENHANCEMENT] Add retry middleware in query-frontend. [#814](https://github.com/grafana/tempo/pull/814) (@kvrhdn)
* [ENHANCEMENT] Add `-use-otel-tracer` to use the OpenTelemetry tracer, this will also capture traces emitted by the gcs sdk. Experimental: not all features are supported (i.e. remote sampling). [#842](https://github.com/grafana/tempo/pull/842) (@kvrhdn)
* [ENHANCEMENT] Add `/services` endpoint. [#863](https://github.com/grafana/tempo/pull/863) (@kvrhdn)
* [ENHANCEMENT] Include distributed docker-compose example [#859](https://github.com/grafana/tempo/pull/859) (@zalegrala)
* [ENHANCEMENT] Added "query blocks" cli option. [#876](https://github.com/grafana/tempo/pull/876) (@joe-elliott)
* [ENHANCEMENT] Add e2e integration test for GCS. [#883](https://github.com/grafana/tempo/pull/883) (@annanay25)
* [ENHANCEMENT] Added traceid to `trace too large message`. [#888](https://github.com/grafana/tempo/pull/888) (@mritunjaysharma394)
* [ENHANCEMENT] Add support to tempo workloads to `overrides` from single configmap in microservice mode. [#896](https://github.com/grafana/tempo/pull/896) (@kavirajk)
* [ENHANCEMENT] Make `overrides_config` block name consistent with Loki and Cortex in microservice mode. [#906](https://github.com/grafana/tempo/pull/906) (@kavirajk)
* [ENHANCEMENT] Make `overrides_config` mount name static `tempo-overrides` in the tempo workloads in microservice mode. [#906](https://github.com/grafana/tempo/pull/914) (@kavirajk)
* [ENHANCEMENT] Reduce compactor memory usage by forcing garbage collection. [#915](https://github.com/grafana/tempo/pull/915) (@joe-elliott)
* [ENHANCEMENT] Implement search in vulture. [#944](https://github.com/grafana/tempo/pull/944) (@zalegrala)
* [BUGFIX] Allow only valid trace ID characters when decoding [#854](https://github.com/grafana/tempo/pull/854) (@zalegrala)
* [BUGFIX] Queriers complete one polling cycle before finishing startup. [#834](https://github.com/grafana/tempo/pull/834) (@joe-elliott)
* [BUGFIX] Update port spec for GCS docker-compose example [#869](https://github.com/grafana/tempo/pull/869) (@zalegrala)
* [BUGFIX] Cortex upgrade to fix an issue where unhealthy compactors can't be forgotten [#878](https://github.com/grafana/tempo/pull/878) (@joe-elliott)

## v1.0.1 / 2021-06-14

* [BUGFIX] Guard against negative dataLength [#763](https://github.com/grafana/tempo/pull/763) (@joe-elliott)

## v1.0.0 / 2021-06-08

* [CHANGE] Mark `-auth.enabled` as deprecated. New flag is `-multitenancy.enabled` and is set to false by default.
  This is a **breaking change** if you were relying on auth/multitenancy being enabled by default. [#646](https://github.com/grafana/tempo/pull/646)
* [ENHANCEMENT] Performance: Improve Ingester Record Insertion. [#681](https://github.com/grafana/tempo/pull/681)
* [ENHANCEMENT] Improve WAL Replay by not rebuilding the WAL. [#668](https://github.com/grafana/tempo/pull/668)
* [ENHANCEMENT] Add config option to disable write extension to the ingesters. [#677](https://github.com/grafana/tempo/pull/677)
* [ENHANCEMENT] Preallocate byte slices on ingester request unmarshal. [#679](https://github.com/grafana/tempo/pull/679)
* [ENHANCEMENT] Reduce marshalling in the ingesters to improve performance. [#694](https://github.com/grafana/tempo/pull/694)
  This change requires a specific rollout process to prevent dropped spans. First, rollout everything except distributors. After all ingesters have updated
  you can then rollout distributors to the latest version. This is due to changes in the communication between ingesters <-> distributors.
* [ENHANCEMENT] Allow setting the bloom filter shard size with support dynamic shard count.[#644](https://github.com/grafana/tempo/pull/644)
* [ENHANCEMENT] GCS SDK update v1.12.0 => v.15.0, ReadAllWithEstimate used in GCS/S3 backends. [#693](https://github.com/grafana/tempo/pull/693)
* [ENHANCEMENT] Add a new endpoint `/api/echo` to test the query frontend is reachable. [#714](https://github.com/grafana/tempo/pull/714)
* [BUGFIX] Fix Query Frontend grpc settings to avoid noisy error log. [#690](https://github.com/grafana/tempo/pull/690)
* [BUGFIX] Zipkin Support - CombineTraces. [#688](https://github.com/grafana/tempo/pull/688)
* [BUGFIX] Zipkin support - Dedupe span IDs based on span.Kind (client/server) in Query Frontend. [#687](https://github.com/grafana/tempo/pull/687)
* [BUGFIX] Azure Backend - Fix an issue with the append method on the Azure backend. [#736](https://github.com/grafana/tempo/pull/736)

## v0.7.0 / 2021-04-22

**License Change** v0.7.0 and future versions are licensed under AGPLv3 [#660](https://github.com/grafana/tempo/pull/660)

* [CHANGE] Add `json` struct tags to overrides' `Limits` struct in addition to `yaml` tags. [#656](https://github.com/grafana/tempo/pull/656)
* [CHANGE] Update to Go 1.16, latest OpenTelemetry proto definition and collector [#546](https://github.com/grafana/tempo/pull/546)
* [CHANGE] `max_spans_per_trace` limit override has been removed in favour of `max_bytes_per_trace`.
  This is a **breaking change** to the overrides config section. [#612](https://github.com/grafana/tempo/pull/612)
* [CHANGE] Add new flag `-ingester.lifecycler.ID` to manually override the ingester ID with which to register in the ring. [#625](https://github.com/grafana/tempo/pull/625)
* [CHANGE] `ingestion_rate_limit` limit override has been removed in favour of `ingestion_rate_limit_bytes`.
  `ingestion_burst_size` limit override has been removed in favour of `ingestion_burst_size_bytes`.
  This is a **breaking change** to the overrides config section. [#630](https://github.com/grafana/tempo/pull/630)
* [FEATURE] Add page based access to the index file. [#557](https://github.com/grafana/tempo/pull/557)
* [FEATURE] (Experimental) WAL Compression/checksums. [#638](https://github.com/grafana/tempo/pull/638)
* [ENHANCEMENT] Add a Shutdown handler to flush data to backend, at "/shutdown". [#526](https://github.com/grafana/tempo/pull/526)
* [ENHANCEMENT] Queriers now query all (healthy) ingesters for a trace to mitigate 404s on ingester rollouts/scaleups.
  This is a **breaking change** and will likely result in query errors on rollout as the query signature b/n QueryFrontend & Querier has changed. [#557](https://github.com/grafana/tempo/pull/557)
* [ENHANCEMENT] Add list compaction-summary command to tempo-cli [#588](https://github.com/grafana/tempo/pull/588)
* [ENHANCEMENT] Add list and view index commands to tempo-cli [#611](https://github.com/grafana/tempo/pull/611)
* [ENHANCEMENT] Add a configurable prefix for HTTP endpoints. [#631](https://github.com/grafana/tempo/pull/631)
* [ENHANCEMENT] Add kafka receiver. [#613](https://github.com/grafana/tempo/pull/613)
* [ENHANCEMENT] Upgrade OTel collector to `v0.21.0`. [#613](https://github.com/grafana/tempo/pull/627)
* [ENHANCEMENT] Add support for Cortex Background Cache. [#640](https://github.com/grafana/tempo/pull/640)
* [BUGFIX] Fixes permissions errors on startup in GCS. [#554](https://github.com/grafana/tempo/pull/554)
* [BUGFIX] Fixes error where Dell ECS cannot list objects. [#561](https://github.com/grafana/tempo/pull/561)
* [BUGFIX] Fixes listing blocks in S3 when the list is truncated. [#567](https://github.com/grafana/tempo/pull/567)
* [BUGFIX] Fixes where ingester may leave file open [#570](https://github.com/grafana/tempo/pull/570)
* [BUGFIX] Fixes a bug where some blocks were not searched due to query sharding and randomness in blocklist poll. [#583](https://github.com/grafana/tempo/pull/583)
* [BUGFIX] Fixes issue where wal was deleted before successful flush and adds exponential backoff for flush errors [#593](https://github.com/grafana/tempo/pull/593)
* [BUGFIX] Fixes issue where Tempo would not parse odd length trace ids [#605](https://github.com/grafana/tempo/pull/605)
* [BUGFIX] Sort traces on flush to reduce unexpected recombination work by compactors [#606](https://github.com/grafana/tempo/pull/606)
* [BUGFIX] Ingester fully persists blocks locally to reduce amount of work done after restart [#628](https://github.com/grafana/tempo/pull/628)

## v0.6.0 / 2021-02-18

* [CHANGE] Fixed ingester latency spikes on read [#461](https://github.com/grafana/tempo/pull/461)
* [CHANGE] Ingester cut blocks based on size instead of trace count.  Replace ingester `traces_per_block` setting with `max_block_bytes`. This is a **breaking change**. [#474](https://github.com/grafana/tempo/issues/474)
* [CHANGE] Refactor cache section in tempodb. This is a **breaking change** b/c the cache config section has changed. [#485](https://github.com/grafana/tempo/pull/485)
* [CHANGE] New compactor setting for max block size data instead of traces. [#520](https://github.com/grafana/tempo/pull/520)
* [CHANGE] Change default ingester_client compression from gzip to snappy. [#522](https://github.com/grafana/tempo/pull/522)
* [CHANGE/BUGFIX] Rename `tempodb_compaction_objects_written` and `tempodb_compaction_bytes_written` metrics to `tempodb_compaction_objects_written_total` and `tempodb_compaction_bytes_written_total`. [#524](https://github.com/grafana/tempo/pull/524)
* [CHANGE] Replace tempo-cli `list block` `--check-dupes` option with `--scan` and collect additional stats [#534](https://github.com/grafana/tempo/pull/534)
* [FEATURE] Added block compression.  This is a **breaking change** b/c some configuration fields moved. [#504](https://github.com/grafana/tempo/pull/504)
* [CHANGE] Drop Vulture Loki dependency. This is a **breaking change**. [#509](https://github.com/grafana/tempo/pull/509)
* [ENHANCEMENT] Serve config at the "/config" endpoint. [#446](https://github.com/grafana/tempo/pull/446)
* [ENHANCEMENT] Switch blocklist polling and retention to different concurrency mechanism, add configuration options. [#475](https://github.com/grafana/tempo/issues/475)
* [ENHANCEMENT] Add S3 options region and forcepathstyle [#431](https://github.com/grafana/tempo/issues/431)
* [ENHANCEMENT] Add exhaustive search to combine traces from all blocks in the backend. [#489](https://github.com/grafana/tempo/pull/489)
* [ENHANCEMENT] Add per-tenant block retention [#77](https://github.com/grafana/tempo/issues/77)
* [ENHANCEMENT] Change index-downsample to index-downsample-bytes.  This is a **breaking change** [#519](https://github.com/grafana/tempo/issues/519)
* [BUGFIX] Upgrade cortex dependency to v1.7.0-rc.0+ to address issue with forgetting ring membership [#442](https://github.com/grafana/tempo/pull/442) [#512](https://github.com/grafana/tempo/pull/512)
* [BUGFIX] No longer raise the `tempodb_blocklist_poll_errors_total` metric if a block doesn't have meta or compacted meta. [#481](https://github.com/grafana/tempo/pull/481)]
* [BUGFIX] Replay wal completely before ingesting new spans. [#525](https://github.com/grafana/tempo/pull/525)

## v0.5.0 / 2021-01-15

* [CHANGE] Redo tempo-cli with basic command structure and improvements [#385](https://github.com/grafana/tempo/pull/385)
* [CHANGE] Add content negotiation support and sharding parameters to Querier [#375](https://github.com/grafana/tempo/pull/375)
* [CHANGE] Remove S3 automatic bucket creation [#404](https://github.com/grafana/tempo/pull/404)
* [CHANGE] Compactors should round robin tenants instead of choosing randomly [#420](https://github.com/grafana/tempo/issues/420)
* [CHANGE] Switch distributor->ingester communication to more efficient PushBytes method.  This is a **breaking change** when running in microservices mode with separate distributors and ingesters.  To prevent errors ingesters must be fully upgraded first, then distributors.
* [CHANGE] Removed disk_cache.  This is a **breaking change** b/c there is no disk cache. Please use redis or memcached. [#441](https://github.com/grafana/tempo/pull/441)
* [CHANGE] Rename IngestionMaxBatchSize to IngestionBurstSize. This is a **breaking change**. [#445](https://github.com/grafana/tempo/pull/445)
* [ENHANCEMENT] Add docker-compose example for GCS along with new backend options [#397](https://github.com/grafana/tempo/pull/397)
* [ENHANCEMENT] tempo-cli list blocks usability improvements [#403](https://github.com/grafana/tempo/pull/403)
* [ENHANCEMENT] Reduce active traces locking time. [#449](https://github.com/grafana/tempo/pull/449)
* [ENHANCEMENT] Added `tempo_distributor_bytes_received_total` as a per tenant counter of uncompressed bytes received. [#453](https://github.com/grafana/tempo/pull/453)
* [BUGFIX] Compactor without GCS permissions fail silently [#379](https://github.com/grafana/tempo/issues/379)
* [BUGFIX] Prevent race conditions between querier polling and ingesters clearing complete blocks [#421](https://github.com/grafana/tempo/issues/421)
* [BUGFIX] Exclude blocks in last active window from compaction [#411](https://github.com/grafana/tempo/pull/411)
* [BUGFIX] Mixin: Ignore metrics and query-frontend route when checking for TempoRequestLatency alert. [#440](https://github.com/grafana/tempo/pull/440)
* [FEATURE] Add support for Azure Blob Storage backend [#340](https://github.com/grafana/tempo/issues/340)
* [FEATURE] Add Query Frontend module to allow scaling the query path [#400](https://github.com/grafana/tempo/pull/400)

## v0.4.0 / 2020-12-03

* [CHANGE] From path.Join to filepath.Join [#338](https://github.com/grafana/tempo/pull/338)
* [CHANGE] Upgrade Cortex from v1.3.0 to v.1.4.0 [#341](https://github.com/grafana/tempo/pull/341)
* [CHANGE] Compact more than 2 blocks at a time [#348](https://github.com/grafana/tempo/pull/348)
* [CHANGE] Remove tempodb_compaction_duration_seconds metric. [#360](https://github.com/grafana/tempo/pull/360)
* [ENHANCEMENT] Add tempodb_compaction_objects_combined metric. [#339](https://github.com/grafana/tempo/pull/339)
* [ENHANCEMENT] Added OpenMetrics exemplar support. [#359](https://github.com/grafana/tempo/pull/359)
* [ENHANCEMENT] Add tempodb_compaction_objects_written metric. [#360](https://github.com/grafana/tempo/pull/360)
* [ENHANCEMENT] Add tempodb_compaction_bytes_written metric. [#360](https://github.com/grafana/tempo/pull/360)
* [ENHANCEMENT] Add tempodb_compaction_blocks_total metric. [#360](https://github.com/grafana/tempo/pull/360)
* [ENHANCEMENT] Add support for S3 V2 signatures. [#352](https://github.com/grafana/tempo/pull/352)
* [ENHANCEMENT] Add support for Redis caching. [#354](https://github.com/grafana/tempo/pull/354)
* [BUGFIX] Frequent errors logged by compactor regarding meta not found [#327](https://github.com/grafana/tempo/pull/327)
* [BUGFIX] Fix distributors panicking on rollout [#343](https://github.com/grafana/tempo/pull/343)
* [BUGFIX] Fix ingesters occassionally double flushing [#364](https://github.com/grafana/tempo/pull/364)
* [BUGFIX] Fix S3 backend logs "unsupported value type" [#381](https://github.com/grafana/tempo/issues/381)

## v0.3.0 / 2020-11-10

* [CHANGE] Bloom filters are now sharded to reduce size and improve caching, as blocks grow. This is a **breaking change** and all data stored before this change will **not** be queryable. [#192](https://github.com/grafana/tempo/pull/192)
* [CHANGE] Rename maintenance cycle to blocklist poll. [#315](https://github.com/grafana/tempo/pull/315)
* [ENHANCEMENT] CI checks for vendored dependencies using `make vendor-check`. Update CONTRIBUTING.md to reflect the same before checking in files in a PR. [#274](https://github.com/grafana/tempo/pull/274)
* [ENHANCEMENT] Add warnings for suspect configs. [#294](https://github.com/grafana/tempo/pull/294)
* [ENHANCEMENT] Add command line flags for s3 credentials. [#308](https://github.com/grafana/tempo/pull/308)
* [ENHANCEMENT] Support multiple authentication methods for S3 (IRSA, IAM role, static). [#320](https://github.com/grafana/tempo/pull/320)
* [ENHANCEMENT] Add  per tenant bytes counter. [#331](https://github.com/grafana/tempo/pull/331)
* [BUGFIX] S3 multi-part upload errors [#306](https://github.com/grafana/tempo/pull/325)
* [BUGFIX] Increase Prometheus `notfound` metric on tempo-vulture. [#301](https://github.com/grafana/tempo/pull/301)
* [BUGFIX] Return 404 if searching for a tenant id that does not exist in the backend. [#321](https://github.com/grafana/tempo/pull/321)
* [BUGFIX] Prune in-memory blocks from missing tenants. [#314](https://github.com/grafana/tempo/pull/314)<|MERGE_RESOLUTION|>--- conflicted
+++ resolved
@@ -1,6 +1,5 @@
 ## main / unreleased
 
-<<<<<<< HEAD
 * [ENHANCEMENT] Update OTLP and add attributes to instrumentation scope in vParquet4 [#3649](https://github.com/grafana/tempo/pull/3649) (@stoewer)
   **Breaking Change** The update to OTLP 1.3.0 removes the deprecated `InstrumentationLibrary`
   and `InstrumentationLibrarySpan` from the OTLP receivers
@@ -18,12 +17,10 @@
   * **Breaking Change** Remove trace by id hedging from the frontend. [#3522](https://github.com/grafana/tempo/pull/3522) (@joe-elliott)
   * **Breaking Change** Dropped meta-tag for tenant from trace by id multitenant. [#3522](https://github.com/grafana/tempo/pull/3522) (@joe-elliott)
 * [FEATURE] New block encoding vParquet4 with support for links, events, and arrays [#3368](https://github.com/grafana/tempo/pull/3368) (@stoewer @ie-pham @andreasgerstmayr)
-=======
 * [BUGFIX] Fix TraceQL queries involving non boolean operations between statics and attributes. [#3698](https://github.com/grafana/tempo/pull/3698) (@joe-elliott)
 
 ## v2.5.0-rc.0
 
->>>>>>> 614c65fb
 * [CHANGE] Align metrics query time ranges to the step parameter [#3490](https://github.com/grafana/tempo/pull/3490) (@mdisibio)
 * [CHANGE] Change the UID and GID of the `tempo` user to avoid root [#2265](https://github.com/grafana/tempo/pull/2265) (@zalegrala)
   **BREAKING CHANGE** Ownership of /var/tempo is changing.  Historically, this
