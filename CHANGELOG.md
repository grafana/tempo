## main / unreleased

<<<<<<< HEAD
* [FEATURE] Add support for `q` query param in `/api/v2/search/<tag.name>/values` to filter results based on a TraceQL query [#2253](https://github.com/grafana/tempo/pull/2253) (@mapno)
=======
* [ENHANCEMENT] Ability to toggle off latency or count metrics in metrics-generator [#2070](https://github.com/grafana/tempo/pull/2070) (@AlexDHoffer)
>>>>>>> 089772bb
* [ENHANCEMENT] Extend `/flush` to support flushing a single tenant [#2260](https://github.com/grafana/tempo/pull/2260) (@kvrhdn)
* [BUGFIX] tempodb integer divide by zero error [#2167](https://github.com/grafana/tempo/issues/2167) (@kroksys)

## v2.1.0-rc.0 / 2023-04-12
* [CHANGE] Capture and update search metrics for TraceQL [#2087](https://github.com/grafana/tempo/pull/2087) (@electron0zero)
* [CHANGE] tempo-mixin: disable auto refresh every 10 seconds [#2290](https://github.com/grafana/tempo/pull/2290) (@electron0zero)
* [CHANGE] Update tempo-mixin to show request in Resources dashboard [#2281](https://github.com/grafana/tempo/pull/2281) (@electron0zero)
* [CHANGE] Add support for s3 session token in static config [#2093](https://github.com/grafana/tempo/pull/2093) (@farodin91)
* [CHANGE] **Breaking Change** Remove support for search on v2 blocks. [#2159](https://github.com/grafana/tempo/pull/2159) (@joe-elliott)
  Removed config options:
  ```
  overrides:
    max_search_bytes_per_trace:
    search_tags_allow_list:
    search_tags_deny_list:
  ```
  Removed metrics:
  `tempo_ingester_trace_search_bytes_discarded_total`
* [CHANGE] Stop caching parquet files for search [#2164](https://github.com/grafana/tempo/pull/2164) (@mapno)
* [CHANGE] Update Go to 1.20 [#2079](https://github.com/grafana/tempo/pull/2079) (@scalalang2)
* [CHANGE] **BREAKING CHANGE** Change metrics prefixed with `cortex_` to `tempo_` [#2204](https://github.com/grafana/tempo/pull/2204) (@mapno)
* [CHANGE] Upgrade OTel to v0.74.0 [#2317](https://github.com/grafana/tempo/pull/2317) (@mapno)
* [FEATURE] New parquet based block format vParquet2 [#2244](https://github.com/grafana/tempo/pull/2244) (@stoewer)
* [FEATURE] Add support for Azure Workload Identity authentication [#2195](https://github.com/grafana/tempo/pull/2195) (@LambArchie)
* [FEATURE] Add flag to check configuration [#2131](https://github.com/grafana/tempo/issues/2131) (@robertscherbarth @agrib-01)
* [FEATURE] Add flag to optionally enable all available Go runtime metrics [#2005](https://github.com/grafana/tempo/pull/2005) (@andreasgerstmayr)
* [FEATURE] Add support for span `kind` to TraceQL [#2217](https://github.com/grafana/tempo/pull/2217) (@joe-elliott)
* [FEATURE] Add support for min/max/avg aggregates to TraceQL[#2255](https://github.com/grafana/tempo/pull/2255) (@joe-elliott)
* [ENHANCEMENT] Add Throughput and SLO Metrics with SLOConfig in Query Frontend [#2008](https://github.com/grafana/tempo/pull/2008) (@electron0zero)
  - **BREAKING CHANGE** `query_frontend_result_metrics_inspected_bytes` metric removed in favour of `query_frontend_bytes_processed_per_second`
* [ENHANCEMENT] Metrics generator to make use of counters earlier [#2068](https://github.com/grafana/tempo/pull/2068) (@zalegrala)
* [ENHANCEMENT] Log when a trace is too large to compact [#2105](https://github.com/grafana/tempo/pull/2105) (@scalalang2)
* [ENHANCEMENT] Add support for arbitrary arithemtic to TraceQL queries [#2146](https://github.com/grafana/tempo/pull/2146) (@joe-elliott)
* [ENHANCEMENT] tempo-cli: add command to migrate a tenant [#2130](https://github.com/grafana/tempo/pull/2130) (@kvrhdn)
* [ENHANCEMENT] Added the ability to multiple span metrics by an attribute such as `X-SampleRatio` [#2172](https://github.com/grafana/tempo/pull/2172) (@altanozlu)
* [BUGFIX] Correctly connect context during compaction [#2220](https://github.com/grafana/tempo/pull/2220) (@ie-pham)
* [BUGFIX] Apply `rate()` to bytes/s panel in tenant's dashboard. [#2081](https://github.com/grafana/tempo/pull/2081) (@mapno)
* [BUGFIX] Retry copy operations during compaction in GCS backend [#2111](https://github.com/grafana/tempo/pull/2111) (@mapno)
* [BUGFIX] Fix float/int comparisons in TraceQL. [#2139](https://github.com/grafana/tempo/issues/2139) (@joe-elliott)
* [BUGFIX] Improve locking and search head block in SearchTagValuesV2 [#2164](https://github.com/grafana/tempo/pull/2164) (@mapno)
* [BUGFIX] Fix not closing WAL block file before attempting to delete the folder. [#2139](https://github.com/grafana/tempo/pull/2152) (@kostya9)
* [BUGFIX] Stop searching for virtual tags if there are any hits.
  This prevents invalid values from showing up for intrinsics like `status` [#2219](https://github.com/grafana/tempo/pull/2152) (@joe-elliott)
* [BUGFIX] Correctly return unique spans when &&ing and ||ing spansets. [#2254](https://github.com/grafana/tempo/pull/2254) (@joe-elliott)
* [BUGFIX] Support negative values on aggregate filters like `count() > -1`. [#2289](https://github.com/grafana/tempo/pull/2289) (@joe-elliott)
* [BUGFIX] Support float as duration like `{duration > 1.5s}` [#2304]https://github.com/grafana/tempo/pull/2304 (@ie-pham)

## v2.0.1 / 2023-03-03

* [CHANGE] No longer return `status.code` from /api/search/tags unless it is an attribute present in the data [#2059](https://github.com/grafana/tempo/issues/2059) (@mdisibio)
* [BUGFIX] Suppress logspam in single binary mode when metrics generator is disabled. [#2058](https://github.com/grafana/tempo/pull/2058) (@joe-elliott)
* [BUGFIX] Error more gracefully while reading some blocks written by an interim commit between 1.5 and 2.0 [#2055](https://github.com/grafana/tempo/pull/2055) (@mdisibio)
* [BUGFIX] Correctly coalesce trace level data when combining Parquet traces. [#2095](https://github.com/grafana/tempo/pull/2095) (@joe-elliott)
* [BUGFIX] Unescape query parameters in AWS Lambda to allow TraceQL queries to work. [#2114](https://github.com/grafana/tempo/issues/2114) (@joe-elliott)
* [CHANGE] Pad leading zeroes in span id to always be 16 chars [#2062](https://github.com/grafana/tempo/pull/2062) (@ie-pham)

## v2.0.0 / 2023-01-31

* [CHANGE] **BREAKING CHANGE** Use snake case on Azure Storage config [#1879](https://github.com/grafana/tempo/issues/1879) (@faustodavid)
Example of using snake case on Azure Storage config:
```
# config.yaml
storage:
  azure:
    storage_account_name:
    storage_account_key:
    container_name:
```
* [CHANGE] Increase default values for `server.grpc_server_max_recv_msg_size` and `server.grpc_server_max_send_msg_size` from 4MB to 16MB [#1688](https://github.com/grafana/tempo/pull/1688) (@mapno)
* [CHANGE] Propagate Ingesters search errors correctly [#2023](https://github.com/grafana/tempo/pull/2023) (@electron0zero)
* [CHANGE] **BREAKING CHANGE** Use storage.trace.block.row_group_size_bytes to cut rows during compaction instead of
  compactor.compaction.flush_size_bytes. [#1696](https://github.com/grafana/tempo/pull/1696) (@joe-elliott)
* [CHANGE] Update Go to 1.19 [#1665](https://github.com/grafana/tempo/pull/1665) (@ie-pham)
* [CHANGE] Remove unsued scheduler frontend code [#1734](https://github.com/grafana/tempo/pull/1734) (@mapno)
* [CHANGE] Deprecated `query-frontend.query_shards` in favor of `query_frontend.trace_by_id.query_shards`.
Old config will still work but will be removed in a future release. [#1735](https://github.com/grafana/tempo/pull/1735) (@mapno)
* [CHANGE] Update alpine image version to 3.16. [#1784](https://github.com/grafana/tempo/pull/1784) (@zalegrala)
* [CHANGE] Delete TempoRequestErrors alert from mixin [#1810](https://github.com/grafana/tempo/pull/1810) (@zalegrala)
  - **BREAKING CHANGE** Any jsonnet users relying on this alert should copy this into their own environment.
* [CHANGE] Update and replace a few go modules [#1945](https://github.com/grafana/tempo/pull/1945) (@zalegrala)
  * Replace `github.com/thanos-io/thanos/pkg/discovery/dns` use with `github.com/grafana/dskit/dns`
  * Upgrade `github.com/grafana/dskit`
  * Upgrade `github.com/grafana/e2e`
  * Upgrade `github.com/minio/minio-go/v7`
* [CHANGE] Config updates to prepare for Tempo 2.0. [#1978](https://github.com/grafana/tempo/pull/1978) (@joe-elliott)
  Defaults updated:
  ```
  query_frontend:
    max_oustanding_per_tenant: 2000
    search:
        concurrent_jobs: 1000
        target_bytes_per_job: 104857600
        max_duration: 168h
        query_ingesters_until: 30m
    trace_by_id:
        query_shards: 50
  querier:
      max_concurrent_queries: 20
      search:
          prefer_self: 10
  ingester:
      concurrent_flushes: 4
      max_block_duration: 30m
      max_block_bytes: 524288000
  storage:
      trace:
          pool:
              max_workers: 400
              queue_depth: 20000
          search:
              read_buffer_count: 32
              read_buffer_size_bytes: 1048576
  ```
  **BREAKING CHANGE** Renamed/removed/moved
  ```
  query_frontend:
    query_shards:                  // removed. use trace_by_id.query_shards
  querier:
      query_timeout:               // removed. use trace_by_id.query_timeout
  compactor:
      compaction:
          chunk_size_bytes:        // renamed to v2_in_buffer_bytes
          flush_size_bytes:        // renamed to v2_out_buffer_bytes
          iterator_buffer_size:    // renamed to v2_prefetch_traces_count
  ingester:
      use_flatbuffer_search:       // removed. automatically set based on block type
  storage:
      wal:
          encoding:                // renamed to v2_encoding
          version:                 // removed and pinned to block.version
      block:
          index_downsample_bytes:  // renamed to v2_index_downsample_bytes
          index_page_size_bytes:   // renamed to v2_index_page_size_bytes
          encoding:                // renamed to v2_encoding
          row_group_size_bytes:    // renamed to parquet_row_group_size_bytes
  ```
* [CHANGE] **BREAKING CHANGE** Remove `search_enabled` and `metrics_generator_enabled`. Both default to true. [#2004](https://github.com/grafana/tempo/pull/2004) (@joe-elliott)
* [CHANGE] Update OTel collector to v0.57.2 [#1757](https://github.com/grafana/tempo/pull/1757) (@mapno)
* [FEATURE] TraceQL support https://grafana.com/docs/tempo/latest/traceql/
* [FEATURE] Parquet backend is GA and default
* [FEATURE] Add generic forwarder and implement otlpgrpc forwarder [#1775](https://github.com/grafana/tempo/pull/1775) (@Blinkuu)
    New config options and example configuration:
```
# config.yaml
distributor:
  forwarders:
    - name: "otel-forwarder"
      backend: "otlpgrpc"
      otlpgrpc:
        endpoints: ['otelcol:4317']
        tls:
          insecure: true

# overrides.yaml
overrides:
  "example-tenant-1":
    forwarders: ['otel-forwarder']
  "example-tenant-2":
    forwarders: ['otel-forwarder']
```
* [ENHANCEMENT] Add support for TraceQL in Parquet WAL and Local Blocks. [#1966](https://github.com/grafana/tempo/pull/1966) (@electron0zero)
* [ENHANCEMENT] Add `/status/usage-stats` endpoint to show usage stats data [#1782](https://github.com/grafana/tempo/pull/1782) (@electron0zero)
* [ENHANCEMENT] Add TLS support to jaeger query plugin. [#1999](https://github.com/grafana/tempo/pull/1999) (@rubenvp8510)
* [ENHANCEMENT] Collect inspectedBytes from SearchMetrics [#1975](https://github.com/grafana/tempo/pull/1975) (@electron0zero)
* [ENHANCEMENT] Add zone awareness replication for ingesters. [#1936](https://github.com/grafana/tempo/pull/1936) (@manohar-koukuntla)
```
# use the following fields in _config field of jsonnet config, to enable zone aware ingester
    multi_zone_ingester_enabled: false,
    multi_zone_ingester_migration_enabled: false,
    multi_zone_ingester_replicas: 0,
    multi_zone_ingester_max_unavailable: 25,
```
* [ENHANCEMENT] Support global and wildcard overrides in generic forwarder feature [#1871](https://github.com/grafana/tempo/pull/1871) (@Blinkuu)
* [ENHANCEMENT] Add new data-type aware searchtagvalues v2 api [#1956](https://github.com/grafana/tempo/pull/1956) (@mdisibio)
* [ENHANCEMENT] Refactor queueManager into generic queue.Queue [#1796](https://github.com/grafana/tempo/pull/1796) (@Blinkuu)
  - **BREAKING CHANGE** Rename `tempo_distributor_forwarder_queue_length` metric to `tempo_distributor_queue_length`. New metric has two custom labels: `name` and  `tenant`.
  - Deprecated `tempo_distributor_forwarder_pushes_total` metric in favor of `tempo_distributor_queue_pushes_total`.
  - Deprecated `tempo_distributor_forwarder_pushes_failures_total` metric in favor of `tempo_distributor_queue_pushes_failures_total`.
* [ENHANCEMENT] Filter namespace by cluster in tempo dashboards variables [#1771](https://github.com/grafana/tempo/pull/1771) (@electron0zero)
* [ENHANCEMENT] Exit early from sharded search requests [#1742](https://github.com/grafana/tempo/pull/1742) (@electron0zero)
* [ENHANCEMENT] Upgrade prometheus/prometheus to `51a44e6657c3` [#1829](https://github.com/grafana/tempo/pull/1829) (@mapno)
* [ENHANCEMENT] Avoid running tempodb pool jobs with a cancelled context [#1852](https://github.com/grafana/tempo/pull/1852) (@zalegrala)
* [ENHANCEMENT] Add config flag to allow for compactor disablement for debug purposes [#1850](https://github.com/grafana/tempo/pull/1850) (@zalegrala)
* [ENHANCEMENT] Identify bloom that could not be retrieved from backend block [#1737](https://github.com/grafana/tempo/pull/1737) (@AlexDHoffer)
* [ENHANCEMENT] tempo: check configuration returns now a list of warnings [#1663](https://github.com/grafana/tempo/pull/1663) (@frzifus)
* [ENHANCEMENT] Make DNS address fully qualified to reduce DNS lookups in Kubernetes [#1687](https://github.com/grafana/tempo/pull/1687) (@electron0zero)
* [ENHANCEMENT] Improve parquet compaction memory profile when dropping spans [#1692](https://github.com/grafana/tempo/pull/1692) (@joe-elliott)
* [ENHANCEMENT] Use Parquet for local block search, tag search and tag value search instead of flatbuffers. A configuration value
  (`ingester.use_flatbuffer_search`) is provided to continue using flatbuffers.
  - **BREAKING CHANGE** Makes Parquet the default encoding.
* [ENHANCEMENT] Return 200 instead of 206 when blocks failed is < tolerate_failed_blocks. [#1725](https://github.com/grafana/tempo/pull/1725) (@joe-elliott)
* [ENHANCEMENT] Add GOMEMLIMIT variable to compactor jsonnet and set the value to equal compactor memory limit. [#1758](https://github.com/grafana/tempo/pull/1758/files) (@ie-pham)
* [ENHANCEMENT] Add capability to configure the used S3 Storage Class [#1697](https://github.com/grafana/tempo/pull/1714) (@amitsetty)
* [ENHANCEMENT] cache: expose username and sentinel_username redis configuration options for ACL-based Redis Auth support [#1708](https://github.com/grafana/tempo/pull/1708) (@jsievenpiper)
* [ENHANCEMENT] metrics-generator: expose span size as a metric [#1662](https://github.com/grafana/tempo/pull/1662) (@ie-pham)
* [ENHANCEMENT] Set Max Idle connections to 100 for Azure, should reduce DNS errors in Azure [#1632](https://github.com/grafana/tempo/pull/1632) (@electron0zero)
* [ENHANCEMENT] Add PodDisruptionBudget to ingesters in jsonnet [#1691](https://github.com/grafana/tempo/pull/1691) (@joe-elliott)
* [ENHANCEMENT] Add cli command an existing file to tempodb's current parquet schema. [#1706](https://github.com/grafana/tempo/pull/1707) (@joe-elliott)
* [ENHANCEMENT] Add query parameter to search API for traceQL queries [#1729](https://github.com/grafana/tempo/pull/1729) (@kvrhdn)
* [ENHANCEMENT] metrics-generator: filter out older spans before metrics are aggregated [#1612](https://github.com/grafana/tempo/pull/1612) (@ie-pham)
* [ENHANCEMENT] Add hedging to trace by ID lookups created by the frontend. [#1735](https://github.com/grafana/tempo/pull/1735) (@mapno)
    New config options and defaults:
```
query_frontend:
  trace_by_id:
    hedge_requests_at: 5s
    hedge_requests_up_to: 3
```
* [ENHANCEMENT] Vulture now has improved distribution of the random traces it searches. [#1763](https://github.com/grafana/tempo/pull/1763) (@rfratto)
* [ENHANCEMENT] Upgrade opentelemetry-proto submodule to v0.18.0 Internal types are updated to use `scope` instead of `instrumentation_library`. 
                This is a breaking change in trace by ID queries if JSON is requested. [#1754](https://github.com/grafana/tempo/pull/1754) (@mapno)
* [ENHANCEMENT] Add TLS support to the vulture [#1874](https://github.com/grafana/tempo/pull/1874) (@zalegrala)
* [ENHANCEMENT] metrics-generator: extract `status_message` field from spans [#1786](https://github.com/grafana/tempo/pull/1786), [#1794](https://github.com/grafana/tempo/pull/1794) (@stoewer)
* [ENHANCEMENT] metrics-generator: handle collisions between user defined and default dimensions [#1794](https://github.com/grafana/tempo/pull/1794) (@stoewer)
  **BREAKING CHANGE** Custom dimensions colliding with intrinsic dimensions will be prefixed with `__`.
* [ENHANCEMENT] metrics-generator: make intrinsic dimensions configurable and disable `status_message` by default [#1960](https://github.com/grafana/tempo/pull/1960) (@stoewer)
* [ENHANCEMENT] distributor: Log span names when `distributor.log_received_spans.include_all_attributes` is on [#1790](https://github.com/grafana/tempo/pull/1790) (@suraciii)
* [ENHANCEMENT] metrics-generator: truncate label names and values exceeding a configurable length [#1897](https://github.com/grafana/tempo/pull/1897) (@kvrhdn)
* [ENHANCEMENT] Add parquet WAL [#1878](https://github.com/grafana/tempo/pull/1878) (@joe-elliott, @mdisibio)
* [ENHANCEMENT] Convert last few Jsonnet alerts with per_cluster_label [#2000](https://github.com/grafana/tempo/pull/2000) (@Whyeasy)
* [ENHANCEMENT] New tenant dashboard [#1901](https://github.com/grafana/tempo/pull/1901) (@mapno)
* [BUGFIX] Stop distributors on Otel receiver fatal error[#1887](https://github.com/grafana/tempo/pull/1887) (@rdooley)
* [BUGFIX] New wal file separator '+' for the NTFS filesystem and backward compatibility with the old separator ':' [#1700](https://github.com/grafana/tempo/pull/1700) (@kilian-kier)
* [BUGFIX] Honor caching and buffering settings when finding traces by id [#1697](https://github.com/grafana/tempo/pull/1697) (@joe-elliott)
* [BUGFIX] Correctly propagate errors from the iterator layer up through the queriers [#1723](https://github.com/grafana/tempo/pull/1723) (@joe-elliott)
* [BUGFIX] Make multitenancy work with HTTP [#1781](https://github.com/grafana/tempo/pull/1781) (@gouthamve)
* [BUGFIX] Fix parquet search bug fix on http.status_code that may cause incorrect results to be returned [#1799](https://github.com/grafana/tempo/pull/1799) (@mdisibio)
* [BUGFIX] Fix failing SearchTagValues endpoint after startup [#1813](https://github.com/grafana/tempo/pull/1813) (@stoewer)
* [BUGFIX] tempo-mixin: tweak dashboards to support metrics without `cluster` label present [#1913](https://github.com/grafana/tempo/pull/1913) (@kvrhdn)
* [BUGFIX] Fix docker-compose examples not running on Apple M1 hardware [#1920](https://github.com/grafana/tempo/pull/1920) (@stoewer)
* [BUGFIX] Fix traceql parsing of most binary operations to not require spacing [#1939](https://github.com/grafana/tempo/pull/1941) (@mdisibio)
* [BUGFIX] Don't persist tenants without blocks in the ingester[#1947](https://github.com/grafana/tempo/pull/1947) (@joe-elliott)
* [BUGFIX] TraceQL: span scope not working with ranges [#1948](https://github.com/grafana/tempo/issues/1948) (@mdisibio)
* [BUGFIX] TraceQL: skip live traces search [#1997](https://github.com/grafana/tempo/pull/1997) (@mapno)
* [BUGFIX] Return more consistent search results by combining partial traces [#2003](https://github.com/grafana/tempo/pull/2003) (@mapno)

## v1.5.0 / 2022-08-17

* [CHANGE] metrics-generator: Changed added metric label `instance` to `__metrics_gen_instance` to reduce collisions with custom dimensions. [#1439](https://github.com/grafana/tempo/pull/1439) (@joe-elliott)
* [CHANGE] Don't enforce `max_bytes_per_tag_values_query` when set to 0. [#1447](https://github.com/grafana/tempo/pull/1447) (@joe-elliott)
* [CHANGE] Add new querier service in deployment jsonnet to serve `/status` endpoint. [#1474](https://github.com/grafana/tempo/pull/1474) (@annanay25)
* [CHANGE] Swapped out Google Cloud Functions serverless docs and build for Google Cloud Run. [#1483](https://github.com/grafana/tempo/pull/1483) (@joe-elliott)
* [CHANGE] **BREAKING CHANGE** Change spanmetrics metric names and labels to match OTel conventions. [#1478](https://github.com/grafana/tempo/pull/1478) (@mapno)
* [FEATURE] Add support for time picker in jaeger query plugin. [#1631](https://github.com/grafana/tempo/pull/1631) (@rubenvp8510)
Old metric names:
```
traces_spanmetrics_duration_seconds_{sum,count,bucket}
```
New metric names:
```
traces_spanmetrics_latency_{sum,count,bucket}
```
Additionally, default label `span_status` is renamed to `status_code`.
* [CHANGE] Update to Go 1.18 [#1504](https://github.com/grafana/tempo/pull/1504) (@annanay25)
* [CHANGE] Change tag/value lookups to return partial results when reaching response size limit instead of failing [#1517](https://github.com/grafana/tempo/pull/1517) (@mdisibio)
* [CHANGE] Change search to be case-sensitive [#1547](https://github.com/grafana/tempo/issues/1547) (@mdisibio)
* [CHANGE] Relax Hedged request defaults for external endpoints. [#1566](https://github.com/grafana/tempo/pull/1566) (@joe-elliott)
  ```
  querier:
    search:
      external_hedge_requests_at: 4s    -> 8s
      external_hedge_requests_up_to: 3  -> 2
  ```
* [CHANGE] **BREAKING CHANGE** Include emptyDir for metrics generator wal storage in jsonnet [#1556](https://github.com/grafana/tempo/pull/1556) (@zalegrala)
Jsonnet users will now need to specify a storage request and limit for the generator wal.
    _config+:: {
      metrics_generator+: {
        ephemeral_storage_request_size: '10Gi',
        ephemeral_storage_limit_size: '11Gi',
      },
    }
* [CHANGE] Two additional latency buckets added to the default settings for generated spanmetrics. Note that this will increase cardinality when using the defaults. [#1593](https://github.com/grafana/tempo/pull/1593) (@fredr)
* [CHANGE] Mark `log_received_traces` as deprecated. New flag is `log_received_spans`.
  Extend distributor spans logger with optional features to include span attributes and a filter by error status. [#1465](https://github.com/grafana/tempo/pull/1465) (@faustodavid)
* [FEATURE] Add parquet block format [#1479](https://github.com/grafana/tempo/pull/1479) [#1531](https://github.com/grafana/tempo/pull/1531) [#1564](https://github.com/grafana/tempo/pull/1564) (@annanay25, @mdisibio)
* [FEATURE] Add anonymous usage reporting, enabled by default. [#1481](https://github.com/grafana/tempo/pull/1481) (@zalegrala)
**BREAKING CHANGE** As part of the usage stats inclusion, the distributor will also require access to the store.  This is required so the distirbutor can know which cluster it should be reporting membership of.
* [FEATURE] Include messaging systems and databases in service graphs. [#1576](https://github.com/grafana/tempo/pull/1576) (@kvrhdn)
* [ENHANCEMENT] Added the ability to have a per tenant max search duration. [#1421](https://github.com/grafana/tempo/pull/1421) (@joe-elliott)
* [ENHANCEMENT] metrics-generator: expose max_active_series as a metric [#1471](https://github.com/grafana/tempo/pull/1471) (@kvrhdn)
* [ENHANCEMENT] Azure Backend: Add support for authentication with Managed Identities. [#1457](https://github.com/grafana/tempo/pull/1457) (@joe-elliott)
* [ENHANCEMENT] Add metric to track feature enablement [#1459](https://github.com/grafana/tempo/pull/1459) (@zalegrala)
* [ENHANCEMENT] Added s3 config option `insecure_skip_verify` [#1470](https://github.com/grafana/tempo/pull/1470) (@zalegrala)
* [ENHANCEMENT] Added polling option to reduce issues in Azure `blocklist_poll_jitter_ms` [#1518](https://github.com/grafana/tempo/pull/1518) (@joe-elliott)
* [ENHANCEMENT] Add a config to query single ingester instance based on trace id hash for Trace By ID API. (1484)[https://github.com/grafana/tempo/pull/1484] (@sagarwala, @bikashmishra100, @ashwinidulams)
* [ENHANCEMENT] Add blocklist metrics for total backend objects and total backend bytes [#1519](https://github.com/grafana/tempo/pull/1519) (@ie-pham)
* [ENHANCEMENT] Adds `tempo_querier_external_endpoint_hedged_roundtrips_total` to count the total hedged requests [#1558](https://github.com/grafana/tempo/pull/1558) (@joe-elliott)
  **BREAKING CHANGE** Removed deprecated metrics `tempodb_(gcs|s3|azure)_request_duration_seconds` in favor of `tempodb_backend_request_duration_seconds`. These metrics
  have been deprecated since v1.1.
* [ENHANCEMENT] Add tags option for s3 backends.  This allows new objects to be written with the configured tags. [#1442](https://github.com/grafana/tempo/pull/1442) (@stevenbrookes)
* [ENHANCEMENT] metrics-generator: support per-tenant processor configuration [#1434](https://github.com/grafana/tempo/pull/1434) (@kvrhdn)
* [ENHANCEMENT] Include rollout dashboard [#1456](https://github.com/grafana/tempo/pull/1456) (@zalegrala)
* [ENHANCEMENT] Add SentinelPassword configuration for Redis [#1463](https://github.com/grafana/tempo/pull/1463) (@zalegrala)
* [BUGFIX] Fix nil pointer panic when the trace by id path errors. [#1441](https://github.com/grafana/tempo/pull/1441) (@joe-elliott)
* [BUGFIX] Update tempo microservices Helm values example which missed the 'enabled' key for thriftHttp. [#1472](https://github.com/grafana/tempo/pull/1472) (@hajowieland)
* [BUGFIX] Fix race condition in forwarder overrides loop. [1468](https://github.com/grafana/tempo/pull/1468) (@mapno)
* [BUGFIX] Fix v2 backend check on span name to be substring [#1538](https://github.com/grafana/tempo/pull/1538) (@mdisibio)
* [BUGFIX] Fix wal check on span name to be substring [#1548](https://github.com/grafana/tempo/pull/1548) (@mdisibio)
* [BUGFIX] Prevent ingester panic "cannot grow buffer" [#1258](https://github.com/grafana/tempo/issues/1258) (@mdisibio)
* [BUGFIX] metrics-generator: do not remove x-scope-orgid header in single tenant modus [#1554](https://github.com/grafana/tempo/pull/1554) (@kvrhdn)
* [BUGFIX] Fixed issue where backend does not support `root.name` and `root.service.name` [#1589](https://github.com/grafana/tempo/pull/1589) (@kvrhdn)
* [BUGFIX] Fixed ingester to continue starting up after block replay error [#1603](https://github.com/grafana/tempo/issues/1603) (@mdisibio)
* [BUGFIX] Fix issue relating to usage stats and GCS returning empty strings as tenantID [#1625](https://github.com/grafana/tempo/pull/1625) (@ie-pham)

## v1.4.1 / 2022-05-05

* [BUGFIX] metrics-generator: don't inject X-Scope-OrgID header for single-tenant setups [1417](https://github.com/grafana/tempo/pull/1417) (@kvrhdn)
* [BUGFIX] compactor: populate `compaction_objects_combined_total` and `tempo_discarded_spans_total{reason="trace_too_large_to_compact"}` metrics again [1420](https://github.com/grafana/tempo/pull/1420) (@mdisibio)
* [BUGFIX] distributor: prevent panics when concurrently calling `shutdown` to forwarder's queueManager [1422](https://github.com/grafana/tempo/pull/1422) (@mapno)

## v1.4.0 / 2022-04-28

* [CHANGE] Vulture now exercises search at any point during the block retention to test full backend search.
  **BREAKING CHANGE** Dropped `tempo-search-retention-duration` parameter.  [#1297](https://github.com/grafana/tempo/pull/1297) (@joe-elliott)
* [CHANGE] Updated storage.trace.pool.queue_depth default from 200->10000. [#1345](https://github.com/grafana/tempo/pull/1345) (@joe-elliott)
* [CHANGE] Update alpine images to 3.15 [#1330](https://github.com/grafana/tempo/pull/1330) (@zalegrala)
* [CHANGE] Updated flags `-storage.trace.azure.storage-account-name` and `-storage.trace.s3.access_key` to no longer to be considered as secrets [#1356](https://github.com/grafana/tempo/pull/1356) (@simonswine)
* [CHANGE] Add warning threshold for TempoIngesterFlushes and adjust critical threshold [#1354](https://github.com/grafana/tempo/pull/1354) (@zalegrala)
* [CHANGE] Include lambda in serverless e2e tests [#1357](https://github.com/grafana/tempo/pull/1357) (@zalegrala)
* [CHANGE] Replace mixin TempoIngesterFlushes metric to only look at retries [#1354](https://github.com/grafana/tempo/pull/1354) (@zalegrala)
* [CHANGE] Update the jsonnet for single-binary to include clustering [#1391](https://github.com/grafana/tempo/pull/1391) (@zalegrala)
  **BREAKING CHANGE** After this change, the port specification has moved under `$._config.tempo` to avoid global port spec.
* [FEATURE]: v2 object encoding added. This encoding adds a start/end timestamp to every record to reduce proto marshalling and increase search speed.
  **BREAKING CHANGE** After this rollout the distributors will use a new API on the ingesters. As such you must rollout all ingesters before rolling the
  distributors. Also, during this period, the ingesters will use considerably more resources and as such should be scaled up (or incoming traffic should be
  heavily throttled). Once all distributors and ingesters have rolled performance will return to normal. Internally we have observed ~1.5x CPU load on the
  ingesters during the rollout. [#1227](https://github.com/grafana/tempo/pull/1227) (@joe-elliott)
* [FEATURE] Added metrics-generator: an optional components to generate metrics from ingested traces [#1282](https://github.com/grafana/tempo/pull/1282) (@mapno, @kvrhdn)
* [FEATURE] Allow the compaction cycle to be configurable with a default of 30 seconds [#1335](https://github.com/grafana/tempo/pull/1335) (@willdot)
* [FEATURE] Add new config options for setting GCS metadata on new objects [](https://github.com/grafana/tempo/pull/1368) (@zalegrala)
* [ENHANCEMENT] Enterprise jsonnet: add config to create tokengen job explicitly [#1256](https://github.com/grafana/tempo/pull/1256) (@kvrhdn)
* [ENHANCEMENT] Add new scaling alerts to the tempo-mixin [#1292](https://github.com/grafana/tempo/pull/1292) (@mapno)
* [ENHANCEMENT] Improve serverless handler error messages [#1305](https://github.com/grafana/tempo/pull/1305) (@joe-elliott)
* [ENHANCEMENT] Added a configuration option `search_prefer_self` to allow the queriers to do some work while also leveraging serverless in search. [#1307](https://github.com/grafana/tempo/pull/1307) (@joe-elliott)
* [ENHANCEMENT] Make trace combination/compaction more efficient [#1291](https://github.com/grafana/tempo/pull/1291) (@mdisibio)
* [ENHANCEMENT] Add Content-Type headers to query-frontend paths [#1306](https://github.com/grafana/tempo/pull/1306) (@wperron)
* [ENHANCEMENT] Partially persist traces that exceed `max_bytes_per_trace` during compaction [#1317](https://github.com/grafana/tempo/pull/1317) (@joe-elliott)
* [ENHANCEMENT] Make search respect per tenant `max_bytes_per_trace` and added `skippedTraces` to returned search metrics. [#1318](https://github.com/grafana/tempo/pull/1318) (@joe-elliott)
* [ENHANCEMENT] Improve serverless consistency by forcing a GC before returning. [#1324](https://github.com/grafana/tempo/pull/1324) (@joe-elliott)
* [ENHANCEMENT] Add forwarding queue from distributor to metrics-generator. [#1331](https://github.com/grafana/tempo/pull/1331) (@mapno)
* [ENHANCEMENT] Add hedging to queries to external endpoints. [#1350](https://github.com/grafana/tempo/pull/1350) (@joe-elliott)
  New config options and defaults:
  ```
  querier:
    search:
      external_hedge_requests_at: 5s
      external_hedge_requests_up_to: 3
  ```
  ** BREAKING CHANGE **
  Querier options related to search have moved under a `search` block:
  ```
  querier:
   search_query_timeout: 30s
   search_external_endpoints: []
   search_prefer_self: 2
  ```
  becomes
  ```
  querier:
    search:
      query_timeout: 30s
      prefer_self: 2
      external_endpoints: []
  ```
* [ENHANCEMENT] Added tenant ID (instance ID) to `trace too large message`. [#1385](https://github.com/grafana/tempo/pull/1385) (@cristiangsp)
* [ENHANCEMENT] Add a startTime and endTime parameter to the Trace by ID Tempo Query API to improve query performance [#1388](https://github.com/grafana/tempo/pull/1388) (@sagarwala, @bikashmishra100, @ashwinidulams)
* [BUGFIX] Correct issue where Azure "Blob Not Found" errors were sometimes not handled correctly [#1390](https://github.com/grafana/tempo/pull/1390) (@joe-elliott)
* [BUGFIX]: Enable compaction and retention in Tanka single-binary [#1352](https://github.com/grafana/tempo/issues/1352)
* [BUGFIX]: Remove unnecessary PersistentVolumeClaim [#1245](https://github.com/grafana/tempo/issues/1245)
* [BUGFIX] Fixed issue when query-frontend doesn't log request details when request is cancelled [#1136](https://github.com/grafana/tempo/issues/1136) (@adityapwr)
* [BUGFIX] Update OTLP port in examples (docker-compose & kubernetes) from legacy ports (55680/55681) to new ports (4317/4318) [#1294](https://github.com/grafana/tempo/pull/1294) (@mapno)
* [BUGFIX] Fixes min/max time on blocks to be based on span times instead of ingestion time. [#1314](https://github.com/grafana/tempo/pull/1314) (@joe-elliott)
  * Includes new configuration option to restrict the amount of slack around now to update the block start/end time. [#1332](https://github.com/grafana/tempo/pull/1332) (@joe-elliott)
    ```
    storage:
      trace:
        wal:
          ingestion_time_range_slack: 2m0s
    ```
  * Includes a new metric to determine how often this range is exceeded: `tempo_warnings_total{reason="outside_ingestion_time_slack"}`
* [BUGFIX] Prevent data race / ingester crash during searching by trace id by using xxhash instance as a local variable. [#1387](https://github.com/grafana/tempo/pull/1387) (@bikashmishra100, @sagarwala, @ashwinidulams)
* [BUGFIX] Fix spurious "failed to mark block compacted during retention" errors [#1372](https://github.com/grafana/tempo/issues/1372) (@mdisibio)
* [BUGFIX] Fix error message "Writer is closed" by resetting compression writer correctly on the error path. [#1379](https://github.com/grafana/tempo/issues/1379) (@annanay25)

## v1.3.2 / 2022-02-23
* [BUGFIX] Fixed an issue where the query-frontend would corrupt start/end time ranges on searches which included the ingesters [#1295] (@joe-elliott)

## v1.3.1 / 2022-02-02
* [BUGFIX] Fixed panic when using etcd as ring's kvstore [#1260](https://github.com/grafana/tempo/pull/1260) (@mapno)

## v1.3.0 / 2022-01-24
* [FEATURE]: Add support for [inline environments](https://tanka.dev/inline-environments). [#1184](https://github.com/grafana/tempo/pull/1184) @irizzant
* [CHANGE] Search: Add new per-tenant limit `max_bytes_per_tag_values_query` to limit the size of tag-values response. [#1068](https://github.com/grafana/tempo/pull/1068) (@annanay25)
* [CHANGE] Reduce MaxSearchBytesPerTrace `ingester.max-search-bytes-per-trace` default to 5KB [#1129](https://github.com/grafana/tempo/pull/1129) @annanay25
* [CHANGE] **BREAKING CHANGE** The OTEL GRPC receiver's default port changed from 55680 to 4317. [#1142](https://github.com/grafana/tempo/pull/1142) (@tete17)
* [CHANGE] Remove deprecated method `Push` from `tempopb.Pusher` [#1173](https://github.com/grafana/tempo/pull/1173) (@kvrhdn)
* [CHANGE] Upgrade cristalhq/hedgedhttp from v0.6.0 to v0.7.0 [#1159](https://github.com/grafana/tempo/pull/1159) (@cristaloleg)
* [CHANGE] Export trace id constant in api package [#1176](https://github.com/grafana/tempo/pull/1176)
* [CHANGE] GRPC `1.33.3` => `1.38.0` broke compatibility with `gogoproto.customtype`. Enforce the use of gogoproto marshalling/unmarshalling for Tempo, Cortex & Jaeger structs. [#1186](https://github.com/grafana/tempo/pull/1186) (@annanay25)
* [CHANGE] **BREAKING CHANGE** Remove deprecated ingester gRPC endpoint and data encoding. The current data encoding was introduced in v1.0.  If running earlier versions, first upgrade to v1.0 through v1.2 and allow time for all blocks to be switched to the "v1" data encoding. [#1215](https://github.com/grafana/tempo/pull/1215) (@mdisibio)
* [FEATURE] Added support for full backend search. [#1174](https://github.com/grafana/tempo/pull/1174) (@joe-elliott)
  **BREAKING CHANGE** Moved `querier.search_max_result_limit` and `querier.search_default_result_limit` to `query_frontend.search.max_result_limit` and `query_frontend.search.default_result_limit`
* [ENHANCEMENT]: Improve variables expansion support [#1212](https://github.com/grafana/tempo/pull/1212) @irizzant
* [ENHANCEMENT] Expose `upto` parameter on hedged requests for each backend with `hedge_requests_up_to`. [#1085](https://github.com/grafana/tempo/pull/1085) (@joe-elliott)
* [ENHANCEMENT] Search: drop use of TagCache, extract tags and tag values on-demand [#1068](https://github.com/grafana/tempo/pull/1068) (@kvrhdn)
* [ENHANCEMENT] Jsonnet: add `$._config.namespace` to filter by namespace in cortex metrics [#1098](https://github.com/grafana/tempo/pull/1098) (@mapno)
* [ENHANCEMENT] Add middleware to compress frontend HTTP responses with gzip if requested [#1080](https://github.com/grafana/tempo/pull/1080) (@kvrhdn, @zalegrala)
* [ENHANCEMENT] Allow query disablement in vulture [#1117](https://github.com/grafana/tempo/pull/1117) (@zalegrala)
* [ENHANCEMENT] Improve memory efficiency of compaction and block cutting. [#1121](https://github.com/grafana/tempo/pull/1121) [#1130](https://github.com/grafana/tempo/pull/1130) (@joe-elliott)
* [ENHANCEMENT] Include metrics for configured limit overrides and defaults: tempo_limits_overrides, tempo_limits_defaults [#1089](https://github.com/grafana/tempo/pull/1089) (@zalegrala)
* [ENHANCEMENT] Add Envoy Proxy panel to `Tempo / Writes` dashboard [#1137](https://github.com/grafana/tempo/pull/1137) (@kvrhdn)
* [ENHANCEMENT] Reduce compactionCycle to improve performance in large multitenant environments [#1145](https://github.com/grafana/tempo/pull/1145) (@joe-elliott)
* [ENHANCEMENT] Added max_time_per_tenant to allow for independently configuring polling and compaction cycle. [#1145](https://github.com/grafana/tempo/pull/1145) (@joe-elliott)
* [ENHANCEMENT] Add `tempodb_compaction_outstanding_blocks` metric to measure compaction load [#1144](https://github.com/grafana/tempo/pull/1144) (@mapno)
* [ENHANCEMENT] Update mixin to use new backend metric [#1151](https://github.com/grafana/tempo/pull/1151) (@zalegrala)
* [ENHANCEMENT] Make `TempoIngesterFlushesFailing` alert more actionable [#1157](https://github.com/grafana/tempo/pull/1157) (@dannykopping)
* [ENHANCEMENT] Switch open-telemetry/opentelemetry-collector to grafana/opentelemetry-collectorl fork, update it to 0.40.0 and add missing dependencies due to the change [#1142](https://github.com/grafana/tempo/pull/1142) (@tete17)
* [ENHANCEMENT] Allow environment variables for Azure storage credentials [#1147](https://github.com/grafana/tempo/pull/1147) (@zalegrala)
* [ENHANCEMENT] jsonnet: set rollingUpdate.maxSurge to 3 for distributor, frontend and queriers [#1164](https://github.com/grafana/tempo/pull/1164) (@kvrhdn)
* [ENHANCEMENT] Reduce search data file sizes by optimizing contents [#1165](https://github.com/grafana/tempo/pull/1165) (@mdisibio)
* [ENHANCEMENT] Add `tempo_ingester_live_traces` metric [#1170](https://github.com/grafana/tempo/pull/1170) (@mdisibio)
* [ENHANCEMENT] Update compactor ring to automatically forget unhealthy entries [#1178](https://github.com/grafana/tempo/pull/1178) (@mdisibio)
* [ENHANCEMENT] Added the ability to pass ISO8601 date/times for start/end date to tempo-cli query api search [#1208](https://github.com/grafana/tempo/pull/1208) (@joe-elliott)
* [ENHANCEMENT] Prevent writes to large traces even after flushing to disk [#1199](https://github.com/grafana/tempo/pull/1199) (@mdisibio)
* [BUGFIX] Add process name to vulture traces to work around display issues [#1127](https://github.com/grafana/tempo/pull/1127) (@mdisibio)
* [BUGFIX] Fixed issue where compaction sometimes dropped spans. [#1130](https://github.com/grafana/tempo/pull/1130) (@joe-elliott)
* [BUGFIX] Ensure that the admin client jsonnet has correct S3 bucket property. (@hedss)
* [BUGFIX] Publish tenant index age correctly for tenant index writers. [#1146](https://github.com/grafana/tempo/pull/1146) (@joe-elliott)
* [BUGFIX] Ingester startup panic `slice bounds out of range` [#1195](https://github.com/grafana/tempo/issues/1195) (@mdisibio)
* [BUGFIX] Update goreleaser install method to `go install`. [#](https://github.com/grafana/tempo/) (@mapno)
* [BUGFIX] tempo-mixin: remove TempoDB Access panel from `Tempo / Reads`, metrics don't exist anymore [#1218](https://github.com/grafana/tempo/issues/1218) (@kvrhdn)

## v1.2.1 / 2021-11-15
* [BUGFIX] Fix defaults for MaxBytesPerTrace (ingester.max-bytes-per-trace) and MaxSearchBytesPerTrace (ingester.max-search-bytes-per-trace) [#1109](https://github.com/grafana/tempo/pull/1109) (@bitprocessor)
* [BUGFIX] Ignore empty objects during compaction [#1113](https://github.com/grafana/tempo/pull/1113) (@mdisibio)

## v1.2.0 / 2021-11-05
* [CHANGE] **BREAKING CHANGE** Drop support for v0 and v1 blocks. See [1.1 changelog](https://github.com/grafana/tempo/releases/tag/v1.1.0) for details [#919](https://github.com/grafana/tempo/pull/919) (@joe-elliott)
* [CHANGE] Renamed CLI flag from `--storage.trace.maintenance-cycle` to `--storage.trace.blocklist_poll`. This is a **breaking change**  [#897](https://github.com/grafana/tempo/pull/897) (@mritunjaysharma394)
* [CHANGE] update jsonnet alerts and recording rules to use `job_selectors` and `cluster_selectors` for configurable unique identifier labels [#935](https://github.com/grafana/tempo/pull/935) (@kevinschoonover)
* [CHANGE] Modify generated tag keys in Vulture for easier filtering [#934](https://github.com/grafana/tempo/pull/934) (@zalegrala)
* [CHANGE] **BREAKING CHANGE** Consolidate status information onto /status endpoint [ #952 ](https://github.com/grafana/tempo/pull/952) @zalegrala)
  The following endpoints moved.
  `/runtime_config` moved to `/status/runtime_config`
  `/config` moved to `/status/config`
  `/services` moved to `/status/services`
* [CHANGE] **BREAKING CHANGE** Change ingester metric `ingester_bytes_metric_total` in favor of `ingester_bytes_received_total` [#979](https://github.com/grafana/tempo/pull/979) (@mapno)
* [CHANGE] Add troubleshooting language to config for `server.grpc_server_max_recv_msg_size` and `server.grpc_server_max_send_msg_size` when handling large traces [#1023](https://github.com/grafana/tempo/pull/1023) (@thejosephstevens)
* [CHANGE] Parse search query tags from `tags` query parameter [#1055](https://github.com/grafana/tempo/pull/1055) (@kvrhdn)
* [FEATURE] Add ability to search ingesters for traces [#806](https://github.com/grafana/tempo/pull/806) (@mdisibio)
* [FEATURE] Add runtime config handler  [#936](https://github.com/grafana/tempo/pull/936) (@mapno)
* [FEATURE] Search WAL reload and compression(versioned encoding) support [#1000](https://github.com/grafana/tempo/pull/1000) (@annanay25, @mdisibio)
* [FEATURE] Added ability to add a middleware to the OTel receivers' consume function [#1015](http://github.com/grafan/tempo/pull/1015) (@chaudum)
* [FEATURE] Add ScalableSingleBinary operational run mode [#1004](https://github.com/grafana/tempo/pull/1004) (@zalegrala)
* [FEATURE] Added a [jsonnet](https://jsonnet.org) library for Grafana Enterprise Traces (GET) deployments [#1096](https://github.com/grafana/tempo/pull/1096)
* [ENHANCEMENT] Added "query blocks" cli option. [#876](https://github.com/grafana/tempo/pull/876) (@joe-elliott)
* [ENHANCEMENT] Added "search blocks" cli option. [#972](https://github.com/grafana/tempo/pull/972) (@joe-elliott)
* [ENHANCEMENT] Added traceid to `trace too large message`. [#888](https://github.com/grafana/tempo/pull/888) (@mritunjaysharma394)
* [ENHANCEMENT] Add support to tempo workloads to `overrides` from single configmap in microservice mode. [#896](https://github.com/grafana/tempo/pull/896) (@kavirajk)
* [ENHANCEMENT] Make `overrides_config` block name consistent with Loki and Cortex in microservice mode. [#906](https://github.com/grafana/tempo/pull/906) (@kavirajk)
* [ENHANCEMENT] Changes the metrics name from `cortex_runtime_config_last_reload_successful` to `tempo_runtime_config_last_reload_successful` [#945](https://github.com/grafana/tempo/pull/945) (@kavirajk)
* [ENHANCEMENT] Updated config defaults to reflect better capture operational knowledge. [#913](https://github.com/grafana/tempo/pull/913) (@joe-elliott)
  ```
  ingester:
    trace_idle_period: 30s => 10s  # reduce ingester memory requirements with little impact on querying
    flush_check_period: 30s => 10s
  query_frontend:
    query_shards: 2 => 20          # will massively improve performance on large installs
  storage:
    trace:
      wal:
        encoding: none => snappy   # snappy has been tested thoroughly and ready for production use
      block:
        bloom_filter_false_positive: .05 => .01          # will increase total bloom filter size but improve query performance
        bloom_filter_shard_size_bytes: 256KiB => 100 KiB # will improve query performance
  compactor:
    compaction:
      chunk_size_bytes: 10 MiB => 5 MiB  # will reduce compactor memory needs
      compaction_window: 4h => 1h        # will allow more compactors to participate in compaction without substantially increasing blocks
  ```
* [ENHANCEMENT] Make s3 backend readError logic more robust [#905](https://github.com/grafana/tempo/pull/905) (@wei840222)
* [ENHANCEMENT] Include additional detail when searching for traces [#916](https://github.com/grafana/tempo/pull/916) (@zalegrala)
* [ENHANCEMENT] Add `gen index` and `gen bloom` commands to tempo-cli. [#903](https://github.com/grafana/tempo/pull/903) (@annanay25)
* [ENHANCEMENT] Implement trace comparison in Vulture [#904](https://github.com/grafana/tempo/pull/904) (@zalegrala)
* [ENHANCEMENT] Improve zstd read throughput using zstd.Decoder [#948](https://github.com/grafana/tempo/pull/948) (@joe-elliott)
* [ENHANCEMENT] Dedupe search records while replaying WAL [#940](https://github.com/grafana/tempo/pull/940) (@annanay25)
* [ENHANCEMENT] Add status endpoint to list the available endpoints [#938](https://github.com/grafana/tempo/pull/938) (@zalegrala)
* [ENHANCEMENT] Compression updates: Added s2, improved snappy performance [#961](https://github.com/grafana/tempo/pull/961) (@joe-elliott)
* [ENHANCEMENT] Add search block headers [#943](https://github.com/grafana/tempo/pull/943) (@mdisibio)
* [ENHANCEMENT] Add search block headers for wal blocks [#963](https://github.com/grafana/tempo/pull/963) (@mdisibio)
* [ENHANCEMENT] Add support for vulture sending long running traces [#951](https://github.com/grafana/tempo/pull/951) (@zalegrala)
* [ENHANCEMENT] Support global denylist and per-tenant allowlist of tags for search data. [#960](https://github.com/grafana/tempo/pull/960) (@annanay25)
* [ENHANCEMENT] Add `search_query_timeout` to querier config. [#984](https://github.com/grafana/tempo/pull/984) (@kvrhdn)
* [ENHANCEMENT] Include simple e2e test to test searching [#978](https://github.com/grafana/tempo/pull/978) (@zalegrala)
* [ENHANCEMENT] Jsonnet: add `$._config.memcached.memory_limit_mb` [#987](https://github.com/grafana/tempo/pull/987) (@kvrhdn)
* [ENHANCEMENT] Upgrade jsonnet-libs to 1.19 and update tk examples [#1001](https://github.com/grafana/tempo/pull/1001) (@mapno)
* [ENHANCEMENT] Shard tenant index creation by tenant and add functionality to handle stale indexes. [#1005](https://github.com/grafana/tempo/pull/1005) (@joe-elliott)
* [ENHANCEMENT] **BREAKING CHANGE** Support partial results from failed block queries [#1007](https://github.com/grafana/tempo/pull/1007) (@mapno)
  Querier [`GET /querier/api/traces/<traceid>`](https://grafana.com/docs/tempo/latest/api_docs/#query) response's body has been modified
  to return `tempopb.TraceByIDResponse` instead of simply `tempopb.Trace`. This will cause a disruption of the read path during rollout of the change.
* [ENHANCEMENT] Add `search_default_limit` and `search_max_result_limit` to querier config. [#1022](https://github.com/grafana/tempo/pull/1022) [#1044](https://github.com/grafana/tempo/pull/1044) (@kvrhdn)
* [ENHANCEMENT] Add new metric `tempo_distributor_push_duration_seconds` [#1027](https://github.com/grafana/tempo/pull/1027) (@zalegrala)
* [ENHANCEMENT] Add query parameter to show the default config values and the difference between the current values and the defaults. [#1045](https://github.com/grafana/tempo/pull/1045) (@MichelHollands)
* [ENHANCEMENT] Adding metrics around ingester flush retries [#1049](https://github.com/grafana/tempo/pull/1049) (@dannykopping)
* [ENHANCEMENT] Performance: More efficient distributor batching [#1075](https://github.com/grafana/tempo/pull/1075) (@joe-elliott)
* [ENHANCEMENT] Allow search disablement in vulture [#1069](https://github.com/grafana/tempo/pull/1069) (@zalegrala)
* [ENHANCEMENT] Jsonnet: add `$._config.search_enabled`, correctly set `http_api_prefix` in config [#1072](https://github.com/grafana/tempo/pull/1072) (@kvrhdn)
* [ENHANCEMENT] Performance: Remove WAL contention between ingest and searches [#1076](https://github.com/grafana/tempo/pull/1076) (@mdisibio)
* [ENHANCEMENT] Include tempo-cli in the release [#1086](https://github.com/grafana/tempo/pull/1086) (@zalegrala)
* [ENHANCEMENT] Add search on span status [#1093](https://github.com/grafana/tempo/pull/1093) (@mdisibio)
* [ENHANCEMENT] Slightly improved compression performance [#1094](https://github.com/grafana/tempo/pull/1094) (@bboreham)
* [BUGFIX] Update port spec for GCS docker-compose example [#869](https://github.com/grafana/tempo/pull/869) (@zalegrala)
* [BUGFIX] Fix "magic number" errors and other block mishandling when an ingester forcefully shuts down [#937](https://github.com/grafana/tempo/issues/937) (@mdisibio)
* [BUGFIX] Fix compactor memory leak [#806](https://github.com/grafana/tempo/pull/806) (@mdisibio)
* [BUGFIX] Fix an issue with WAL replay of zero-length search data when search is disabled. [#968](https://github.com/grafana/tempo/pull/968) (@annanay25)
* [BUGFIX] Set span's tag `span.kind` to `client` in query-frontend [#975](https://github.com/grafana/tempo/pull/975) (@mapno)
* [BUGFIX] Nil check overrides module in the `/status` handler [#994](https://github.com/grafana/tempo/pull/994) (@mapno)
* [BUGFIX] Several bug fixes for search contention and panics [#1033](https://github.com/grafana/tempo/pull/1033) (@mdisibio)
* [BUGFIX] Fixes `tempodb_backend_hedged_roundtrips_total` to correctly count hedged roundtrips. [#1079](https://github.com/grafana/tempo/pull/1079) (@joe-elliott)
* [BUGFIX] Update go-kit logger package to remove spurious debug logs [#1094](https://github.com/grafana/tempo/pull/1094) (@bboreham)

## v1.1.0 / 2021-08-26
* [CHANGE] Upgrade Cortex from v1.9.0 to v1.9.0-131-ga4bf10354 [#841](https://github.com/grafana/tempo/pull/841) (@aknuds1)
* [CHANGE] Change default tempo port from 3100 to 3200 [#770](https://github.com/grafana/tempo/pull/809) (@MurzNN)
* [CHANGE] Jsonnet: use dedicated configmaps for distributors and ingesters [#775](https://github.com/grafana/tempo/pull/775) (@kvrhdn)
* [CHANGE] Docker images are now prefixed by their branch name [#828](https://github.com/grafana/tempo/pull/828) (@jvrplmlmn)
* [CHANGE] Update to Go 1.17 [#953](https://github.com/grafana/tempo/pull/953)
* [FEATURE] Added the ability to hedge requests with all backends [#750](https://github.com/grafana/tempo/pull/750) (@joe-elliott)
* [FEATURE] Added a tenant index to reduce bucket polling. [#834](https://github.com/grafana/tempo/pull/834) (@joe-elliott)
* [ENHANCEMENT] Added hedged request metric `tempodb_backend_hedged_roundtrips_total` and a new storage agnostic `tempodb_backend_request_duration_seconds` metric that
  supersedes the soon-to-be deprecated storage specific metrics (`tempodb_azure_request_duration_seconds`, `tempodb_s3_request_duration_seconds` and `tempodb_gcs_request_duration_seconds`). [#790](https://github.com/grafana/tempo/pull/790) (@JosephWoodward)
* [ENHANCEMENT] Performance: improve compaction speed with concurrent reads and writes [#754](https://github.com/grafana/tempo/pull/754) (@mdisibio)
* [ENHANCEMENT] Improve readability of cpu and memory metrics on operational dashboard [#764](https://github.com/grafana/tempo/pull/764) (@bboreham)
* [ENHANCEMENT] Add `azure_request_duration_seconds` metric. [#767](https://github.com/grafana/tempo/pull/767) (@JosephWoodward)
* [ENHANCEMENT] Add `s3_request_duration_seconds` metric. [#776](https://github.com/grafana/tempo/pull/776) (@JosephWoodward)
* [ENHANCEMENT] Add `tempo_ingester_flush_size_bytes` metric. [#777](https://github.com/grafana/tempo/pull/777) (@bboreham)
* [ENHANCEMENT] Microservices jsonnet: resource requests and limits can be set in `$._config`. [#793](https://github.com/grafana/tempo/pull/793) (@kvrhdn)
* [ENHANCEMENT] Add `-config.expand-env` cli flag to support environment variables expansion in config file. [#796](https://github.com/grafana/tempo/pull/796) (@Ashmita152)
* [ENHANCEMENT] Add ability to control bloom filter caching based on age and/or compaction level. Add new cli command `list cache-summary`. [#805](https://github.com/grafana/tempo/pull/805) (@annanay25)
* [ENHANCEMENT] Emit traces for ingester flush operations. [#812](https://github.com/grafana/tempo/pull/812) (@bboreham)
* [ENHANCEMENT] Add retry middleware in query-frontend. [#814](https://github.com/grafana/tempo/pull/814) (@kvrhdn)
* [ENHANCEMENT] Add `-use-otel-tracer` to use the OpenTelemetry tracer, this will also capture traces emitted by the gcs sdk. Experimental: not all features are supported (i.e. remote sampling). [#842](https://github.com/grafana/tempo/pull/842) (@kvrhdn)
* [ENHANCEMENT] Add `/services` endpoint. [#863](https://github.com/grafana/tempo/pull/863) (@kvrhdn)
* [ENHANCEMENT] Include distributed docker-compose example [#859](https://github.com/grafana/tempo/pull/859) (@zalegrala)
* [ENHANCEMENT] Added "query blocks" cli option. [#876](https://github.com/grafana/tempo/pull/876) (@joe-elliott)
* [ENHANCEMENT] Add e2e integration test for GCS. [#883](https://github.com/grafana/tempo/pull/883) (@annanay25)
* [ENHANCEMENT] Added traceid to `trace too large message`. [#888](https://github.com/grafana/tempo/pull/888) (@mritunjaysharma394)
* [ENHANCEMENT] Add support to tempo workloads to `overrides` from single configmap in microservice mode. [#896](https://github.com/grafana/tempo/pull/896) (@kavirajk)
* [ENHANCEMENT] Make `overrides_config` block name consistent with Loki and Cortex in microservice mode. [#906](https://github.com/grafana/tempo/pull/906) (@kavirajk)
* [ENHANCEMENT] Make `overrides_config` mount name static `tempo-overrides` in the tempo workloads in microservice mode. [#906](https://github.com/grafana/tempo/pull/914) (@kavirajk)
* [ENHANCEMENT] Reduce compactor memory usage by forcing garbage collection. [#915](https://github.com/grafana/tempo/pull/915) (@joe-elliott)
* [ENHANCEMENT] Implement search in vulture. [#944](https://github.com/grafana/tempo/pull/944) (@zalegrala)
* [BUGFIX] Allow only valid trace ID characters when decoding [#854](https://github.com/grafana/tempo/pull/854) (@zalegrala)
* [BUGFIX] Queriers complete one polling cycle before finishing startup. [#834](https://github.com/grafana/tempo/pull/834) (@joe-elliott)
* [BUGFIX] Update port spec for GCS docker-compose example [#869](https://github.com/grafana/tempo/pull/869) (@zalegrala)
* [BUGFIX] Cortex upgrade to fix an issue where unhealthy compactors can't be forgotten [#878](https://github.com/grafana/tempo/pull/878) (@joe-elliott)


## v1.0.1 / 2021-06-14

* [BUGFIX] Guard against negative dataLength [#763](https://github.com/grafana/tempo/pull/763) (@joe-elliott)

## v1.0.0 / 2021-06-08

* [CHANGE] Mark `-auth.enabled` as deprecated. New flag is `-multitenancy.enabled` and is set to false by default.
  This is a **breaking change** if you were relying on auth/multitenancy being enabled by default. [#646](https://github.com/grafana/tempo/pull/646)
* [ENHANCEMENT] Performance: Improve Ingester Record Insertion. [#681](https://github.com/grafana/tempo/pull/681)
* [ENHANCEMENT] Improve WAL Replay by not rebuilding the WAL. [#668](https://github.com/grafana/tempo/pull/668)
* [ENHANCEMENT] Add config option to disable write extension to the ingesters. [#677](https://github.com/grafana/tempo/pull/677)
* [ENHANCEMENT] Preallocate byte slices on ingester request unmarshal. [#679](https://github.com/grafana/tempo/pull/679)
* [ENHANCEMENT] Reduce marshalling in the ingesters to improve performance. [#694](https://github.com/grafana/tempo/pull/694)
  This change requires a specific rollout process to prevent dropped spans. First, rollout everything except distributors. After all ingesters have updated
  you can then rollout distributors to the latest version. This is due to changes in the communication between ingesters <-> distributors.
* [ENHANCEMENT] Allow setting the bloom filter shard size with support dynamic shard count.[#644](https://github.com/grafana/tempo/pull/644)
* [ENHANCEMENT] GCS SDK update v1.12.0 => v.15.0, ReadAllWithEstimate used in GCS/S3 backends. [#693](https://github.com/grafana/tempo/pull/693)
* [ENHANCEMENT] Add a new endpoint `/api/echo` to test the query frontend is reachable. [#714](https://github.com/grafana/tempo/pull/714)
* [BUGFIX] Fix Query Frontend grpc settings to avoid noisy error log. [#690](https://github.com/grafana/tempo/pull/690)
* [BUGFIX] Zipkin Support - CombineTraces. [#688](https://github.com/grafana/tempo/pull/688)
* [BUGFIX] Zipkin support - Dedupe span IDs based on span.Kind (client/server) in Query Frontend. [#687](https://github.com/grafana/tempo/pull/687)
* [BUGFIX] Azure Backend - Fix an issue with the append method on the Azure backend. [#736](https://github.com/grafana/tempo/pull/736)

## v0.7.0 / 2021-04-22

**License Change** v0.7.0 and future versions are licensed under AGPLv3 [#660](https://github.com/grafana/tempo/pull/660)

* [CHANGE] Add `json` struct tags to overrides' `Limits` struct in addition to `yaml` tags. [#656](https://github.com/grafana/tempo/pull/656)
* [CHANGE] Update to Go 1.16, latest OpenTelemetry proto definition and collector [#546](https://github.com/grafana/tempo/pull/546)
* [CHANGE] `max_spans_per_trace` limit override has been removed in favour of `max_bytes_per_trace`.
  This is a **breaking change** to the overrides config section. [#612](https://github.com/grafana/tempo/pull/612)
* [CHANGE] Add new flag `-ingester.lifecycler.ID` to manually override the ingester ID with which to register in the ring. [#625](https://github.com/grafana/tempo/pull/625)
* [CHANGE] `ingestion_rate_limit` limit override has been removed in favour of `ingestion_rate_limit_bytes`.
  `ingestion_burst_size` limit override has been removed in favour of `ingestion_burst_size_bytes`.
  This is a **breaking change** to the overrides config section. [#630](https://github.com/grafana/tempo/pull/630)
* [FEATURE] Add page based access to the index file. [#557](https://github.com/grafana/tempo/pull/557)
* [FEATURE] (Experimental) WAL Compression/checksums. [#638](https://github.com/grafana/tempo/pull/638)
* [ENHANCEMENT] Add a Shutdown handler to flush data to backend, at "/shutdown". [#526](https://github.com/grafana/tempo/pull/526)
* [ENHANCEMENT] Queriers now query all (healthy) ingesters for a trace to mitigate 404s on ingester rollouts/scaleups.
  This is a **breaking change** and will likely result in query errors on rollout as the query signature b/n QueryFrontend & Querier has changed. [#557](https://github.com/grafana/tempo/pull/557)
* [ENHANCEMENT] Add list compaction-summary command to tempo-cli [#588](https://github.com/grafana/tempo/pull/588)
* [ENHANCEMENT] Add list and view index commands to tempo-cli [#611](https://github.com/grafana/tempo/pull/611)
* [ENHANCEMENT] Add a configurable prefix for HTTP endpoints. [#631](https://github.com/grafana/tempo/pull/631)
* [ENHANCEMENT] Add kafka receiver. [#613](https://github.com/grafana/tempo/pull/613)
* [ENHANCEMENT] Upgrade OTel collector to `v0.21.0`. [#613](https://github.com/grafana/tempo/pull/627)
* [ENHANCEMENT] Add support for Cortex Background Cache. [#640](https://github.com/grafana/tempo/pull/640)
* [BUGFIX] Fixes permissions errors on startup in GCS. [#554](https://github.com/grafana/tempo/pull/554)
* [BUGFIX] Fixes error where Dell ECS cannot list objects. [#561](https://github.com/grafana/tempo/pull/561)
* [BUGFIX] Fixes listing blocks in S3 when the list is truncated. [#567](https://github.com/grafana/tempo/pull/567)
* [BUGFIX] Fixes where ingester may leave file open [#570](https://github.com/grafana/tempo/pull/570)
* [BUGFIX] Fixes a bug where some blocks were not searched due to query sharding and randomness in blocklist poll. [#583](https://github.com/grafana/tempo/pull/583)
* [BUGFIX] Fixes issue where wal was deleted before successful flush and adds exponential backoff for flush errors [#593](https://github.com/grafana/tempo/pull/593)
* [BUGFIX] Fixes issue where Tempo would not parse odd length trace ids [#605](https://github.com/grafana/tempo/pull/605)
* [BUGFIX] Sort traces on flush to reduce unexpected recombination work by compactors [#606](https://github.com/grafana/tempo/pull/606)
* [BUGFIX] Ingester fully persists blocks locally to reduce amount of work done after restart [#628](https://github.com/grafana/tempo/pull/628)

## v0.6.0 / 2021-02-18

* [CHANGE] Fixed ingester latency spikes on read [#461](https://github.com/grafana/tempo/pull/461)
* [CHANGE] Ingester cut blocks based on size instead of trace count.  Replace ingester `traces_per_block` setting with `max_block_bytes`. This is a **breaking change**. [#474](https://github.com/grafana/tempo/issues/474)
* [CHANGE] Refactor cache section in tempodb. This is a **breaking change** b/c the cache config section has changed. [#485](https://github.com/grafana/tempo/pull/485)
* [CHANGE] New compactor setting for max block size data instead of traces. [#520](https://github.com/grafana/tempo/pull/520)
* [CHANGE] Change default ingester_client compression from gzip to snappy. [#522](https://github.com/grafana/tempo/pull/522)
* [CHANGE/BUGFIX] Rename `tempodb_compaction_objects_written` and `tempodb_compaction_bytes_written` metrics to `tempodb_compaction_objects_written_total` and `tempodb_compaction_bytes_written_total`. [#524](https://github.com/grafana/tempo/pull/524)
* [CHANGE] Replace tempo-cli `list block` `--check-dupes` option with `--scan` and collect additional stats [#534](https://github.com/grafana/tempo/pull/534)
* [FEATURE] Added block compression.  This is a **breaking change** b/c some configuration fields moved. [#504](https://github.com/grafana/tempo/pull/504)
* [CHANGE] Drop Vulture Loki dependency. This is a **breaking change**. [#509](https://github.com/grafana/tempo/pull/509)
* [ENHANCEMENT] Serve config at the "/config" endpoint. [#446](https://github.com/grafana/tempo/pull/446)
* [ENHANCEMENT] Switch blocklist polling and retention to different concurrency mechanism, add configuration options. [#475](https://github.com/grafana/tempo/issues/475)
* [ENHANCEMENT] Add S3 options region and forcepathstyle [#431](https://github.com/grafana/tempo/issues/431)
* [ENHANCEMENT] Add exhaustive search to combine traces from all blocks in the backend. [#489](https://github.com/grafana/tempo/pull/489)
* [ENHANCEMENT] Add per-tenant block retention [#77](https://github.com/grafana/tempo/issues/77)
* [ENHANCEMENT] Change index-downsample to index-downsample-bytes.  This is a **breaking change** [#519](https://github.com/grafana/tempo/issues/519)
* [BUGFIX] Upgrade cortex dependency to v1.7.0-rc.0+ to address issue with forgetting ring membership [#442](https://github.com/grafana/tempo/pull/442) [#512](https://github.com/grafana/tempo/pull/512)
* [BUGFIX] No longer raise the `tempodb_blocklist_poll_errors_total` metric if a block doesn't have meta or compacted meta. [#481](https://github.com/grafana/tempo/pull/481)]
* [BUGFIX] Replay wal completely before ingesting new spans. [#525](https://github.com/grafana/tempo/pull/525)

## v0.5.0 / 2021-01-15

* [CHANGE] Redo tempo-cli with basic command structure and improvements [#385](https://github.com/grafana/tempo/pull/385)
* [CHANGE] Add content negotiation support and sharding parameters to Querier [#375](https://github.com/grafana/tempo/pull/375)
* [CHANGE] Remove S3 automatic bucket creation [#404](https://github.com/grafana/tempo/pull/404)
* [CHANGE] Compactors should round robin tenants instead of choosing randomly [#420](https://github.com/grafana/tempo/issues/420)
* [CHANGE] Switch distributor->ingester communication to more efficient PushBytes method.  This is a **breaking change** when running in microservices mode with separate distributors and ingesters.  To prevent errors ingesters must be fully upgraded first, then distributors.
* [CHANGE] Removed disk_cache.  This is a **breaking change** b/c there is no disk cache. Please use redis or memcached. [#441](https://github.com/grafana/tempo/pull/441)
* [CHANGE] Rename IngestionMaxBatchSize to IngestionBurstSize. This is a **breaking change**. [#445](https://github.com/grafana/tempo/pull/445)
* [ENHANCEMENT] Add docker-compose example for GCS along with new backend options [#397](https://github.com/grafana/tempo/pull/397)
* [ENHANCEMENT] tempo-cli list blocks usability improvements [#403](https://github.com/grafana/tempo/pull/403)
* [ENHANCEMENT] Reduce active traces locking time. [#449](https://github.com/grafana/tempo/pull/449)
* [ENHANCEMENT] Added `tempo_distributor_bytes_received_total` as a per tenant counter of uncompressed bytes received. [#453](https://github.com/grafana/tempo/pull/453)
* [BUGFIX] Compactor without GCS permissions fail silently [#379](https://github.com/grafana/tempo/issues/379)
* [BUGFIX] Prevent race conditions between querier polling and ingesters clearing complete blocks [#421](https://github.com/grafana/tempo/issues/421)
* [BUGFIX] Exclude blocks in last active window from compaction [#411](https://github.com/grafana/tempo/pull/411)
* [BUGFIX] Mixin: Ignore metrics and query-frontend route when checking for TempoRequestLatency alert. [#440](https://github.com/grafana/tempo/pull/440)
* [FEATURE] Add support for Azure Blob Storage backend [#340](https://github.com/grafana/tempo/issues/340)
* [FEATURE] Add Query Frontend module to allow scaling the query path [#400](https://github.com/grafana/tempo/pull/400)

## v0.4.0 / 2020-12-03

* [CHANGE] From path.Join to filepath.Join [#338](https://github.com/grafana/tempo/pull/338)
* [CHANGE] Upgrade Cortex from v1.3.0 to v.1.4.0 [#341](https://github.com/grafana/tempo/pull/341)
* [CHANGE] Compact more than 2 blocks at a time [#348](https://github.com/grafana/tempo/pull/348)
* [CHANGE] Remove tempodb_compaction_duration_seconds metric. [#360](https://github.com/grafana/tempo/pull/360)
* [ENHANCEMENT] Add tempodb_compaction_objects_combined metric. [#339](https://github.com/grafana/tempo/pull/339)
* [ENHANCEMENT] Added OpenMetrics exemplar support. [#359](https://github.com/grafana/tempo/pull/359)
* [ENHANCEMENT] Add tempodb_compaction_objects_written metric. [#360](https://github.com/grafana/tempo/pull/360)
* [ENHANCEMENT] Add tempodb_compaction_bytes_written metric. [#360](https://github.com/grafana/tempo/pull/360)
* [ENHANCEMENT] Add tempodb_compaction_blocks_total metric. [#360](https://github.com/grafana/tempo/pull/360)
* [ENHANCEMENT] Add support for S3 V2 signatures. [#352](https://github.com/grafana/tempo/pull/352)
* [ENHANCEMENT] Add support for Redis caching. [#354](https://github.com/grafana/tempo/pull/354)
* [BUGFIX] Frequent errors logged by compactor regarding meta not found [#327](https://github.com/grafana/tempo/pull/327)
* [BUGFIX] Fix distributors panicking on rollout [#343](https://github.com/grafana/tempo/pull/343)
* [BUGFIX] Fix ingesters occassionally double flushing [#364](https://github.com/grafana/tempo/pull/364)
* [BUGFIX] Fix S3 backend logs "unsupported value type" [#381](https://github.com/grafana/tempo/issues/381)

## v0.3.0 / 2020-11-10

* [CHANGE] Bloom filters are now sharded to reduce size and improve caching, as blocks grow. This is a **breaking change** and all data stored before this change will **not** be queryable. [#192](https://github.com/grafana/tempo/pull/192)
* [CHANGE] Rename maintenance cycle to blocklist poll. [#315](https://github.com/grafana/tempo/pull/315)
* [ENHANCEMENT] CI checks for vendored dependencies using `make vendor-check`. Update CONTRIBUTING.md to reflect the same before checking in files in a PR. [#274](https://github.com/grafana/tempo/pull/274)
* [ENHANCEMENT] Add warnings for suspect configs. [#294](https://github.com/grafana/tempo/pull/294)
* [ENHANCEMENT] Add command line flags for s3 credentials. [#308](https://github.com/grafana/tempo/pull/308)
* [ENHANCEMENT] Support multiple authentication methods for S3 (IRSA, IAM role, static). [#320](https://github.com/grafana/tempo/pull/320)
* [ENHANCEMENT] Add  per tenant bytes counter. [#331](https://github.com/grafana/tempo/pull/331)
* [BUGFIX] S3 multi-part upload errors [#306](https://github.com/grafana/tempo/pull/325)
* [BUGFIX] Increase Prometheus `notfound` metric on tempo-vulture. [#301](https://github.com/grafana/tempo/pull/301)
* [BUGFIX] Return 404 if searching for a tenant id that does not exist in the backend. [#321](https://github.com/grafana/tempo/pull/321)
* [BUGFIX] Prune in-memory blocks from missing tenants. [#314](https://github.com/grafana/tempo/pull/314)<|MERGE_RESOLUTION|>--- conflicted
+++ resolved
@@ -1,10 +1,7 @@
 ## main / unreleased
 
-<<<<<<< HEAD
 * [FEATURE] Add support for `q` query param in `/api/v2/search/<tag.name>/values` to filter results based on a TraceQL query [#2253](https://github.com/grafana/tempo/pull/2253) (@mapno)
-=======
 * [ENHANCEMENT] Ability to toggle off latency or count metrics in metrics-generator [#2070](https://github.com/grafana/tempo/pull/2070) (@AlexDHoffer)
->>>>>>> 089772bb
 * [ENHANCEMENT] Extend `/flush` to support flushing a single tenant [#2260](https://github.com/grafana/tempo/pull/2260) (@kvrhdn)
 * [BUGFIX] tempodb integer divide by zero error [#2167](https://github.com/grafana/tempo/issues/2167) (@kroksys)
 
