## main / unreleased

* [CHANGE] **BREAKING CHANGE** Drop support for v0 and v1 blocks. See [1.1 changelog](https://github.com/grafana/tempo/releases/tag/v1.1.0) for details [#919](https://github.com/grafana/tempo/pull/919) (@joe-elliott)
* [BUGFIX] Update port spec for GCS docker-compose example [#869](https://github.com/grafana/tempo/pull/869) (@zalegrala)
* [BUGFIX] Cortex upgrade to fix an issue where unhealthy compactors can't be forgotten [#878](https://github.com/grafana/tempo/pull/878) (@joe-elliott)
* [ENHANCEMENT] Added "query blocks" cli option. [#876](https://github.com/grafana/tempo/pull/876) (@joe-elliott)
* [ENHANCEMENT] Added traceid to `trace too large message`. [#888](https://github.com/grafana/tempo/pull/888) (@mritunjaysharma394)
* [ENHANCEMENT] Add support to tempo workloads to `overrides` from single configmap in microservice mode. [#896](https://github.com/grafana/tempo/pull/896) (@kavirajk)
* [ENHANCEMENT] Make `overrides_config` block name consistent with Loki and Cortex in microservice mode. [#906](https://github.com/grafana/tempo/pull/906) (@kavirajk)
<<<<<<< HEAD
=======
* [ENHANCEMENT] Updated config defaults to reflect better capture operational knowledge. [#913](https://github.com/grafana/tempo/pull/913) (@joe-elliott)
  ```
  ingester:
    trace_idle_period: 30s => 10s  # reduce ingester memory requirements with little impact on querying
    flush_check_period: 30s => 10s
  query_frontend:
    query_shards: 2 => 20          # will massively improve performance on large installs
  storage:
    trace:
      wal:
        encoding: none => snappy   # snappy has been tested thoroughly and ready for production use
      block:
        bloom_filter_false_positive: .05 => .01          # will increase total bloom filter size but improve query performance
        bloom_filter_shard_size_bytes: 256KiB => 100 KiB # will improve query performance
  compactor:
    compaction:
      chunk_size_bytes: 10 MiB => 5 MiB  # will reduce compactor memory needs
      compaction_window: 4h => 1h        # will allow more compactors to participate in compaction without substantially increasing blocks
  ```
>>>>>>> 9eba751d
* [ENHANCEMENT] Make s3 backend readError logic more robust [#905](https://github.com/grafana/tempo/pull/905) (@wei840222)
* [ENHANCEMENT] Include additional detail when searching for traces [#916](https://github.com/grafana/tempo/pull/916) (@zalegrala)
* [ENHANCEMENT] Add `gen index` and `gen bloom` commands to tempo-cli. [#903](https://github.com/grafana/tempo/pull/903) (@annanay25)

## v1.1.0 / 2021-08-26

* [CHANGE] Upgrade Cortex from v1.9.0 to v1.9.0-131-ga4bf10354 [#841](https://github.com/grafana/tempo/pull/841) (@aknuds1)
* [CHANGE] Change default tempo port from 3100 to 3200 [#770](https://github.com/grafana/tempo/pull/809) (@MurzNN)
* [CHANGE] Jsonnet: use dedicated configmaps for distributors and ingesters [#775](https://github.com/grafana/tempo/pull/775) (@kvrhdn)
* [CHANGE] Docker images are now prefixed by their branch name [#828](https://github.com/grafana/tempo/pull/828) (@jvrplmlmn)
* [FEATURE] Added the ability to hedge requests with all backends [#750](https://github.com/grafana/tempo/pull/750) (@joe-elliott)
* [FEATURE] Added a tenant index to reduce bucket polling. [#834](https://github.com/grafana/tempo/pull/834) (@joe-elliott)
* [ENHANCEMENT] Added hedged request metric `tempodb_backend_hedged_roundtrips_total` and a new storage agnostic `tempodb_backend_request_duration_seconds` metric that
  supersedes the soon-to-be deprecated storage specific metrics (`tempodb_azure_request_duration_seconds`, `tempodb_s3_request_duration_seconds` and `tempodb_gcs_request_duration_seconds`). [#790](https://github.com/grafana/tempo/pull/790) (@JosephWoodward)
* [ENHANCEMENT] Performance: improve compaction speed with concurrent reads and writes [#754](https://github.com/grafana/tempo/pull/754) (@mdisibio)
* [ENHANCEMENT] Improve readability of cpu and memory metrics on operational dashboard [#764](https://github.com/grafana/tempo/pull/764) (@bboreham)
* [ENHANCEMENT] Add `azure_request_duration_seconds` metric. [#767](https://github.com/grafana/tempo/pull/767) (@JosephWoodward)
* [ENHANCEMENT] Add `s3_request_duration_seconds` metric. [#776](https://github.com/grafana/tempo/pull/776) (@JosephWoodward)
* [ENHANCEMENT] Add `tempo_ingester_flush_size_bytes` metric. [#777](https://github.com/grafana/tempo/pull/777) (@bboreham)
* [ENHANCEMENT] Microservices jsonnet: resource requests and limits can be set in `$._config`. [#793](https://github.com/grafana/tempo/pull/793) (@kvrhdn)
* [ENHANCEMENT] Add `-config.expand-env` cli flag to support environment variables expansion in config file. [#796](https://github.com/grafana/tempo/pull/796) (@Ashmita152)
* [ENHANCEMENT] Add ability to control bloom filter caching based on age and/or compaction level. Add new cli command `list cache-summary`. [#805](https://github.com/grafana/tempo/pull/805) (@annanay25)
* [ENHANCEMENT] Emit traces for ingester flush operations. [#812](https://github.com/grafana/tempo/pull/812) (@bboreham)
* [ENHANCEMENT] Add retry middleware in query-frontend. [#814](https://github.com/grafana/tempo/pull/814) (@kvrhdn)
* [ENHANCEMENT] Add `-use-otel-tracer` to use the OpenTelemetry tracer, this will also capture traces emitted by the gcs sdk. Experimental: not all features are supported (i.e. remote sampling). [#842](https://github.com/grafana/tempo/pull/842) (@kvrhdn)
* [ENHANCEMENT] Add `/services` endpoint. [#863](https://github.com/grafana/tempo/pull/863) (@kvrhdn)
* [ENHANCEMENT] Include distributed docker-compose example [#859](https://github.com/grafana/tempo/pull/859) (@zalegrala)
* [ENHANCEMENT] Added "query blocks" cli option. [#876](https://github.com/grafana/tempo/pull/876) (@joe-elliott)
* [ENHANCEMENT] Added traceid to `trace too large message`. [#888](https://github.com/grafana/tempo/pull/888) (@mritunjaysharma394)
* [ENHANCEMENT] Add support to tempo workloads to `overrides` from single configmap in microservice mode. [#896](https://github.com/grafana/tempo/pull/896) (@kavirajk)
* [ENHANCEMENT] Make `overrides_config` block name consistent with Loki and Cortex in microservice mode. [#906](https://github.com/grafana/tempo/pull/906) (@kavirajk)
* [ENHANCEMENT] Make `overrides_config` mount name static `tempo-overrides` in the tempo workloads in microservice mode. [#906](https://github.com/grafana/tempo/pull/914) (@kavirajk)
* [ENHANCEMENT] Reduce compactor memory usage by forcing garbage collection. [#915](https://github.com/grafana/tempo/pull/915) (@joe-elliott)
* [BUGFIX] Allow only valid trace ID characters when decoding [#854](https://github.com/grafana/tempo/pull/854) (@zalegrala)
* [BUGFIX] Queriers complete one polling cycle before finishing startup. [#834](https://github.com/grafana/tempo/pull/834) (@joe-elliott)
* [BUGFIX] Update port spec for GCS docker-compose example [#869](https://github.com/grafana/tempo/pull/869) (@zalegrala)
* [BUGFIX] Cortex upgrade to fix an issue where unhealthy compactors can't be forgotten [#878](https://github.com/grafana/tempo/pull/878) (@joe-elliott)


## v1.0.1 / 2021-06-14

* [BUGFIX] Guard against negative dataLength [#763](https://github.com/grafana/tempo/pull/763) (@joe-elliott)

## v1.0.0 / 2021-06-08

* [CHANGE] Mark `-auth.enabled` as deprecated. New flag is `-multitenancy.enabled` and is set to false by default.
  This is a **breaking change** if you were relying on auth/multitenancy being enabled by default. [#646](https://github.com/grafana/tempo/pull/646)
* [ENHANCEMENT] Performance: Improve Ingester Record Insertion. [#681](https://github.com/grafana/tempo/pull/681)
* [ENHANCEMENT] Improve WAL Replay by not rebuilding the WAL. [#668](https://github.com/grafana/tempo/pull/668)
* [ENHANCEMENT] Add config option to disable write extension to the ingesters. [#677](https://github.com/grafana/tempo/pull/677)
* [ENHANCEMENT] Preallocate byte slices on ingester request unmarshal. [#679](https://github.com/grafana/tempo/pull/679)
* [ENHANCEMENT] Reduce marshalling in the ingesters to improve performance. [#694](https://github.com/grafana/tempo/pull/694)
  This change requires a specific rollout process to prevent dropped spans. First, rollout everything except distributors. After all ingesters have updated
  you can then rollout distributors to the latest version. This is due to changes in the communication between ingesters <-> distributors.
* [ENHANCEMENT] Allow setting the bloom filter shard size with support dynamic shard count.[#644](https://github.com/grafana/tempo/pull/644)
* [ENHANCEMENT] GCS SDK update v1.12.0 => v.15.0, ReadAllWithEstimate used in GCS/S3 backends. [#693](https://github.com/grafana/tempo/pull/693)
* [ENHANCEMENT] Add a new endpoint `/api/echo` to test the query frontend is reachable. [#714](https://github.com/grafana/tempo/pull/714)
* [BUGFIX] Fix Query Frontend grpc settings to avoid noisy error log. [#690](https://github.com/grafana/tempo/pull/690)
* [BUGFIX] Zipkin Support - CombineTraces. [#688](https://github.com/grafana/tempo/pull/688)
* [BUGFIX] Zipkin support - Dedupe span IDs based on span.Kind (client/server) in Query Frontend. [#687](https://github.com/grafana/tempo/pull/687)
* [BUGFIX] Azure Backend - Fix an issue with the append method on the Azure backend. [#736](https://github.com/grafana/tempo/pull/736)

## v0.7.0 / 2021-04-22

**License Change** v0.7.0 and future versions are licensed under AGPLv3 [#660](https://github.com/grafana/tempo/pull/660)

* [CHANGE] Add `json` struct tags to overrides' `Limits` struct in addition to `yaml` tags. [#656](https://github.com/grafana/tempo/pull/656)
* [CHANGE] Update to Go 1.16, latest OpenTelemetry proto definition and collector [#546](https://github.com/grafana/tempo/pull/546)
* [CHANGE] `max_spans_per_trace` limit override has been removed in favour of `max_bytes_per_trace`.
  This is a **breaking change** to the overrides config section. [#612](https://github.com/grafana/tempo/pull/612)
* [CHANGE] Add new flag `-ingester.lifecycler.ID` to manually override the ingester ID with which to register in the ring. [#625](https://github.com/grafana/tempo/pull/625)
* [CHANGE] `ingestion_rate_limit` limit override has been removed in favour of `ingestion_rate_limit_bytes`.
  `ingestion_burst_size` limit override has been removed in favour of `ingestion_burst_size_bytes`.
  This is a **breaking change** to the overrides config section. [#630](https://github.com/grafana/tempo/pull/630)
* [FEATURE] Add page based access to the index file. [#557](https://github.com/grafana/tempo/pull/557)
* [FEATURE] (Experimental) WAL Compression/checksums. [#638](https://github.com/grafana/tempo/pull/638)
* [ENHANCEMENT] Add a Shutdown handler to flush data to backend, at "/shutdown". [#526](https://github.com/grafana/tempo/pull/526)
* [ENHANCEMENT] Queriers now query all (healthy) ingesters for a trace to mitigate 404s on ingester rollouts/scaleups.
  This is a **breaking change** and will likely result in query errors on rollout as the query signature b/n QueryFrontend & Querier has changed. [#557](https://github.com/grafana/tempo/pull/557)
* [ENHANCEMENT] Add list compaction-summary command to tempo-cli [#588](https://github.com/grafana/tempo/pull/588)
* [ENHANCEMENT] Add list and view index commands to tempo-cli [#611](https://github.com/grafana/tempo/pull/611)
* [ENHANCEMENT] Add a configurable prefix for HTTP endpoints. [#631](https://github.com/grafana/tempo/pull/631)
* [ENHANCEMENT] Add kafka receiver. [#613](https://github.com/grafana/tempo/pull/613)
* [ENHANCEMENT] Upgrade OTel collector to `v0.21.0`. [#613](https://github.com/grafana/tempo/pull/627)
* [ENHANCEMENT] Add support for Cortex Background Cache. [#640](https://github.com/grafana/tempo/pull/640)
* [BUGFIX] Fixes permissions errors on startup in GCS. [#554](https://github.com/grafana/tempo/pull/554)
* [BUGFIX] Fixes error where Dell ECS cannot list objects. [#561](https://github.com/grafana/tempo/pull/561)
* [BUGFIX] Fixes listing blocks in S3 when the list is truncated. [#567](https://github.com/grafana/tempo/pull/567)
* [BUGFIX] Fixes where ingester may leave file open [#570](https://github.com/grafana/tempo/pull/570)
* [BUGFIX] Fixes a bug where some blocks were not searched due to query sharding and randomness in blocklist poll. [#583](https://github.com/grafana/tempo/pull/583)
* [BUGFIX] Fixes issue where wal was deleted before successful flush and adds exponential backoff for flush errors [#593](https://github.com/grafana/tempo/pull/593)
* [BUGFIX] Fixes issue where Tempo would not parse odd length trace ids [#605](https://github.com/grafana/tempo/pull/605)
* [BUGFIX] Sort traces on flush to reduce unexpected recombination work by compactors [#606](https://github.com/grafana/tempo/pull/606)
* [BUGFIX] Ingester fully persists blocks locally to reduce amount of work done after restart [#628](https://github.com/grafana/tempo/pull/628)

## v0.6.0 / 2021-02-18

* [CHANGE] Fixed ingester latency spikes on read [#461](https://github.com/grafana/tempo/pull/461)
* [CHANGE] Ingester cut blocks based on size instead of trace count.  Replace ingester `traces_per_block` setting with `max_block_bytes`. This is a **breaking change**. [#474](https://github.com/grafana/tempo/issues/474)
* [CHANGE] Refactor cache section in tempodb. This is a **breaking change** b/c the cache config section has changed. [#485](https://github.com/grafana/tempo/pull/485)
* [CHANGE] New compactor setting for max block size data instead of traces. [#520](https://github.com/grafana/tempo/pull/520)
* [CHANGE] Change default ingester_client compression from gzip to snappy. [#522](https://github.com/grafana/tempo/pull/522)
* [CHANGE/BUGFIX] Rename `tempodb_compaction_objects_written` and `tempodb_compaction_bytes_written` metrics to `tempodb_compaction_objects_written_total` and `tempodb_compaction_bytes_written_total`. [#524](https://github.com/grafana/tempo/pull/524)
* [CHANGE] Replace tempo-cli `list block` `--check-dupes` option with `--scan` and collect additional stats [#534](https://github.com/grafana/tempo/pull/534)
* [FEATURE] Added block compression.  This is a **breaking change** b/c some configuration fields moved. [#504](https://github.com/grafana/tempo/pull/504)
* [CHANGE] Drop Vulture Loki dependency. This is a **breaking change**. [#509](https://github.com/grafana/tempo/pull/509)
* [ENHANCEMENT] Serve config at the "/config" endpoint. [#446](https://github.com/grafana/tempo/pull/446)
* [ENHANCEMENT] Switch blocklist polling and retention to different concurrency mechanism, add configuration options. [#475](https://github.com/grafana/tempo/issues/475)
* [ENHANCEMENT] Add S3 options region and forcepathstyle [#431](https://github.com/grafana/tempo/issues/431)
* [ENHANCEMENT] Add exhaustive search to combine traces from all blocks in the backend. [#489](https://github.com/grafana/tempo/pull/489)
* [ENHANCEMENT] Add per-tenant block retention [#77](https://github.com/grafana/tempo/issues/77)
* [ENHANCEMENT] Change index-downsample to index-downsample-bytes.  This is a **breaking change** [#519](https://github.com/grafana/tempo/issues/519)
* [BUGFIX] Upgrade cortex dependency to v1.7.0-rc.0+ to address issue with forgetting ring membership [#442](https://github.com/grafana/tempo/pull/442) [#512](https://github.com/grafana/tempo/pull/512)
* [BUGFIX] No longer raise the `tempodb_blocklist_poll_errors_total` metric if a block doesn't have meta or compacted meta. [#481](https://github.com/grafana/tempo/pull/481)]
* [BUGFIX] Replay wal completely before ingesting new spans. [#525](https://github.com/grafana/tempo/pull/525)

## v0.5.0 / 2021-01-15

* [CHANGE] Redo tempo-cli with basic command structure and improvements [#385](https://github.com/grafana/tempo/pull/385)
* [CHANGE] Add content negotiation support and sharding parameters to Querier [#375](https://github.com/grafana/tempo/pull/375)
* [CHANGE] Remove S3 automatic bucket creation [#404](https://github.com/grafana/tempo/pull/404)
* [CHANGE] Compactors should round robin tenants instead of choosing randomly [#420](https://github.com/grafana/tempo/issues/420)
* [CHANGE] Switch distributor->ingester communication to more efficient PushBytes method.  This is a **breaking change** when running in microservices mode with separate distributors and ingesters.  To prevent errors ingesters must be fully upgraded first, then distributors.
* [CHANGE] Removed disk_cache.  This is a **breaking change** b/c there is no disk cache. Please use redis or memcached. [#441](https://github.com/grafana/tempo/pull/441)
* [CHANGE] Rename IngestionMaxBatchSize to IngestionBurstSize. This is a **breaking change**. [#445](https://github.com/grafana/tempo/pull/445)
* [ENHANCEMENT] Add docker-compose example for GCS along with new backend options [#397](https://github.com/grafana/tempo/pull/397)
* [ENHANCEMENT] tempo-cli list blocks usability improvements [#403](https://github.com/grafana/tempo/pull/403)
* [ENHANCEMENT] Reduce active traces locking time. [#449](https://github.com/grafana/tempo/pull/449)
* [ENHANCEMENT] Added `tempo_distributor_bytes_received_total` as a per tenant counter of uncompressed bytes received. [#453](https://github.com/grafana/tempo/pull/453)
* [BUGFIX] Compactor without GCS permissions fail silently [#379](https://github.com/grafana/tempo/issues/379)
* [BUGFIX] Prevent race conditions between querier polling and ingesters clearing complete blocks [#421](https://github.com/grafana/tempo/issues/421)
* [BUGFIX] Exclude blocks in last active window from compaction [#411](https://github.com/grafana/tempo/pull/411)
* [BUGFIX] Mixin: Ignore metrics and query-frontend route when checking for TempoRequestLatency alert. [#440](https://github.com/grafana/tempo/pull/440)
* [FEATURE] Add support for Azure Blob Storage backend [#340](https://github.com/grafana/tempo/issues/340)
* [FEATURE] Add Query Frontend module to allow scaling the query path [#400](https://github.com/grafana/tempo/pull/400)

## v0.4.0 / 2020-12-03

* [CHANGE] From path.Join to filepath.Join [#338](https://github.com/grafana/tempo/pull/338)
* [CHANGE] Upgrade Cortex from v1.3.0 to v.1.4.0 [#341](https://github.com/grafana/tempo/pull/341)
* [CHANGE] Compact more than 2 blocks at a time [#348](https://github.com/grafana/tempo/pull/348)
* [CHANGE] Remove tempodb_compaction_duration_seconds metric. [#360](https://github.com/grafana/tempo/pull/360)
* [ENHANCEMENT] Add tempodb_compaction_objects_combined metric. [#339](https://github.com/grafana/tempo/pull/339)
* [ENHANCEMENT] Added OpenMetrics exemplar support. [#359](https://github.com/grafana/tempo/pull/359)
* [ENHANCEMENT] Add tempodb_compaction_objects_written metric. [#360](https://github.com/grafana/tempo/pull/360)
* [ENHANCEMENT] Add tempodb_compaction_bytes_written metric. [#360](https://github.com/grafana/tempo/pull/360)
* [ENHANCEMENT] Add tempodb_compaction_blocks_total metric. [#360](https://github.com/grafana/tempo/pull/360)
* [ENHANCEMENT] Add support for S3 V2 signatures. [#352](https://github.com/grafana/tempo/pull/352)
* [ENHANCEMENT] Add support for Redis caching. [#354](https://github.com/grafana/tempo/pull/354)
* [BUGFIX] Frequent errors logged by compactor regarding meta not found [#327](https://github.com/grafana/tempo/pull/327)
* [BUGFIX] Fix distributors panicking on rollout [#343](https://github.com/grafana/tempo/pull/343)
* [BUGFIX] Fix ingesters occassionally double flushing [#364](https://github.com/grafana/tempo/pull/364)
* [BUGFIX] Fix S3 backend logs "unsupported value type" [#381](https://github.com/grafana/tempo/issues/381)

## v0.3.0 / 2020-11-10

* [CHANGE] Bloom filters are now sharded to reduce size and improve caching, as blocks grow. This is a **breaking change** and all data stored before this change will **not** be queryable. [#192](https://github.com/grafana/tempo/pull/192)
* [CHANGE] Rename maintenance cycle to blocklist poll. [#315](https://github.com/grafana/tempo/pull/315)
* [ENHANCEMENT] CI checks for vendored dependencies using `make vendor-check`. Update CONTRIBUTING.md to reflect the same before checking in files in a PR. [#274](https://github.com/grafana/tempo/pull/274)
* [ENHANCEMENT] Add warnings for suspect configs. [#294](https://github.com/grafana/tempo/pull/294)
* [ENHANCEMENT] Add command line flags for s3 credentials. [#308](https://github.com/grafana/tempo/pull/308)
* [ENHANCEMENT] Support multiple authentication methods for S3 (IRSA, IAM role, static). [#320](https://github.com/grafana/tempo/pull/320)
* [ENHANCEMENT] Add  per tenant bytes counter. [#331](https://github.com/grafana/tempo/pull/331)
* [BUGFIX] S3 multi-part upload errors [#306](https://github.com/grafana/tempo/pull/325)
* [BUGFIX] Increase Prometheus `notfound` metric on tempo-vulture. [#301](https://github.com/grafana/tempo/pull/301)
* [BUGFIX] Return 404 if searching for a tenant id that does not exist in the backend. [#321](https://github.com/grafana/tempo/pull/321)
* [BUGFIX] Prune in-memory blocks from missing tenants. [#314](https://github.com/grafana/tempo/pull/314)<|MERGE_RESOLUTION|>--- conflicted
+++ resolved
@@ -7,8 +7,6 @@
 * [ENHANCEMENT] Added traceid to `trace too large message`. [#888](https://github.com/grafana/tempo/pull/888) (@mritunjaysharma394)
 * [ENHANCEMENT] Add support to tempo workloads to `overrides` from single configmap in microservice mode. [#896](https://github.com/grafana/tempo/pull/896) (@kavirajk)
 * [ENHANCEMENT] Make `overrides_config` block name consistent with Loki and Cortex in microservice mode. [#906](https://github.com/grafana/tempo/pull/906) (@kavirajk)
-<<<<<<< HEAD
-=======
 * [ENHANCEMENT] Updated config defaults to reflect better capture operational knowledge. [#913](https://github.com/grafana/tempo/pull/913) (@joe-elliott)
   ```
   ingester:
@@ -28,7 +26,6 @@
       chunk_size_bytes: 10 MiB => 5 MiB  # will reduce compactor memory needs
       compaction_window: 4h => 1h        # will allow more compactors to participate in compaction without substantially increasing blocks
   ```
->>>>>>> 9eba751d
 * [ENHANCEMENT] Make s3 backend readError logic more robust [#905](https://github.com/grafana/tempo/pull/905) (@wei840222)
 * [ENHANCEMENT] Include additional detail when searching for traces [#916](https://github.com/grafana/tempo/pull/916) (@zalegrala)
 * [ENHANCEMENT] Add `gen index` and `gen bloom` commands to tempo-cli. [#903](https://github.com/grafana/tempo/pull/903) (@annanay25)
