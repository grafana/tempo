--- conflicted
+++ resolved
@@ -1,11 +1,8 @@
 ## main / unreleased
 * [FEATURE] Add the `/api/status/buildinfo` endpoint [#2702](https://github.com/grafana/tempo/pull/2702) (@fabrizio-grafana)
 * [FEATURE] New encoding vParquet3 with support for dedicated attribute columns (@mapno, @stoewer) [#2649](https://github.com/grafana/tempo/pull/2649)
-<<<<<<< HEAD
 * [ENHANCEMENT] Add block indexes to vParquet2 and vParquet3 to improve trace by ID lookup [#2697](https://github.com/grafana/tempo/pull/2697) (@mdisibio)
-=======
 * [ENHANCEMENT] Assert ingestion rate limits as early as possible [#2640](https://github.com/grafana/tempo/pull/2703) (@mghildiy)
->>>>>>> 35df9744
 
 ## v2.2.0-rc0 / 2023-07-21
 
