## main / unreleased
<<<<<<< HEAD

* [ENHANCEMENT] Remove hardcoded delay in distributor shutdown [#3687](https://github.com/grafana/tempo/pull/3687) (@chodges15)
=======
* [ENHANCEMENT] Tempo CLI - add percentage support for query blocks #3697 [#3697](https://github.com/grafana/tempo/pull/3697) (@edgarkz)
>>>>>>> 46f65200
* [ENHANCEMENT] Update OTLP and add attributes to instrumentation scope in vParquet4 [#3649](https://github.com/grafana/tempo/pull/3649) (@stoewer)
  **Breaking Change** The update to OTLP 1.3.0 removes the deprecated `InstrumentationLibrary`
  and `InstrumentationLibrarySpan` from the OTLP receivers
* [BUGFIX] Fix handling of regex matchers in autocomplete endpoints [#3641](https://github.com/grafana/tempo/pull/3641) (@sd2k)
* [ENHANCEMENT] Surface new labels for uninstrumented services and systems [#3543](https://github.com/grafana/tempo/pull/3543) (@t00mas)
* [FEATURE] Add TLS support for Memcached Client [#3585](https://github.com/grafana/tempo/pull/3585) (@sonisr)
* [FEATURE] TraceQL metrics queries: add quantile_over_time [#3605](https://github.com/grafana/tempo/pull/3605) [#3633](https://github.com/grafana/tempo/pull/3633) (@mdisibio) 
* [FEATURE] TraceQL metrics queries: add histogram_over_time [#3644](https://github.com/grafana/tempo/pull/3644) (@mdisibio)
* [ENHANCEMENT] Add querier metrics for requests executed [#3524](https://github.com/grafana/tempo/pull/3524) (@electron0zero)
* [FEATURE] Added gRPC streaming endpoints for Tempo APIs.
  * Added gRPC streaming endpoints for all tag queries. [#3460](https://github.com/grafana/tempo/pull/3460) (@joe-elliott)
  * Added gRPC streaming endpoints for metrics. [#3584](https://github.com/grafana/tempo/pull/3584) (@joe-elliott)
  * Reduced memory consumption in the frontend for large traces. [#3522](https://github.com/grafana/tempo/pull/3522) (@joe-elliott)
  * **Breaking Change** Remove trace by id hedging from the frontend. [#3522](https://github.com/grafana/tempo/pull/3522) (@joe-elliott)
  * **Breaking Change** Dropped meta-tag for tenant from trace by id multitenant. [#3522](https://github.com/grafana/tempo/pull/3522) (@joe-elliott)
* [FEATURE] New block encoding vParquet4 with support for links, events, and arrays [#3368](https://github.com/grafana/tempo/pull/3368) (@stoewer @ie-pham @andreasgerstmayr)
* [CHANGE] Align metrics query time ranges to the step parameter [#3490](https://github.com/grafana/tempo/pull/3490) (@mdisibio)
* [CHANGE] Change the UID and GID of the `tempo` user to avoid root [#2265](https://github.com/grafana/tempo/pull/2265) (@zalegrala)
  **BREAKING CHANGE** Ownership of /var/tempo is changing.  Historyically this
  has been owned by root:root, and with this change it will now be owned by
  tempo:tempo with the UID/GID of 10001.  The `ingester` and
  `metrics-generator` statefulsets may need to be `chown`'d in order to start
  properly.  A jsonnet example of an init container is included with the PR.
  This impacts impacts all users of the `grafana/tempo` Docker image.
* [CHANGE] Remove vParquet encoding [#3663](https://github.com/grafana/tempo/pull/3663) (@mdisibio)
  **BREAKING CHANGE** In the last release vParquet (the first version) was deprecated and blocked from writes. Now it is 
  removed entirely.  It will no longer be recognized as a valid encoding and cannot read any remaining vParquet blocks. Installations
  running with historical defaults should not require any changes as the default has been migrated for several releases. Installations
  with storage settings pinned to vParquet must run a previous release configured for vParquet2 or higher until all existing vParquet (1) blocks
  have expired and been deleted from the backend, or else will encounter read errors after upgrading to this release.
* [CHANGE] Return a less confusing error message to the client when refusing spans due to ingestion rates. [#3485](https://github.com/grafana/tempo/pull/3485) (@ie-pham)
* [CHANGE] Clean Metrics Generator's Prometheus wal before creating instance [#3548](https://github.com/grafana/tempo/pull/3548) (@ie-pham)
* [CHANGE] Update docker examples for permissions, deprecations, and clean-up [#3603](https://github.com/grafana/tempo/pull/3603) (@zalegrala)
* [CHANGE] Update debian and rpm packages to grant required permissions to default storage path after installation [#3657](https://github.com/grafana/tempo/pull/3657) (@mdisibio)
* [FEATURE] Add messaging-system latency histogram to service-graph [#3453](https://github.com/grafana/tempo/pull/3453) (@adirmatzkin)
* [CHANGE] Delete any remaining objects for empty tenants after a configurable duration, requires config enable [#3611](https://github.com/grafana/tempo/pull/3611) (@zalegrala)
* [CHANGE] Add golangci to the tools image and update `lint` make target [#3610](https://github.com/grafana/tempo/pull/3610) (@zalegrala)
* [ENHANCEMENT] Add string interning to TraceQL queries [#3411](https://github.com/grafana/tempo/pull/3411) (@mapno)
* [ENHANCEMENT] Add new (unsafe) query hints for metrics queries [#3396](https://github.com/grafana/tempo/pull/3396) (@mdisibio)
* [ENHANCEMENT] Add nestedSetLeft/Right/Parent instrinsics to TraceQL. [#3497](https://github.com/grafana/tempo/pull/3497) (@joe-elliott)
* [ENHANCEMENT] Add tenant to frontend job cache key. [#3527](https://github.com/grafana/tempo/pull/3527) (@joe-elliott)
* [ENHANCEMENT] Better compaction throughput and memory usage [#3579](https://github.com/grafana/tempo/pull/3579) (@mdisibio)
* [ENHANCEMENT] Add support for sharded ingester queries  [#3574](https://github.com/grafana/tempo/pull/3574) (@zalegrala)
* [ENHANCEMENT] TraceQL - Add support for scoped intrinsics using `:` [#3629](https://github.com/grafana/tempo/pull/3629) (@ie-pham)
  available scoped intrinsics: trace:duration, trace:rootName, trace:rootService, span:duration, span:kind, span:name, span:status, span:statusMessage
* [ENHANCEMENT] Performance improvements on TraceQL and tag value search. [#3650](https://github.com/grafana/tempo/pull/3650),[#3667](https://github.com/grafana/tempo/pull/3667) (@joe-elliott)
* [BUGFIX] Update golang.org/x/net package to 0.24.0 to fix CVE-2023-45288 [#3613](https://github.com/grafana/tempo/pull/3613) (@pavolloffay)
* [BUGFIX] Fix metrics query results when filtering and rating on the same attribute [#3428](https://github.com/grafana/tempo/issues/3428) (@mdisibio)
* [BUGFIX] Fix metrics query results when series contain empty strings or nil values [#3429](https://github.com/grafana/tempo/issues/3429) (@mdisibio)
* [BUGFIX] Fix metrics query duration check, add per-tenant override for max metrics query duration [#3479](https://github.com/grafana/tempo/issues/3479) (@mdisibio)
* [BUGFIX] Fix metrics query panic "index out of range [-1]" when a trace has zero-length ID [](https://github.com/grafana/tempo/pull/3668) (@mdisibio)
* [BUGFIX] Return unfiltered results when a bad TraceQL query is provided in autocomplete. [#3426](https://github.com/grafana/tempo/pull/3426) (@mapno)
* [BUGFIX] Add support for dashes, quotes and spaces in attribute names in autocomplete [#3458](https://github.com/grafana/tempo/pull/3458) (@mapno)
* [BUGFIX] Correctly handle 429s in GRPC search streaming. [#3469](https://github.com/grafana/tempo/pull/3469) (@joe-ellitot)
* [BUGFIX] Correctly cancel GRPC and HTTP contexts in the frontend to prevent having to rely on http write timeout. [#3443](https://github.com/grafana/tempo/pull/3443) (@joe-elliott)
* [BUGFIX] Add spss and limit to the frontend cache key to prevent the return of incorrect results. [#3557](https://github.com/grafana/tempo/pull/3557) (@joe-elliott)
* [BUGFIX] Use os path separator to split blocks path. [#3552](https://github.com/grafana/tempo/issues/3552) (@teyyubismayil)
* [BUGFIX] Correctly parse traceql queries with > 1024 character attribute names or static values. [#3571](https://github.com/grafana/tempo/issues/3571) (@joe-elliott)
* [BUGFIX] Fix span-metrics' subprocessors bug that applied wrong configs when running multiple tenants. [#3612](https://github.com/grafana/tempo/pull/3612) (@mapno)
* [BUGFIX] Fix panic in query-frontend when combining results [#3683](https://github.com/grafana/tempo/pull/3683) (@mapno)

## v2.4.2

* [BUGFIX] Update golang.org/x/net package to 0.24.0 to fix CVE-2023-45288 [#3613](https://github.com/grafana/tempo/pull/3613) (@pavolloffay)

## v2.4.1

* [BUGFIX] Fix compaction/retention in AWS S3 and GCS when a prefix is configured. [#3465](https://github.com/grafana/tempo/issues/3465) (@bpfoster)

## v2.4.0

* [CHANGE] Merge the processors overrides set through runtime overrides and user-configurable overrides [#3125](https://github.com/grafana/tempo/pull/3125) (@kvrhdn)
* [CHANGE] Make vParquet3 the default block encoding [#2526](https://github.com/grafana/tempo/pull/3134) (@stoewer)
* [CHANGE] Set `autocomplete_filtering_enabled` to `true` by default [#3178](https://github.com/grafana/tempo/pull/3178) (@mapno)
* [CHANGE] Update Alpine image version to 3.19 [#3289](https://github.com/grafana/tempo/pull/3289) (@zalegrala)
* [CHANGE] **Breaking Change** Fix issue where tempo drops the entire batch if one trace triggers an error [#2571](https://github.com/grafana/tempo/pull/2571) (@ie-pham)
  Distributor now returns 200 for any batch containing only trace_too_large and max_live_traces errors
  The number of discarded spans are still reflected in the tempo_discarded_spans_total metrics
* [CHANGE] Remove experimental websockets support for search streaming. GRPC is the supported method of streaming results [#3307](https://github.com/grafana/tempo/pull/3307) (@joe-elliott)
* [CHANGE] **Breaking Change** Deprecating vParquet v1 [#3377](https://github.com/grafana/tempo/pull/3377) (@ie-pham)
* [FEATURE] TraceQL metrics queries [#3227](https://github.com/grafana/tempo/pull/3227) [#3252](https://github.com/grafana/tempo/pull/3252) [#3258](https://github.com/grafana/tempo/pull/3258) (@mdisibio @zalegrala)
* [FEATURE] Add support for multi-tenant queries. [#3087](https://github.com/grafana/tempo/pull/3087) (@electron0zero)
* [FEATURE] Major cache refactor to allow multiple role based caches to be configured [#3166](https://github.com/grafana/tempo/pull/3166).
  **BREAKING CHANGE** Deprecate the following fields. These have all been migrated to a top level "cache:" field.
  ```
  storage:
    trace:
      cache:
      search:
        cache_control:
      background_cache:
      memcached:
      redis:
  ```
* [ENHANCEMENT] Add support for multi-tenant queries in streaming search [#3262](https://github.com/grafana/tempo/pull/3262) (@electron0zero)
* [ENHANCEMENT] Add configuration on tempo-query plugin for fetch services older than complete_block_timeout [#3262](https://github.com/grafana/tempo/pull/3350) (@rubenvp8510)
* [ENHANCEMENT] Add tracing integration to profiling endpoints [#3276](https://github.com/grafana/tempo/pull/3276) (@cyriltovena)
* [ENHANCEMENT] Introduced `AttributePolicyMatch` & `IntrinsicPolicyMatch` structures to match span attributes based on strongly typed values & precompiled regexp [#3025](https://github.com/grafana/tempo/pull/3025) (@andriusluk)
* [ENHANCEMENT] Make the trace ID label name configurable for remote written exemplars [#3074](https://github.com/grafana/tempo/pull/3074)
* [ENHANCEMENT] Update poller to make use of previous results and reduce backend load. [#2652](https://github.com/grafana/tempo/pull/2652) (@zalegrala)
* [ENHANCEMENT] Improve TraceQL regex performance in certain queries. [#3139](https://github.com/grafana/tempo/pull/3139) (@joe-elliott)
* [ENHANCEMENT] Improve TraceQL performance in complex queries. [#3113](https://github.com/grafana/tempo/pull/3113) (@joe-elliott)
* [ENHANCEMENT] Added a `frontend-search` cache role for job search caching. [#3225](https://github.com/grafana/tempo/pull/3225) (@joe-elliott)
* [ENHANCEMENT] Added a `parquet-page` cache role for page level caching. [#3196](https://github.com/grafana/tempo/pull/3196) (@joe-elliott)
* [ENHANCEMENT] Update opentelemetry-collector-contrib dependency to the latest version, v0.89.0 [#3148](https://github.com/grafana/tempo/pull/3148) (@gebn)
* [ENHANCEMENT] Add `--max-start-time` and `--min-start-time` flag to tempo-cli command `analyse blocks` [#3250](https://github.com/grafana/tempo/pull/3250) (@mapno)
* [ENHANCEMENT] Add per-tenant configurable remote_write headers to metrics-generator [#3175](https://github.com/grafana/tempo/pull/3175) (@mapno)
* [ENHANCEMENT] Add variable expansion support to overrides configuration [#3175](https://github.com/grafana/tempo/pull/3175) (@mapno)
* [ENHANCEMENT] Update memcached default image in jsonnet for multiple CVE [#3310](https://github.com/grafana/tempo/pull/3310) (@zalegrala)
* [ENHANCEMENT] Add HTML pages /status/overrides and /status/overrides/{tenant} [#3244](https://github.com/grafana/tempo/pull/3244) [#3332](https://github.com/grafana/tempo/pull/3332) (@kvrhdn)
* [ENHANCEMENT] Precalculate and reuse the vParquet3 schema before opening blocks [#3367](https://github.com/grafana/tempo/pull/3367) (@stoewer)
* [ENHANCEMENT] Config: Adds `query-frontend.log-query-request-headers` to enable logging of request headers in query logs. [#3383](https://github.com/grafana/tempo/pull/3383) (@jmichalek132)
* [ENHANCEMENT] Add `--shutdown-delay` to allow Tempo to cleanly drain connections. [#3395](https://github.com/grafana/tempo/pull/3395) (@joe-elliott)
* [ENHANCEMENT] Introduce localblocks process config option to select only server spans 3303<https://github.com/grafana/tempo/pull/3303> (@zalegrala)
* [ENHANCEMENT] TraceQL/Structural operators performance improvement. [#3088](https://github.com/grafana/tempo/pull/3088) (@joe-elliott)
* [ENHANCEMENT] Localblocks processor honor tenant max trace size limit [3305](https://github.com/grafana/tempo/pull/3305) (@mdisibio)
* [ENHANCEMENT] Introduce list_blocks_concurrency on GCS and S3 backends to control backend load and performance. [#2652](https://github.com/grafana/tempo/pull/2652) (@zalegrala)
* [ENHANCEMENT] Add per-tenant compaction window [#3129](https://github.com/grafana/tempo/pull/3129) (@zalegrala)
* [BUGFIX] Fix parsing of span.resource.xyz attributes in TraceQL. [#3284](https://github.com/grafana/tempo/pull/3284) (@mghildiy)
* [BUGFIX] Change exit code if config is successfully verified [#3174](https://github.com/grafana/tempo/pull/3174) (@am3o @agrib-01)
* [BUGFIX] The tempo-cli analyse blocks command no longer fails on compacted blocks [#3183](https://github.com/grafana/tempo/pull/3183) (@stoewer)
* [BUGFIX] Move waitgroup handling for poller error condition [#3224](https://github.com/grafana/tempo/pull/3224) (@zalegrala)
* [BUGFIX] Fix head block excessive locking in ingester search [#3328](https://github.com/grafana/tempo/pull/3328) (@mdisibio)
* [BUGFIX] Fix issue with ingester failed to cut traces no such file or directory [#3346](https://github.com/grafana/tempo/issues/3346) (@mdisibio)
* [BUGFIX] Restore `tempo_request_duration_seconds` metrics for `querier_api_*` requests [#3403](https://github.com/grafana/tempo/pull/3403) (@kvrhdn)
* [BUGFIX] Prevent building parquet iterators that would loop forever. [#3159](https://github.com/grafana/tempo/pull/3159) (@mapno)
* [BUGFIX] Sanitize name in mapped dimensions in span-metrics processor [#3171](https://github.com/grafana/tempo/pull/3171) (@mapno)
* [BUGFIX] Fixed an issue where cached footers were requested then ignored. [#3196](https://github.com/grafana/tempo/pull/3196) (@joe-elliott)
* [BUGFIX] Fix panic in autocomplete when query condition had wrong type [#3277](https://github.com/grafana/tempo/pull/3277) (@mapno)
* [BUGFIX] Fix TLS when GRPC is enabled on HTTP [#3300](https://github.com/grafana/tempo/pull/3300) (@joe-elliott)
* [BUGFIX] Correctly return 400 when max limit is requested on search. [#3340](https://github.com/grafana/tempo/pull/3340) (@joe-elliott)
* [BUGFIX] Fix autocomplete filters sometimes returning erroneous results. [#3339](https://github.com/grafana/tempo/pull/3339) (@joe-elliott)
* [BUGFIX] Fixes trace context propagation between query-frontend and querier. [#3387](https://github.com/grafana/tempo/pull/3387) (@mapno)
* [BUGFIX] Fix some instances where spanmetrics histograms could be inconsistent [#3412](https://github.com/grafana/tempo/pull/3412) (@mdisibio)

## v2.3.1 / 2023-11-28

* [BUGFIX] Include statusMessage intrinsic attribute in tag search. [#3084](https://github.com/grafana/tempo/pull/3084) (@rcrowe)
* [BUGFIX] Fix compactor ignore configured S3 headers [#3149](https://github.com/grafana/tempo/pull/3154) (@Batkilin)
* [BUGFIX] Readd session token to s3 credentials. [#3144](https://github.com/grafana/tempo/pull/3144) (@farodin91)

## v2.3.0 / 2023-10-30

* [CHANGE] Update Go to 1.21 [#2486](https://github.com/grafana/tempo/pull/2829) (@zalegrala)
* [CHANGE] Moved the tempo_ingester_traces_created_total metric to be incremented when a trace is cut to the wal [#2884](https://github.com/grafana/tempo/pull/2884) (@joe-elliott)
* [CHANGE] Upgrade from deprecated [azure-storage-blob-go](https://github.com/Azure/azure-storage-blob-go) SDK to [azure-sdk-for-go](https://github.com/Azure/azure-sdk-for-go) [#2835](https://github.com/grafana/tempo/issues/2835) (@LasseHels)
* [CHANGE] Metrics summary API validate the requested time range [#2902](https://github.com/grafana/tempo/pull/2902) (@mdisibio)
* [CHANGE] Restructure Azure backends into versioned backends.  Introduce `use_v2_sdk` config option for switching. [#2952](https://github.com/grafana/tempo/issues/2952) (@zalegrala)
    v1: [azure-storage-blob-go](https://github.com/Azure/azure-storage-blob-go) original (now deprecated) SDK
    v2: [azure-sdk-for-go](https://github.com/Azure/azure-sdk-for-go)
* [CHANGE] Adjust trace size estimation to better honor row group size settings. [#3038](https://github.com/grafana/tempo/pull/3038) (@joe-elliott)
* [CHANGE] Update alpine image version to 3.18 to patch CVE-2022-48174. [#3046](https://github.com/grafana/tempo/pull/3046) (@joe-elliott)
* [CHANGE] Overrides module refactor [#2688](https://github.com/grafana/tempo/pull/2688) (@mapno)
    Added new `defaults` block to the overrides' module. Overrides change to indented syntax.
    Old config:

```
overrides:
  ingestion_rate_strategy: local
  ingestion_rate_limit_bytes: 12345
  ingestion_burst_size_bytes: 67890
  max_search_duration: 17s
  forwarders: ['foo']
  metrics_generator_processors: [service-graphs, span-metrics]
```

New config:

```
overrides:
defaults:
  ingestion:
    rate_strategy: local
    rate_limit_bytes: 12345
    burst_size_bytes: 67890
  read:
    max_search_duration: 17s
  forwarders: ['foo']
  metrics_generator:
    processors: [service-graphs, span-metrics]
```

* [CHANGE] Bump Jaeger query docker image to 1.50.0 [#2998](https://github.com/grafana/tempo/pull/2998) (@pavolloffay)
* [FEATURE] New TraceQL structural operators ancestor (<<), parent (<) [#2877](https://github.com/grafana/tempo/pull/2877) (@kousikmitra)
* [FEATURE] Add the `/api/status/buildinfo` endpoint [#2702](https://github.com/grafana/tempo/pull/2702) (@fabrizio-grafana)
* [FEATURE] New encoding vParquet3 with support for dedicated attribute columns (@mapno, @stoewer) [#2649](https://github.com/grafana/tempo/pull/2649)
* [FEATURE] Add filtering support to Generic Forwarding [#2742](https://github.com/grafana/tempo/pull/2742) (@Blinkuu)
* [FEATURE] Add cli command to print out summary of large traces [#2775](https://github.com/grafana/tempo/pull/2775) (@ie-pham)
* [FEATURE] Added not structural operators to TraceQL: !>, !<, and !~ [#2993](https://github.com/grafana/tempo/pull/2993) (@joe-elliott)
* [ENHANCEMENT] Make metrics-generator ingestion slack per tenant [#2589](https://github.com/grafana/tempo/pull/2589) (@ie-pham)
* [ENHANCEMENT] Support quoted attribute name in TraceQL [#3004](https://github.com/grafana/tempo/pull/3004) (@kousikmitra)
* [ENHANCEMENT] Add support for searching by span status message using  `statusMessage` keyword [#2848](https://github.com/grafana/tempo/pull/2848) (@kousikmitra)
* [ENHANCEMENT] Add block indexes to vParquet2 and vParquet3 to improve trace by ID lookup [#2697](https://github.com/grafana/tempo/pull/2697) (@mdisibio)
* [ENHANCEMENT] Assert ingestion rate limits as early as possible [#2640](https://github.com/grafana/tempo/pull/2703) (@mghildiy)
* [ENHANCEMENT] Add several metrics-generator fields to user-configurable overrides [#2711](https://github.com/grafana/tempo/pull/2711) (@kvrhdn)
* [ENHANCEMENT] Update /api/metrics/summary to correctly handle missing attributes and improve performance of TraceQL `select()` queries. [#2765](https://github.com/grafana/tempo/pull/2765) (@mdisibio)
* [ENHANCEMENT] Tempo CLI command to convert from vParquet2 -> 3. [#2828](https://github.com/grafana/tempo/pull/2828) (@joe-elliott)
* [ENHANCEMENT] Add `TempoUserConfigurableOverridesReloadFailing` alert [#2784](https://github.com/grafana/tempo/pull/2784) (@kvrhdn)
* [ENHANCEMENT] Add RootSpanName and RootServiceName to log about discarded spans [#2816](https://github.com/grafana/tempo/pull/2816) (@marcinginszt)
* [ENHANCEMENT] Add `UserID` to log message about rate limiting [#2850](https://github.com/grafana/tempo/pull/2850) (@lshippy)
* [ENHANCEMENT] Requests to Azure Blob Storage will now be retried once instead of zero times [#2835](https://github.com/grafana/tempo/issues/2835) (@LasseHels)
* [ENHANCEMENT] Add span metrics filter policies to user-configurable overrides [#2906](https://github.com/grafana/tempo/pull/2906) (@rlankfo)
* [ENHANCEMENT] Add collection-interval to metrics-generator config in user-configurable overrides [#2899](https://github.com/grafana/tempo/pull/2899) (@rlankfo)
* [ENHANCEMENT] Enforce max trace size on the trace by id path. [#2935](https://github.com/grafana/tempo/issues/2935) (@joe-elliott)
* [ENHANCEMENT] Add `target_info_excluded_dimensions` to user-config api [#2945](https://github.com/grafana/tempo/pull/2945) (@ie-pham)
* [ENHANCEMENT] User-configurable overrides: add scope query parameter to return merged overrides for tenant [#2915](https://github.com/grafana/tempo/pull/2915) [#3018](https://github.com/grafana/tempo/pull/3018) (@kvrhdn)
* [ENHANCEMENT] Add histogram buckets to metrics-generator config in user-configurable overrides [#2928](https://github.com/grafana/tempo/pull/2928) (@mar4uk)
* [ENHANCEMENT] Adds websocket support for search streaming. [#2971](https://github.com/grafana/tempo/pull/2840) (@joe-elliott)
* [ENHANCEMENT] Add new config block to distributors to produce debug metrics. [#3008](https://github.com/grafana/tempo/pull/3008) (@joe-elliott)
   **Breaking Change** Removed deprecated config option: distributor.log_received_spans
* [ENHANCEMENT] added a metrics generator config option to enable/disable X-Scope-OrgID headers on remote write. [#2974](https://github.com/grafana/tempo/pull/2974) (@vineetjp)
* [ENHANCEMENT] Correctly return RetryInfo to Otel Collector/Grafana Agent on ResourceExhausted. This allows the agents to honor their own retry
  settings. [#3019](https://github.com/grafana/tempo/pull/3019) (@joe-elliott)
* [BUGFIX] Unescape tag names [#2894](https://github.com/grafana/tempo/pull/2894) (@fabrizio-grafana)
* [BUGFIX] Load defaults for the internal server [#3041](https://github.com/grafana/tempo/pull/3041) (@rubenvp8510)
* [BUGFIX] Fix pass-through to runtime overrides for FilterPolicies and TargetInfoExcludedDimensions [#3012](https://github.com/grafana/tempo/pull/3012) (@electron0zero)
* [BUGFIX] Fix panic in metrics summary api [#2738](https://github.com/grafana/tempo/pull/2738) (@mdisibio)
* [BUGFIX] Fix rare deadlock when uploading blocks to Azure Blob Storage [#2129](https://github.com/grafana/tempo/issues/2129) (@LasseHels)
* [BUGFIX] Only search ingester blocks that fall within the request time range. [#2783](https://github.com/grafana/tempo/pull/2783) (@joe-elliott)
* [BUGFIX] Align tempo_query_frontend_queries_total and tempo_query_frontend_queries_within_slo_total. [#2840](https://github.com/grafana/tempo/pull/2840) (@joe-elliott)
  This query will now correctly tell you %age of requests that are within SLO:

  ```
  sum(rate(tempo_query_frontend_queries_within_slo_total{}[1m])) by (op)
  /
  sum(rate(tempo_query_frontend_queries_total{}[1m])) by (op)
  ```

  **BREAKING CHANGE** Removed: tempo_query_frontend_queries_total{op="searchtags|metrics"}.
* [BUGFIX] To support blob storage in Azure Stack Hub as backend. [#2853](https://github.com/grafana/tempo/pull/2853) (@chlislb)
* [BUGFIX] Respect spss on GRPC streaming. [#2971](https://github.com/grafana/tempo/pull/2840) (@joe-elliott)
* [BUGFIX] Moved empty root span substitution from `querier` to `query-frontend`. [#2671](https://github.com/grafana/tempo/issues/2671) (@galalen)
* [BUGFIX] Correctly propagate ingester errors on the query path [#2935](https://github.com/grafana/tempo/issues/2935) (@joe-elliott)
* [BUGFIX] Fix issue where ingester doesn't stop query after timeout [#3031](https://github.com/grafana/tempo/pull/3031) (@mdisibio)
* [BUGFIX] Fix cases where empty filter {} wouldn't return expected results [#2498](https://github.com/grafana/tempo/issues/2498) (@mdisibio)
* [BUGFIX] Reorder S3 credential chain and upgrade minio-go. `native_aws_auth_enabled` is deprecated [#3006](https://github.com/grafana/tempo/pull/3006) (@ekristen, @mapno)
* [BUGFIX] Update parquet-go dependency including a bugfix that prevents corrupted blocks from being written [#3068](https://github.com/grafana/tempo/pull/3068) (@stoewer)

# v2.2.4 / 2023-10-25

* [CHANGE] Update alpine image version to 3.18 to patch CVE-2022-48174. [#3046](https://github.com/grafana/tempo/pull/3046) (@joe-elliott)
* [CHANGE] Bump Jaeger query docker image to 1.50.0 [#2998](https://github.com/grafana/tempo/pull/2998) (@pavolloffay)

# v2.2.3 / 2023-09-13

* [BUGFIX] Fix S3 credentials providers configuration [#2889](https://github.com/grafana/tempo/pull/2889) (@mapno)

# v2.2.2 / 2023-08-30

* [BUGFIX] Fix node role auth IDMSv1 [#2760](https://github.com/grafana/tempo/pull/2760) (@coufalja)

# v2.2.1 / 2023-08-21

* [BUGFIX] Fix incorrect metrics for index failures [#2781](https://github.com/grafana/tempo/pull/2781) (@zalegrala)
* [BUGFIX] Fix panic in the metrics-generator when using multiple tenants with default overrides [#2786](https://github.com/grafana/tempo/pull/2786) (@kvrhdn)
* [BUGFIX] Restore `tenant_header_key` removed in #2414. [#2795](https://github.com/grafana/tempo/pull/2795) (@joe-elliott)
* [BUGFIX] Disable streaming over http by default. [#2803](https://github.com/grafana/tempo/pull/2803) (@joe-elliott)

## v2.2.0 / 2023-07-31

* [CHANGE] Make vParquet2 the default block format [#2526](https://github.com/grafana/tempo/pull/2526) (@stoewer)
* [CHANGE] Disable tempo-query by default in Jsonnet libs. [#2462](https://github.com/grafana/tempo/pull/2462) (@electron0zero)
* [CHANGE] Integrate `gofumpt` into CI for formatting requirements [2584](https://github.com/grafana/tempo/pull/2584) (@zalegrala)
* [CHANGE] Change log level of two compactor messages from `debug` to `info`. [#2443](https://github.com/grafana/tempo/pull/2443) (@dylanguedes)
* [CHANGE] Remove `tenant_header_key` option from `tempo-query` config [#2414](https://github.com/grafana/tempo/pull/2414) (@kousikmitra)
* [CHANGE] **Breaking Change** Remove support tolerate_failed_blocks. [#2416](https://github.com/grafana/tempo/pull/2416) (@joe-elliott)
  Removed config option:

  ```
  query_frontend:
    tolerate_failed_blocks: <int>
  ```

* [CHANGE] Upgrade memcached version in jsonnet microservices [#2466](https://github.com/grafana/tempo/pull/2466) (@zalegrala)
* [CHANGE] Prefix service graph extra dimensions labels with `server_` and `client_` if `enable_client_server_prefix` is enabled [#2335](https://github.com/grafana/tempo/pull/2335) (@domasx2)
* [CHANGE] **Breaking Change** Rename s3.insecure_skip_verify [#2407](https://github.com/grafana/tempo/pull/2407) (@zalegrala)

```yaml
storage:
  trace:
    s3:
      insecure_skip_verify: true   // renamed to tls_insecure_skip_verify
```

* [CHANGE] Ignore context canceled errors in the queriers [#2440](https://github.com/grafana/tempo/pull/2440) (@joe-elliott)
* [CHANGE] Start flush queue worker after wal replay and block rediscovery [#2456](https://github.com/grafana/tempo/pull/2456) (@ie-pham)
* [CHANGE] Update Go to 1.20.4 [#2486](https://github.com/grafana/tempo/pull/2486) (@ie-pham)
* [CHANGE] **Breaking Change** Convert metrics generator from deployment to a statefulset in jsonnet. Refer to the PR for seamless migration instructions. [#2533](https://github.com/grafana/tempo/pull/2533) [#2467](https://github.com/grafana/tempo/pull/2647) (@zalegrala)
* [FEATURE] New experimental API to derive on-demand RED metrics grouped by any attribute, and new metrics generator processor [#2368](https://github.com/grafana/tempo/pull/2368) [#2418](https://github.com/grafana/tempo/pull/2418) [#2424](https://github.com/grafana/tempo/pull/2424) [#2442](https://github.com/grafana/tempo/pull/2442) [#2480](https://github.com/grafana/tempo/pull/2480) [#2481](https://github.com/grafana/tempo/pull/2481) [#2501](https://github.com/grafana/tempo/pull/2501) [#2579](https://github.com/grafana/tempo/pull/2579) [#2582](https://github.com/grafana/tempo/pull/2582) (@mdisibio @zalegrala)
* [FEATURE] New TraceQL structural operators descendant (>>), child (>), and sibling (~) [#2625](https://github.com/grafana/tempo/pull/2625) [#2660](https://github.com/grafana/tempo/pull/2660) (@mdisibio)
* [FEATURE] Add user-configurable overrides module [#2543](https://github.com/grafana/tempo/pull/2543) [#2682](https://github.com/grafana/tempo/pull/2682) [#2681](https://github.com/grafana/tempo/pull/2681) (@electron0zero @kvrhdn)
* [FEATURE] Add support for `q` query param in `/api/v2/search/<tag.name>/values` to filter results based on a TraceQL query [#2253](https://github.com/grafana/tempo/pull/2253) (@mapno)
To make use of filtering, configure `autocomplete_filtering_enabled`.
* [FEATURE] Add support for `by()` and `coalesce()` to TraceQL. [#2490](https://github.com/grafana/tempo/pull/2490)
* [FEATURE] Add a GRPC streaming endpoint for traceql search [#2366](https://github.com/grafana/tempo/pull/2366) (@joe-elliott)
* [FEATURE] Add new API to summarize span metrics from generators [#2481](https://github.com/grafana/tempo/pull/2481) (@zalegrala)
* [FEATURE] Add `select()` to TraceQL [#2494](https://github.com/grafana/tempo/pull/2494) (@joe-elliott)
* [FEATURE] Add `traceDuration`, `rootName` and `rootServiceName` intrinsics to TraceQL [#2503](https://github.com/grafana/tempo/pull/2503) (@joe-elliott)
* [ENHANCEMENT] Add support for query batching between frontend and queriers to improve throughput [#2677](https://github.com/grafana/tempo/pull/2677) (@joe-elliott)
* [ENHANCEMENT] Add initial RBAC support for serverless backend queries, limited to Google CloudRun [#2487](https://github.com/grafana/tempo/pull/2593) (@modulitos)
* [ENHANCEMENT] Add capability to flush all remaining traces to backend when ingester is stopped [#2538](https://github.com/grafana/tempo/pull/2538)
* [ENHANCEMENT] Fill parent ID column and nested set columns [#2487](https://github.com/grafana/tempo/pull/2487) (@stoewer)
* [ENHANCEMENT] Add metrics generator config option to allow customizable ring port [#2399](https://github.com/grafana/tempo/pull/2399) (@mdisibio)
* [ENHANCEMENT] Improve performance of TraceQL regex [#2484](https://github.com/grafana/tempo/pull/2484) (@mdisibio)
* [ENHANCEMENT] log client ip to help identify which client is no org id [#2436](https://github.com/grafana/tempo/pull/2436)
* [ENHANCEMENT] Add `spss` parameter to `/api/search/tags`[#2308] to configure the spans per span set in response
* [ENHANCEMENT] Continue polling tenants on error with configurable threshold [#2540](https://github.com/grafana/tempo/pull/2540) (@mdisibio)
* [ENHANCEMENT] Fully skip over parquet row groups with no matches in the column dictionaries [#2676](https://github.com/grafana/tempo/pull/2676) (@mdisibio)
* [ENHANCEMENT] Add `prefix` configuration option to `storage.trace.azure` and `storage.trace.gcs` [#2362](https://github.com/grafana/tempo/pull/2386) (@kousikmitra)
* [ENHANCEMENT] Add support to filter using negated regex operator `!~` [#2410](https://github.com/grafana/tempo/pull/2410) (@kousikmitra)
* [ENHANCEMENT] Add `prefix` configuration option to `storage.trace.azure` and `storage.trace.gcs` [#2386](https://github.com/grafana/tempo/pull/2386) (@kousikmitra)
* [ENHANCEMENT] Add `prefix` configuration option to `storage.trace.s3` [#2362](https://github.com/grafana/tempo/pull/2362) (@kousikmitra)
* [ENHANCEMENT] Add support for `concurrent_shards` under `trace_by_id` [#2416](https://github.com/grafana/tempo/pull/2416) (@joe-elliott)

  ```
  query_frontend:
    trace_by_id:
      concurrent_shards: 3
  ```

* [ENHANCEMENT] Enable cross cluster querying by adding two config options. [#2598](https://github.com/grafana/tempo/pull/2598) (@joe-elliott)

  ```
  querier:
    secondary_ingester_ring: <string>
  metrics_generator:
    override_ring_key: <string>
  ```

* [ENHANCEMENT] Add `scope` parameter to `/api/search/tags` [#2282](https://github.com/grafana/tempo/pull/2282) (@joe-elliott)
  Create new endpoint `/api/v2/search/tags` that returns all tags organized by scope.
* [ENHANCEMENT] Ability to toggle off latency or count metrics in metrics-generator [#2070](https://github.com/grafana/tempo/pull/2070) (@AlexDHoffer)
* [ENHANCEMENT] Extend `/flush` to support flushing a single tenant [#2260](https://github.com/grafana/tempo/pull/2260) (@kvrhdn)
* [ENHANCEMENT] Add override to limit number of blocks inspected in tag value search [#2358](https://github.com/grafana/tempo/pull/2358) (@mapno)
* [ENHANCEMENT] New synchronous read mode for vParquet and vParquet2 [#2165](https://github.com/grafana/tempo/pull/2165) [#2535](https://github.com/grafana/tempo/pull/2535) (@mdisibio)
* [ENHANCEMENT] Add option to override metrics-generator ring port  [#2399](https://github.com/grafana/tempo/pull/2399) (@mdisibio)
* [ENHANCEMENT] Add support for IPv6 [#1555](https://github.com/grafana/tempo/pull/1555) (@zalegrala)
* [ENHANCEMENT] Add span filtering to spanmetrics processor [#2274](https://github.com/grafana/tempo/pull/2274) (@zalegrala)
* [ENHANCEMENT] Add ability to detect virtual nodes in the servicegraph processor [#2365](https://github.com/grafana/tempo/pull/2365) (@mapno)
* [ENHANCEMENT] Introduce `overrides.Interface` to decouple implementation from usage [#2482](https://github.com/grafana/tempo/pull/2482) (@kvrhdn)
* [ENHANCEMENT] Improve TraceQL throughput by asynchronously creating jobs [#2530](https://github.com/grafana/tempo/pull/2530) (@joe-elliott)
* [BUGFIX] Fix Search SLO by routing tags to a new handler. [#2468](https://github.com/grafana/tempo/issues/2468) (@electron0zero)
* [BUGFIX] tempodb integer divide by zero error [#2167](https://github.com/grafana/tempo/issues/2167) (@kroksys)
* [BUGFIX] metrics-generator: ensure Prometheus will scale up shards when remote write is lagging behind [#2463](https://github.com/grafana/tempo/issues/2463) (@kvrhdn)
* [BUGFIX] Fixes issue where matches and other spanset level attributes were not persisted to the TraceQL results. [#2490](https://github.com/grafana/tempo/pull/2490)
* [BUGFIX] Fixes issue where ingester search could occasionally fail with file does not exist error [#2534](https://github.com/grafana/tempo/issues/2534) (@mdisibio)
* [BUGFIX] Tempo failed to find meta.json path after adding prefix in S3/GCS/Azure configuration. [#2585](https://github.com/grafana/tempo/issues/2585) (@WildCatFish)
* [BUGFIX] Delay logging config warnings until the logger has been initialized [#2645](https://github.com/grafana/tempo/pull/2645) (@kvrhdn)
* [BUGFIX] Fix issue where metrics-generator was setting wrong labels for traces_target_info [#2546](https://github.com/grafana/tempo/pull/2546) (@ie-pham)
* [FEATURE] Add `tempo-cli` commands `analyse block` and `analyse blocks` to analyse parquet blocks and output summaries of generic attribute columns [#2622](https://github.com/grafana/tempo/pull/2622) (@mapno)

## v2.1.1 / 2023-04-28

* [BUGFIX] Fix issue where Tempo sometimes flips booleans from false->true at storage time. [#2400](https://github.com/grafana/tempo/issues/2400) (@joe-elliott)

## v2.1.0 / 2023-04-26

* [CHANGE] Capture and update search metrics for TraceQL [#2087](https://github.com/grafana/tempo/pull/2087) (@electron0zero)
* [CHANGE] tempo-mixin: disable auto refresh every 10 seconds [#2290](https://github.com/grafana/tempo/pull/2290) (@electron0zero)
* [CHANGE] Update tempo-mixin to show request in Resources dashboard [#2281](https://github.com/grafana/tempo/pull/2281) (@electron0zero)
* [CHANGE] Add support for s3 session token in static config [#2093](https://github.com/grafana/tempo/pull/2093) (@farodin91)
* [CHANGE] **Breaking Change** Remove support for search on v2 blocks. [#2159](https://github.com/grafana/tempo/pull/2159) (@joe-elliott)
  Removed config options:

  ```
  overrides:
    max_search_bytes_per_trace:
    search_tags_allow_list:
    search_tags_deny_list:
  ```

  Removed metrics:
  `tempo_ingester_trace_search_bytes_discarded_total`
* [CHANGE] Stop caching parquet files for search [#2164](https://github.com/grafana/tempo/pull/2164) (@mapno)
* [CHANGE] Update Go to 1.20 [#2079](https://github.com/grafana/tempo/pull/2079) (@scalalang2)
* [CHANGE] **BREAKING CHANGE** Change metrics prefixed with `cortex_` to `tempo_` [#2204](https://github.com/grafana/tempo/pull/2204) (@mapno)
* [CHANGE] Upgrade OTel to v0.74.0 [#2317](https://github.com/grafana/tempo/pull/2317) (@mapno)
* [FEATURE] New parquet based block format vParquet2 [#2244](https://github.com/grafana/tempo/pull/2244) (@stoewer)
* [FEATURE] Add support for Azure Workload Identity authentication [#2195](https://github.com/grafana/tempo/pull/2195) (@LambArchie)
* [FEATURE] Add flag to check configuration [#2131](https://github.com/grafana/tempo/issues/2131) (@robertscherbarth @agrib-01)
* [FEATURE] Add flag to optionally enable all available Go runtime metrics [#2005](https://github.com/grafana/tempo/pull/2005) (@andreasgerstmayr)
* [FEATURE] Add support for span `kind` to TraceQL [#2217](https://github.com/grafana/tempo/pull/2217) (@joe-elliott)
* [FEATURE] Add support for min/max/avg aggregates to TraceQL[#2255](https://github.com/grafana/tempo/pull/2255) (@joe-elliott)
* [ENHANCEMENT] Add Throughput and SLO Metrics with SLOConfig in Query Frontend [#2008](https://github.com/grafana/tempo/pull/2008) (@electron0zero)
  * **BREAKING CHANGE** `query_frontend_result_metrics_inspected_bytes` metric removed in favour of `query_frontend_bytes_processed_per_second`
* [ENHANCEMENT] Metrics generator to make use of counters earlier [#2068](https://github.com/grafana/tempo/pull/2068) (@zalegrala)
* [ENHANCEMENT] Log when a trace is too large to compact [#2105](https://github.com/grafana/tempo/pull/2105) (@scalalang2)
* [ENHANCEMENT] Add support for arbitrary arithemtic to TraceQL queries [#2146](https://github.com/grafana/tempo/pull/2146) (@joe-elliott)
* [ENHANCEMENT] tempo-cli: add command to migrate a tenant [#2130](https://github.com/grafana/tempo/pull/2130) (@kvrhdn)
* [ENHANCEMENT] Added the ability to multiple span metrics by an attribute such as `X-SampleRatio` [#2172](https://github.com/grafana/tempo/pull/2172) (@altanozlu)
* [BUGFIX] Correctly connect context during compaction [#2220](https://github.com/grafana/tempo/pull/2220) (@ie-pham)
* [BUGFIX] Apply `rate()` to bytes/s panel in tenant's dashboard. [#2081](https://github.com/grafana/tempo/pull/2081) (@mapno)
* [BUGFIX] Retry copy operations during compaction in GCS backend [#2111](https://github.com/grafana/tempo/pull/2111) (@mapno)
* [BUGFIX] Fix float/int comparisons in TraceQL. [#2139](https://github.com/grafana/tempo/issues/2139) (@joe-elliott)
* [BUGFIX] Improve locking and search head block in SearchTagValuesV2 [#2164](https://github.com/grafana/tempo/pull/2164) (@mapno)
* [BUGFIX] Fix not closing WAL block file before attempting to delete the folder. [#2139](https://github.com/grafana/tempo/pull/2152) (@kostya9)
* [BUGFIX] Stop searching for virtual tags if there are any hits.
  This prevents invalid values from showing up for intrinsics like `status` [#2219](https://github.com/grafana/tempo/pull/2219) (@joe-elliott)
* [BUGFIX] Correctly return unique spans when &&ing and ||ing spansets. [#2254](https://github.com/grafana/tempo/pull/2254) (@joe-elliott)
* [BUGFIX] Support negative values on aggregate filters like `count() > -1`. [#2289](https://github.com/grafana/tempo/pull/2289) (@joe-elliott)
* [BUGFIX] Support float as duration like `{duration > 1.5s}` [#2304](https://github.com/grafana/tempo/pull/2304) (@ie-pham)
* [ENHANCEMENT] Supports range operators for strings in TraceQL [#2321](https://github.com/grafana/tempo/pull/2321) (@ie-pham)
* [ENHANCEMENT] Supports TraceQL in Vulture [#2321](https://github.com/grafana/tempo/pull/2321) (@ie-pham)
* [FEATURE] Add job & instance labels to span metrics, a new target_info metrics, and custom dimension label mapping [#2261](https://github.com/grafana/tempo/pull/2261) (@ie-pham)

## v2.0.1 / 2023-03-03

* [CHANGE] No longer return `status.code` from /api/search/tags unless it is an attribute present in the data [#2059](https://github.com/grafana/tempo/issues/2059) (@mdisibio)
* [BUGFIX] Suppress logspam in single binary mode when metrics generator is disabled. [#2058](https://github.com/grafana/tempo/pull/2058) (@joe-elliott)
* [BUGFIX] Error more gracefully while reading some blocks written by an interim commit between 1.5 and 2.0 [#2055](https://github.com/grafana/tempo/pull/2055) (@mdisibio)
* [BUGFIX] Correctly coalesce trace level data when combining Parquet traces. [#2095](https://github.com/grafana/tempo/pull/2095) (@joe-elliott)
* [BUGFIX] Unescape query parameters in AWS Lambda to allow TraceQL queries to work. [#2114](https://github.com/grafana/tempo/issues/2114) (@joe-elliott)
* [CHANGE] Pad leading zeroes in span id to always be 16 chars [#2062](https://github.com/grafana/tempo/pull/2062) (@ie-pham)

## v2.0.0 / 2023-01-31

* [CHANGE] **BREAKING CHANGE** Use snake case on Azure Storage config [#1879](https://github.com/grafana/tempo/issues/1879) (@faustodavid)
Example of using snake case on Azure Storage config:

```
# config.yaml
storage:
  azure:
    storage_account_name:
    storage_account_key:
    container_name:
```

* [CHANGE] Increase default values for `server.grpc_server_max_recv_msg_size` and `server.grpc_server_max_send_msg_size` from 4MB to 16MB [#1688](https://github.com/grafana/tempo/pull/1688) (@mapno)
* [CHANGE] Propagate Ingesters search errors correctly [#2023](https://github.com/grafana/tempo/pull/2023) (@electron0zero)
* [CHANGE] **BREAKING CHANGE** Use storage.trace.block.row_group_size_bytes to cut rows during compaction instead of
  compactor.compaction.flush_size_bytes. [#1696](https://github.com/grafana/tempo/pull/1696) (@joe-elliott)
* [CHANGE] Update Go to 1.19 [#1665](https://github.com/grafana/tempo/pull/1665) (@ie-pham)
* [CHANGE] Remove unsued scheduler frontend code [#1734](https://github.com/grafana/tempo/pull/1734) (@mapno)
* [CHANGE] Deprecated `query-frontend.query_shards` in favor of `query_frontend.trace_by_id.query_shards`.
Old config will still work but will be removed in a future release. [#1735](https://github.com/grafana/tempo/pull/1735) (@mapno)
* [CHANGE] Update alpine image version to 3.16. [#1784](https://github.com/grafana/tempo/pull/1784) (@zalegrala)
* [CHANGE] Delete TempoRequestErrors alert from mixin [#1810](https://github.com/grafana/tempo/pull/1810) (@zalegrala)
  * **BREAKING CHANGE** Any jsonnet users relying on this alert should copy this into their own environment.
* [CHANGE] Update and replace a few go modules [#1945](https://github.com/grafana/tempo/pull/1945) (@zalegrala)
  * Replace `github.com/thanos-io/thanos/pkg/discovery/dns` use with `github.com/grafana/dskit/dns`
  * Upgrade `github.com/grafana/dskit`
  * Upgrade `github.com/grafana/e2e`
  * Upgrade `github.com/minio/minio-go/v7`
* [CHANGE] Config updates to prepare for Tempo 2.0. [#1978](https://github.com/grafana/tempo/pull/1978) (@joe-elliott)
  Defaults updated:

  ```
  query_frontend:
    max_oustanding_per_tenant: 2000
    search:
        concurrent_jobs: 1000
        target_bytes_per_job: 104857600
        max_duration: 168h
        query_ingesters_until: 30m
    trace_by_id:
        query_shards: 50
  querier:
      max_concurrent_queries: 20
      search:
          prefer_self: 10
  ingester:
      concurrent_flushes: 4
      max_block_duration: 30m
      max_block_bytes: 524288000
  storage:
      trace:
          pool:
              max_workers: 400
              queue_depth: 20000
          search:
              read_buffer_count: 32
              read_buffer_size_bytes: 1048576
  ```

  **BREAKING CHANGE** Renamed/removed/moved

  ```
  query_frontend:
    query_shards:                  // removed. use trace_by_id.query_shards
  querier:
      query_timeout:               // removed. use trace_by_id.query_timeout
  compactor:
      compaction:
          chunk_size_bytes:        // renamed to v2_in_buffer_bytes
          flush_size_bytes:        // renamed to v2_out_buffer_bytes
          iterator_buffer_size:    // renamed to v2_prefetch_traces_count
  ingester:
      use_flatbuffer_search:       // removed. automatically set based on block type
  storage:
      wal:
          encoding:                // renamed to v2_encoding
          version:                 // removed and pinned to block.version
      block:
          index_downsample_bytes:  // renamed to v2_index_downsample_bytes
          index_page_size_bytes:   // renamed to v2_index_page_size_bytes
          encoding:                // renamed to v2_encoding
          row_group_size_bytes:    // renamed to parquet_row_group_size_bytes
  ```

* [CHANGE] **BREAKING CHANGE** Remove `search_enabled` and `metrics_generator_enabled`. Both default to true. [#2004](https://github.com/grafana/tempo/pull/2004) (@joe-elliott)
* [CHANGE] Update OTel collector to v0.57.2 [#1757](https://github.com/grafana/tempo/pull/1757) (@mapno)
* [FEATURE] TraceQL support <https://grafana.com/docs/tempo/latest/traceql/>
* [FEATURE] Parquet backend is GA and default
* [FEATURE] Add generic forwarder and implement otlpgrpc forwarder [#1775](https://github.com/grafana/tempo/pull/1775) (@Blinkuu)
    New config options and example configuration:

```
# config.yaml
distributor:
  forwarders:
    - name: "otel-forwarder"
      backend: "otlpgrpc"
      otlpgrpc:
        endpoints: ['otelcol:4317']
        tls:
          insecure: true

# overrides.yaml
overrides:
  "example-tenant-1":
    forwarders: ['otel-forwarder']
  "example-tenant-2":
    forwarders: ['otel-forwarder']
```

* [ENHANCEMENT] Add support for TraceQL in Parquet WAL and Local Blocks. [#1966](https://github.com/grafana/tempo/pull/1966) (@electron0zero)
* [ENHANCEMENT] Add `/status/usage-stats` endpoint to show usage stats data [#1782](https://github.com/grafana/tempo/pull/1782) (@electron0zero)
* [ENHANCEMENT] Add TLS support to jaeger query plugin. [#1999](https://github.com/grafana/tempo/pull/1999) (@rubenvp8510)
* [ENHANCEMENT] Collect inspectedBytes from SearchMetrics [#1975](https://github.com/grafana/tempo/pull/1975) (@electron0zero)
* [ENHANCEMENT] Add zone awareness replication for ingesters. [#1936](https://github.com/grafana/tempo/pull/1936) (@manohar-koukuntla)

```
# use the following fields in _config field of jsonnet config, to enable zone aware ingester
    multi_zone_ingester_enabled: false,
    multi_zone_ingester_migration_enabled: false,
    multi_zone_ingester_replicas: 0,
    multi_zone_ingester_max_unavailable: 25,
```

* [ENHANCEMENT] Support global and wildcard overrides in generic forwarder feature [#1871](https://github.com/grafana/tempo/pull/1871) (@Blinkuu)
* [ENHANCEMENT] Add new data-type aware searchtagvalues v2 api [#1956](https://github.com/grafana/tempo/pull/1956) (@mdisibio)
* [ENHANCEMENT] Refactor queueManager into generic queue.Queue [#1796](https://github.com/grafana/tempo/pull/1796) (@Blinkuu)
  * **BREAKING CHANGE** Rename `tempo_distributor_forwarder_queue_length` metric to `tempo_distributor_queue_length`. New metric has two custom labels: `name` and  `tenant`.
  * Deprecated `tempo_distributor_forwarder_pushes_total` metric in favor of `tempo_distributor_queue_pushes_total`.
  * Deprecated `tempo_distributor_forwarder_pushes_failures_total` metric in favor of `tempo_distributor_queue_pushes_failures_total`.
* [ENHANCEMENT] Filter namespace by cluster in tempo dashboards variables [#1771](https://github.com/grafana/tempo/pull/1771) (@electron0zero)
* [ENHANCEMENT] Exit early from sharded search requests [#1742](https://github.com/grafana/tempo/pull/1742) (@electron0zero)
* [ENHANCEMENT] Upgrade prometheus/prometheus to `51a44e6657c3` [#1829](https://github.com/grafana/tempo/pull/1829) (@mapno)
* [ENHANCEMENT] Avoid running tempodb pool jobs with a cancelled context [#1852](https://github.com/grafana/tempo/pull/1852) (@zalegrala)
* [ENHANCEMENT] Add config flag to allow for compactor disablement for debug purposes [#1850](https://github.com/grafana/tempo/pull/1850) (@zalegrala)
* [ENHANCEMENT] Identify bloom that could not be retrieved from backend block [#1737](https://github.com/grafana/tempo/pull/1737) (@AlexDHoffer)
* [ENHANCEMENT] tempo: check configuration returns now a list of warnings [#1663](https://github.com/grafana/tempo/pull/1663) (@frzifus)
* [ENHANCEMENT] Make DNS address fully qualified to reduce DNS lookups in Kubernetes [#1687](https://github.com/grafana/tempo/pull/1687) (@electron0zero)
* [ENHANCEMENT] Improve parquet compaction memory profile when dropping spans [#1692](https://github.com/grafana/tempo/pull/1692) (@joe-elliott)
* [ENHANCEMENT] Use Parquet for local block search, tag search and tag value search instead of flatbuffers. A configuration value
  (`ingester.use_flatbuffer_search`) is provided to continue using flatbuffers.
  * **BREAKING CHANGE** Makes Parquet the default encoding.
* [ENHANCEMENT] Return 200 instead of 206 when blocks failed is < tolerate_failed_blocks. [#1725](https://github.com/grafana/tempo/pull/1725) (@joe-elliott)
* [ENHANCEMENT] Add GOMEMLIMIT variable to compactor jsonnet and set the value to equal compactor memory limit. [#1758](https://github.com/grafana/tempo/pull/1758/files) (@ie-pham)
* [ENHANCEMENT] Add capability to configure the used S3 Storage Class [#1697](https://github.com/grafana/tempo/pull/1714) (@amitsetty)
* [ENHANCEMENT] cache: expose username and sentinel_username redis configuration options for ACL-based Redis Auth support [#1708](https://github.com/grafana/tempo/pull/1708) (@jsievenpiper)
* [ENHANCEMENT] metrics-generator: expose span size as a metric [#1662](https://github.com/grafana/tempo/pull/1662) (@ie-pham)
* [ENHANCEMENT] Set Max Idle connections to 100 for Azure, should reduce DNS errors in Azure [#1632](https://github.com/grafana/tempo/pull/1632) (@electron0zero)
* [ENHANCEMENT] Add PodDisruptionBudget to ingesters in jsonnet [#1691](https://github.com/grafana/tempo/pull/1691) (@joe-elliott)
* [ENHANCEMENT] Add cli command an existing file to tempodb's current parquet schema. [#1706](https://github.com/grafana/tempo/pull/1707) (@joe-elliott)
* [ENHANCEMENT] Add query parameter to search API for traceQL queries [#1729](https://github.com/grafana/tempo/pull/1729) (@kvrhdn)
* [ENHANCEMENT] metrics-generator: filter out older spans before metrics are aggregated [#1612](https://github.com/grafana/tempo/pull/1612) (@ie-pham)
* [ENHANCEMENT] Add hedging to trace by ID lookups created by the frontend. [#1735](https://github.com/grafana/tempo/pull/1735) (@mapno)
    New config options and defaults:

```
query_frontend:
  trace_by_id:
    hedge_requests_at: 5s
    hedge_requests_up_to: 3
```

* [ENHANCEMENT] Vulture now has improved distribution of the random traces it searches. [#1763](https://github.com/grafana/tempo/pull/1763) (@rfratto)
* [ENHANCEMENT] Upgrade opentelemetry-proto submodule to v0.18.0 Internal types are updated to use `scope` instead of `instrumentation_library`.
                This is a breaking change in trace by ID queries if JSON is requested. [#1754](https://github.com/grafana/tempo/pull/1754) (@mapno)
* [ENHANCEMENT] Add TLS support to the vulture [#1874](https://github.com/grafana/tempo/pull/1874) (@zalegrala)
* [ENHANCEMENT] metrics-generator: extract `status_message` field from spans [#1786](https://github.com/grafana/tempo/pull/1786), [#1794](https://github.com/grafana/tempo/pull/1794) (@stoewer)
* [ENHANCEMENT] metrics-generator: handle collisions between user defined and default dimensions [#1794](https://github.com/grafana/tempo/pull/1794) (@stoewer)
  **BREAKING CHANGE** Custom dimensions colliding with intrinsic dimensions will be prefixed with `__`.
* [ENHANCEMENT] metrics-generator: make intrinsic dimensions configurable and disable `status_message` by default [#1960](https://github.com/grafana/tempo/pull/1960) (@stoewer)
* [ENHANCEMENT] distributor: Log span names when `distributor.log_received_spans.include_all_attributes` is on [#1790](https://github.com/grafana/tempo/pull/1790) (@suraciii)
* [ENHANCEMENT] metrics-generator: truncate label names and values exceeding a configurable length [#1897](https://github.com/grafana/tempo/pull/1897) (@kvrhdn)
* [ENHANCEMENT] Add parquet WAL [#1878](https://github.com/grafana/tempo/pull/1878) (@joe-elliott, @mdisibio)
* [ENHANCEMENT] Convert last few Jsonnet alerts with per_cluster_label [#2000](https://github.com/grafana/tempo/pull/2000) (@Whyeasy)
* [ENHANCEMENT] New tenant dashboard [#1901](https://github.com/grafana/tempo/pull/1901) (@mapno)
* [BUGFIX] Stop distributors on Otel receiver fatal error[#1887](https://github.com/grafana/tempo/pull/1887) (@rdooley)
* [BUGFIX] New wal file separator '+' for the NTFS filesystem and backward compatibility with the old separator ':' [#1700](https://github.com/grafana/tempo/pull/1700) (@kilian-kier)
* [BUGFIX] Honor caching and buffering settings when finding traces by id [#1697](https://github.com/grafana/tempo/pull/1697) (@joe-elliott)
* [BUGFIX] Correctly propagate errors from the iterator layer up through the queriers [#1723](https://github.com/grafana/tempo/pull/1723) (@joe-elliott)
* [BUGFIX] Make multitenancy work with HTTP [#1781](https://github.com/grafana/tempo/pull/1781) (@gouthamve)
* [BUGFIX] Fix parquet search bug fix on http.status_code that may cause incorrect results to be returned [#1799](https://github.com/grafana/tempo/pull/1799) (@mdisibio)
* [BUGFIX] Fix failing SearchTagValues endpoint after startup [#1813](https://github.com/grafana/tempo/pull/1813) (@stoewer)
* [BUGFIX] tempo-mixin: tweak dashboards to support metrics without `cluster` label present [#1913](https://github.com/grafana/tempo/pull/1913) (@kvrhdn)
* [BUGFIX] Fix docker-compose examples not running on Apple M1 hardware [#1920](https://github.com/grafana/tempo/pull/1920) (@stoewer)
* [BUGFIX] Fix traceql parsing of most binary operations to not require spacing [#1939](https://github.com/grafana/tempo/pull/1941) (@mdisibio)
* [BUGFIX] Don't persist tenants without blocks in the ingester[#1947](https://github.com/grafana/tempo/pull/1947) (@joe-elliott)
* [BUGFIX] TraceQL: span scope not working with ranges [#1948](https://github.com/grafana/tempo/issues/1948) (@mdisibio)
* [BUGFIX] TraceQL: skip live traces search [#1997](https://github.com/grafana/tempo/pull/1997) (@mapno)
* [BUGFIX] Return more consistent search results by combining partial traces [#2003](https://github.com/grafana/tempo/pull/2003) (@mapno)

## v1.5.0 / 2022-08-17

* [CHANGE] metrics-generator: Changed added metric label `instance` to `__metrics_gen_instance` to reduce collisions with custom dimensions. [#1439](https://github.com/grafana/tempo/pull/1439) (@joe-elliott)
* [CHANGE] Don't enforce `max_bytes_per_tag_values_query` when set to 0. [#1447](https://github.com/grafana/tempo/pull/1447) (@joe-elliott)
* [CHANGE] Add new querier service in deployment jsonnet to serve `/status` endpoint. [#1474](https://github.com/grafana/tempo/pull/1474) (@annanay25)
* [CHANGE] Swapped out Google Cloud Functions serverless docs and build for Google Cloud Run. [#1483](https://github.com/grafana/tempo/pull/1483) (@joe-elliott)
* [CHANGE] **BREAKING CHANGE** Change spanmetrics metric names and labels to match OTel conventions. [#1478](https://github.com/grafana/tempo/pull/1478) (@mapno)
* [FEATURE] Add support for time picker in jaeger query plugin. [#1631](https://github.com/grafana/tempo/pull/1631) (@rubenvp8510)
Old metric names:

```
traces_spanmetrics_duration_seconds_{sum,count,bucket}
```

New metric names:

```
traces_spanmetrics_latency_{sum,count,bucket}
```

Additionally, default label `span_status` is renamed to `status_code`.

* [CHANGE] Update to Go 1.18 [#1504](https://github.com/grafana/tempo/pull/1504) (@annanay25)
* [CHANGE] Change tag/value lookups to return partial results when reaching response size limit instead of failing [#1517](https://github.com/grafana/tempo/pull/1517) (@mdisibio)
* [CHANGE] Change search to be case-sensitive [#1547](https://github.com/grafana/tempo/issues/1547) (@mdisibio)
* [CHANGE] Relax Hedged request defaults for external endpoints. [#1566](https://github.com/grafana/tempo/pull/1566) (@joe-elliott)

  ```
  querier:
    search:
      external_hedge_requests_at: 4s    -> 8s
      external_hedge_requests_up_to: 3  -> 2
  ```

* [CHANGE] **BREAKING CHANGE** Include emptyDir for metrics generator wal storage in jsonnet [#1556](https://github.com/grafana/tempo/pull/1556) (@zalegrala)
Jsonnet users will now need to specify a storage request and limit for the generator wal.
    _config+:: {
      metrics_generator+: {
        ephemeral_storage_request_size: '10Gi',
        ephemeral_storage_limit_size: '11Gi',
      },
    }
* [CHANGE] Two additional latency buckets added to the default settings for generated spanmetrics. Note that this will increase cardinality when using the defaults. [#1593](https://github.com/grafana/tempo/pull/1593) (@fredr)
* [CHANGE] Mark `log_received_traces` as deprecated. New flag is `log_received_spans`.
  Extend distributor spans logger with optional features to include span attributes and a filter by error status. [#1465](https://github.com/grafana/tempo/pull/1465) (@faustodavid)
* [FEATURE] Add parquet block format [#1479](https://github.com/grafana/tempo/pull/1479) [#1531](https://github.com/grafana/tempo/pull/1531) [#1564](https://github.com/grafana/tempo/pull/1564) (@annanay25, @mdisibio)
* [FEATURE] Add anonymous usage reporting, enabled by default. [#1481](https://github.com/grafana/tempo/pull/1481) (@zalegrala)
**BREAKING CHANGE** As part of the usage stats inclusion, the distributor will also require access to the store.  This is required so the distirbutor can know which cluster it should be reporting membership of.
* [FEATURE] Include messaging systems and databases in service graphs. [#1576](https://github.com/grafana/tempo/pull/1576) (@kvrhdn)
* [ENHANCEMENT] Added the ability to have a per tenant max search duration. [#1421](https://github.com/grafana/tempo/pull/1421) (@joe-elliott)
* [ENHANCEMENT] metrics-generator: expose max_active_series as a metric [#1471](https://github.com/grafana/tempo/pull/1471) (@kvrhdn)
* [ENHANCEMENT] Azure Backend: Add support for authentication with Managed Identities. [#1457](https://github.com/grafana/tempo/pull/1457) (@joe-elliott)
* [ENHANCEMENT] Add metric to track feature enablement [#1459](https://github.com/grafana/tempo/pull/1459) (@zalegrala)
* [ENHANCEMENT] Added s3 config option `insecure_skip_verify` [#1470](https://github.com/grafana/tempo/pull/1470) (@zalegrala)
* [ENHANCEMENT] Added polling option to reduce issues in Azure `blocklist_poll_jitter_ms` [#1518](https://github.com/grafana/tempo/pull/1518) (@joe-elliott)
* [ENHANCEMENT] Add a config to query single ingester instance based on trace id hash for Trace By ID API. [1484](https://github.com/grafana/tempo/pull/1484) (@sagarwala, @bikashmishra100, @ashwinidulams)
* [ENHANCEMENT] Add blocklist metrics for total backend objects and total backend bytes [#1519](https://github.com/grafana/tempo/pull/1519) (@ie-pham)
* [ENHANCEMENT] Adds `tempo_querier_external_endpoint_hedged_roundtrips_total` to count the total hedged requests [#1558](https://github.com/grafana/tempo/pull/1558) (@joe-elliott)
  **BREAKING CHANGE** Removed deprecated metrics `tempodb_(gcs|s3|azure)_request_duration_seconds` in favor of `tempodb_backend_request_duration_seconds`. These metrics
  have been deprecated since v1.1.
* [ENHANCEMENT] Add tags option for s3 backends.  This allows new objects to be written with the configured tags. [#1442](https://github.com/grafana/tempo/pull/1442) (@stevenbrookes)
* [ENHANCEMENT] metrics-generator: support per-tenant processor configuration [#1434](https://github.com/grafana/tempo/pull/1434) (@kvrhdn)
* [ENHANCEMENT] Include rollout dashboard [#1456](https://github.com/grafana/tempo/pull/1456) (@zalegrala)
* [ENHANCEMENT] Add SentinelPassword configuration for Redis [#1463](https://github.com/grafana/tempo/pull/1463) (@zalegrala)
* [BUGFIX] Fix nil pointer panic when the trace by id path errors. [#1441](https://github.com/grafana/tempo/pull/1441) (@joe-elliott)
* [BUGFIX] Update tempo microservices Helm values example which missed the 'enabled' key for thriftHttp. [#1472](https://github.com/grafana/tempo/pull/1472) (@hajowieland)
* [BUGFIX] Fix race condition in forwarder overrides loop. [1468](https://github.com/grafana/tempo/pull/1468) (@mapno)
* [BUGFIX] Fix v2 backend check on span name to be substring [#1538](https://github.com/grafana/tempo/pull/1538) (@mdisibio)
* [BUGFIX] Fix wal check on span name to be substring [#1548](https://github.com/grafana/tempo/pull/1548) (@mdisibio)
* [BUGFIX] Prevent ingester panic "cannot grow buffer" [#1258](https://github.com/grafana/tempo/issues/1258) (@mdisibio)
* [BUGFIX] metrics-generator: do not remove x-scope-orgid header in single tenant modus [#1554](https://github.com/grafana/tempo/pull/1554) (@kvrhdn)
* [BUGFIX] Fixed issue where backend does not support `root.name` and `root.service.name` [#1589](https://github.com/grafana/tempo/pull/1589) (@kvrhdn)
* [BUGFIX] Fixed ingester to continue starting up after block replay error [#1603](https://github.com/grafana/tempo/issues/1603) (@mdisibio)
* [BUGFIX] Fix issue relating to usage stats and GCS returning empty strings as tenantID [#1625](https://github.com/grafana/tempo/pull/1625) (@ie-pham)

## v1.4.1 / 2022-05-05

* [BUGFIX] metrics-generator: don't inject X-Scope-OrgID header for single-tenant setups [1417](https://github.com/grafana/tempo/pull/1417) (@kvrhdn)
* [BUGFIX] compactor: populate `compaction_objects_combined_total` and `tempo_discarded_spans_total{reason="trace_too_large_to_compact"}` metrics again [1420](https://github.com/grafana/tempo/pull/1420) (@mdisibio)
* [BUGFIX] distributor: prevent panics when concurrently calling `shutdown` to forwarder's queueManager [1422](https://github.com/grafana/tempo/pull/1422) (@mapno)

## v1.4.0 / 2022-04-28

* [CHANGE] Vulture now exercises search at any point during the block retention to test full backend search.
  **BREAKING CHANGE** Dropped `tempo-search-retention-duration` parameter.  [#1297](https://github.com/grafana/tempo/pull/1297) (@joe-elliott)
* [CHANGE] Updated storage.trace.pool.queue_depth default from 200->10000. [#1345](https://github.com/grafana/tempo/pull/1345) (@joe-elliott)
* [CHANGE] Update alpine images to 3.15 [#1330](https://github.com/grafana/tempo/pull/1330) (@zalegrala)
* [CHANGE] Updated flags `-storage.trace.azure.storage-account-name` and `-storage.trace.s3.access_key` to no longer to be considered as secrets [#1356](https://github.com/grafana/tempo/pull/1356) (@simonswine)
* [CHANGE] Add warning threshold for TempoIngesterFlushes and adjust critical threshold [#1354](https://github.com/grafana/tempo/pull/1354) (@zalegrala)
* [CHANGE] Include lambda in serverless e2e tests [#1357](https://github.com/grafana/tempo/pull/1357) (@zalegrala)
* [CHANGE] Replace mixin TempoIngesterFlushes metric to only look at retries [#1354](https://github.com/grafana/tempo/pull/1354) (@zalegrala)
* [CHANGE] Update the jsonnet for single-binary to include clustering [#1391](https://github.com/grafana/tempo/pull/1391) (@zalegrala)
  **BREAKING CHANGE** After this change, the port specification has moved under `$._config.tempo` to avoid global port spec.
* [FEATURE]: v2 object encoding added. This encoding adds a start/end timestamp to every record to reduce proto marshalling and increase search speed.
  **BREAKING CHANGE** After this rollout the distributors will use a new API on the ingesters. As such you must rollout all ingesters before rolling the
  distributors. Also, during this period, the ingesters will use considerably more resources and as such should be scaled up (or incoming traffic should be
  heavily throttled). Once all distributors and ingesters have rolled performance will return to normal. Internally we have observed ~1.5x CPU load on the
  ingesters during the rollout. [#1227](https://github.com/grafana/tempo/pull/1227) (@joe-elliott)
* [FEATURE] Added metrics-generator: an optional components to generate metrics from ingested traces [#1282](https://github.com/grafana/tempo/pull/1282) (@mapno, @kvrhdn)
* [FEATURE] Allow the compaction cycle to be configurable with a default of 30 seconds [#1335](https://github.com/grafana/tempo/pull/1335) (@willdot)
* [FEATURE] Add new config options for setting GCS metadata on new objects [](https://github.com/grafana/tempo/pull/1368) (@zalegrala)
* [ENHANCEMENT] Enterprise jsonnet: add config to create tokengen job explicitly [#1256](https://github.com/grafana/tempo/pull/1256) (@kvrhdn)
* [ENHANCEMENT] Add new scaling alerts to the tempo-mixin [#1292](https://github.com/grafana/tempo/pull/1292) (@mapno)
* [ENHANCEMENT] Improve serverless handler error messages [#1305](https://github.com/grafana/tempo/pull/1305) (@joe-elliott)
* [ENHANCEMENT] Added a configuration option `search_prefer_self` to allow the queriers to do some work while also leveraging serverless in search. [#1307](https://github.com/grafana/tempo/pull/1307) (@joe-elliott)
* [ENHANCEMENT] Make trace combination/compaction more efficient [#1291](https://github.com/grafana/tempo/pull/1291) (@mdisibio)
* [ENHANCEMENT] Add Content-Type headers to query-frontend paths [#1306](https://github.com/grafana/tempo/pull/1306) (@wperron)
* [ENHANCEMENT] Partially persist traces that exceed `max_bytes_per_trace` during compaction [#1317](https://github.com/grafana/tempo/pull/1317) (@joe-elliott)
* [ENHANCEMENT] Make search respect per tenant `max_bytes_per_trace` and added `skippedTraces` to returned search metrics. [#1318](https://github.com/grafana/tempo/pull/1318) (@joe-elliott)
* [ENHANCEMENT] Improve serverless consistency by forcing a GC before returning. [#1324](https://github.com/grafana/tempo/pull/1324) (@joe-elliott)
* [ENHANCEMENT] Add forwarding queue from distributor to metrics-generator. [#1331](https://github.com/grafana/tempo/pull/1331) (@mapno)
* [ENHANCEMENT] Add hedging to queries to external endpoints. [#1350](https://github.com/grafana/tempo/pull/1350) (@joe-elliott)
  New config options and defaults:

  ```
  querier:
    search:
      external_hedge_requests_at: 5s
      external_hedge_requests_up_to: 3
  ```

  **BREAKING CHANGE**
  Querier options related to search have moved under a `search` block:

  ```
  querier:
   search_query_timeout: 30s
   search_external_endpoints: []
   search_prefer_self: 2
  ```

  becomes

  ```
  querier:
    search:
      query_timeout: 30s
      prefer_self: 2
      external_endpoints: []
  ```

* [ENHANCEMENT] Added tenant ID (instance ID) to `trace too large message`. [#1385](https://github.com/grafana/tempo/pull/1385) (@cristiangsp)
* [ENHANCEMENT] Add a startTime and endTime parameter to the Trace by ID Tempo Query API to improve query performance [#1388](https://github.com/grafana/tempo/pull/1388) (@sagarwala, @bikashmishra100, @ashwinidulams)
* [BUGFIX] Correct issue where Azure "Blob Not Found" errors were sometimes not handled correctly [#1390](https://github.com/grafana/tempo/pull/1390) (@joe-elliott)
* [BUGFIX]: Enable compaction and retention in Tanka single-binary [#1352](https://github.com/grafana/tempo/issues/1352)
* [BUGFIX]: Remove unnecessary PersistentVolumeClaim [#1245](https://github.com/grafana/tempo/issues/1245)
* [BUGFIX] Fixed issue when query-frontend doesn't log request details when request is cancelled [#1136](https://github.com/grafana/tempo/issues/1136) (@adityapwr)
* [BUGFIX] Update OTLP port in examples (docker-compose & kubernetes) from legacy ports (55680/55681) to new ports (4317/4318) [#1294](https://github.com/grafana/tempo/pull/1294) (@mapno)
* [BUGFIX] Fixes min/max time on blocks to be based on span times instead of ingestion time. [#1314](https://github.com/grafana/tempo/pull/1314) (@joe-elliott)
  * Includes new configuration option to restrict the amount of slack around now to update the block start/end time. [#1332](https://github.com/grafana/tempo/pull/1332) (@joe-elliott)

    ```
    storage:
      trace:
        wal:
          ingestion_time_range_slack: 2m0s
    ```

  * Includes a new metric to determine how often this range is exceeded: `tempo_warnings_total{reason="outside_ingestion_time_slack"}`
* [BUGFIX] Prevent data race / ingester crash during searching by trace id by using xxhash instance as a local variable. [#1387](https://github.com/grafana/tempo/pull/1387) (@bikashmishra100, @sagarwala, @ashwinidulams)
* [BUGFIX] Fix spurious "failed to mark block compacted during retention" errors [#1372](https://github.com/grafana/tempo/issues/1372) (@mdisibio)
* [BUGFIX] Fix error message "Writer is closed" by resetting compression writer correctly on the error path. [#1379](https://github.com/grafana/tempo/issues/1379) (@annanay25)

## v1.3.2 / 2022-02-23

* [BUGFIX] Fixed an issue where the query-frontend would corrupt start/end time ranges on searches which included the ingesters [#1295] (@joe-elliott)

## v1.3.1 / 2022-02-02

* [BUGFIX] Fixed panic when using etcd as ring's kvstore [#1260](https://github.com/grafana/tempo/pull/1260) (@mapno)

## v1.3.0 / 2022-01-24

* [FEATURE]: Add support for [inline environments](https://tanka.dev/inline-environments). [#1184](https://github.com/grafana/tempo/pull/1184) @irizzant
* [CHANGE] Search: Add new per-tenant limit `max_bytes_per_tag_values_query` to limit the size of tag-values response. [#1068](https://github.com/grafana/tempo/pull/1068) (@annanay25)
* [CHANGE] Reduce MaxSearchBytesPerTrace `ingester.max-search-bytes-per-trace` default to 5KB [#1129](https://github.com/grafana/tempo/pull/1129) @annanay25
* [CHANGE] **BREAKING CHANGE** The OTEL GRPC receiver's default port changed from 55680 to 4317. [#1142](https://github.com/grafana/tempo/pull/1142) (@tete17)
* [CHANGE] Remove deprecated method `Push` from `tempopb.Pusher` [#1173](https://github.com/grafana/tempo/pull/1173) (@kvrhdn)
* [CHANGE] Upgrade cristalhq/hedgedhttp from v0.6.0 to v0.7.0 [#1159](https://github.com/grafana/tempo/pull/1159) (@cristaloleg)
* [CHANGE] Export trace id constant in api package [#1176](https://github.com/grafana/tempo/pull/1176)
* [CHANGE] GRPC `1.33.3` => `1.38.0` broke compatibility with `gogoproto.customtype`. Enforce the use of gogoproto marshalling/unmarshalling for Tempo, Cortex & Jaeger structs. [#1186](https://github.com/grafana/tempo/pull/1186) (@annanay25)
* [CHANGE] **BREAKING CHANGE** Remove deprecated ingester gRPC endpoint and data encoding. The current data encoding was introduced in v1.0.  If running earlier versions, first upgrade to v1.0 through v1.2 and allow time for all blocks to be switched to the "v1" data encoding. [#1215](https://github.com/grafana/tempo/pull/1215) (@mdisibio)
* [FEATURE] Added support for full backend search. [#1174](https://github.com/grafana/tempo/pull/1174) (@joe-elliott)
  **BREAKING CHANGE** Moved `querier.search_max_result_limit` and `querier.search_default_result_limit` to `query_frontend.search.max_result_limit` and `query_frontend.search.default_result_limit`
* [ENHANCEMENT]: Improve variables expansion support [#1212](https://github.com/grafana/tempo/pull/1212) @irizzant
* [ENHANCEMENT] Expose `upto` parameter on hedged requests for each backend with `hedge_requests_up_to`. [#1085](https://github.com/grafana/tempo/pull/1085) (@joe-elliott)
* [ENHANCEMENT] Search: drop use of TagCache, extract tags and tag values on-demand [#1068](https://github.com/grafana/tempo/pull/1068) (@kvrhdn)
* [ENHANCEMENT] Jsonnet: add `$._config.namespace` to filter by namespace in cortex metrics [#1098](https://github.com/grafana/tempo/pull/1098) (@mapno)
* [ENHANCEMENT] Add middleware to compress frontend HTTP responses with gzip if requested [#1080](https://github.com/grafana/tempo/pull/1080) (@kvrhdn, @zalegrala)
* [ENHANCEMENT] Allow query disablement in vulture [#1117](https://github.com/grafana/tempo/pull/1117) (@zalegrala)
* [ENHANCEMENT] Improve memory efficiency of compaction and block cutting. [#1121](https://github.com/grafana/tempo/pull/1121) [#1130](https://github.com/grafana/tempo/pull/1130) (@joe-elliott)
* [ENHANCEMENT] Include metrics for configured limit overrides and defaults: tempo_limits_overrides, tempo_limits_defaults [#1089](https://github.com/grafana/tempo/pull/1089) (@zalegrala)
* [ENHANCEMENT] Add Envoy Proxy panel to `Tempo / Writes` dashboard [#1137](https://github.com/grafana/tempo/pull/1137) (@kvrhdn)
* [ENHANCEMENT] Reduce compactionCycle to improve performance in large multitenant environments [#1145](https://github.com/grafana/tempo/pull/1145) (@joe-elliott)
* [ENHANCEMENT] Added max_time_per_tenant to allow for independently configuring polling and compaction cycle. [#1145](https://github.com/grafana/tempo/pull/1145) (@joe-elliott)
* [ENHANCEMENT] Add `tempodb_compaction_outstanding_blocks` metric to measure compaction load [#1144](https://github.com/grafana/tempo/pull/1144) (@mapno)
* [ENHANCEMENT] Update mixin to use new backend metric [#1151](https://github.com/grafana/tempo/pull/1151) (@zalegrala)
* [ENHANCEMENT] Make `TempoIngesterFlushesFailing` alert more actionable [#1157](https://github.com/grafana/tempo/pull/1157) (@dannykopping)
* [ENHANCEMENT] Switch open-telemetry/opentelemetry-collector to grafana/opentelemetry-collectorl fork, update it to 0.40.0 and add missing dependencies due to the change [#1142](https://github.com/grafana/tempo/pull/1142) (@tete17)
* [ENHANCEMENT] Allow environment variables for Azure storage credentials [#1147](https://github.com/grafana/tempo/pull/1147) (@zalegrala)
* [ENHANCEMENT] jsonnet: set rollingUpdate.maxSurge to 3 for distributor, frontend and queriers [#1164](https://github.com/grafana/tempo/pull/1164) (@kvrhdn)
* [ENHANCEMENT] Reduce search data file sizes by optimizing contents [#1165](https://github.com/grafana/tempo/pull/1165) (@mdisibio)
* [ENHANCEMENT] Add `tempo_ingester_live_traces` metric [#1170](https://github.com/grafana/tempo/pull/1170) (@mdisibio)
* [ENHANCEMENT] Update compactor ring to automatically forget unhealthy entries [#1178](https://github.com/grafana/tempo/pull/1178) (@mdisibio)
* [ENHANCEMENT] Added the ability to pass ISO8601 date/times for start/end date to tempo-cli query api search [#1208](https://github.com/grafana/tempo/pull/1208) (@joe-elliott)
* [ENHANCEMENT] Prevent writes to large traces even after flushing to disk [#1199](https://github.com/grafana/tempo/pull/1199) (@mdisibio)
* [BUGFIX] Add process name to vulture traces to work around display issues [#1127](https://github.com/grafana/tempo/pull/1127) (@mdisibio)
* [BUGFIX] Fixed issue where compaction sometimes dropped spans. [#1130](https://github.com/grafana/tempo/pull/1130) (@joe-elliott)
* [BUGFIX] Ensure that the admin client jsonnet has correct S3 bucket property. (@hedss)
* [BUGFIX] Publish tenant index age correctly for tenant index writers. [#1146](https://github.com/grafana/tempo/pull/1146) (@joe-elliott)
* [BUGFIX] Ingester startup panic `slice bounds out of range` [#1195](https://github.com/grafana/tempo/issues/1195) (@mdisibio)
* [BUGFIX] Update goreleaser install method to `go install`. [#](https://github.com/grafana/tempo/) (@mapno)
* [BUGFIX] tempo-mixin: remove TempoDB Access panel from `Tempo / Reads`, metrics don't exist anymore [#1218](https://github.com/grafana/tempo/issues/1218) (@kvrhdn)

## v1.2.1 / 2021-11-15

* [BUGFIX] Fix defaults for MaxBytesPerTrace (ingester.max-bytes-per-trace) and MaxSearchBytesPerTrace (ingester.max-search-bytes-per-trace) [#1109](https://github.com/grafana/tempo/pull/1109) (@bitprocessor)
* [BUGFIX] Ignore empty objects during compaction [#1113](https://github.com/grafana/tempo/pull/1113) (@mdisibio)

## v1.2.0 / 2021-11-05

* [CHANGE] **BREAKING CHANGE** Drop support for v0 and v1 blocks. See [1.1 changelog](https://github.com/grafana/tempo/releases/tag/v1.1.0) for details [#919](https://github.com/grafana/tempo/pull/919) (@joe-elliott)
* [CHANGE] Renamed CLI flag from `--storage.trace.maintenance-cycle` to `--storage.trace.blocklist_poll`. This is a **breaking change**  [#897](https://github.com/grafana/tempo/pull/897) (@mritunjaysharma394)
* [CHANGE] update jsonnet alerts and recording rules to use `job_selectors` and `cluster_selectors` for configurable unique identifier labels [#935](https://github.com/grafana/tempo/pull/935) (@kevinschoonover)
* [CHANGE] Modify generated tag keys in Vulture for easier filtering [#934](https://github.com/grafana/tempo/pull/934) (@zalegrala)
* [CHANGE] **BREAKING CHANGE** Consolidate status information onto /status endpoint [#952](https://github.com/grafana/tempo/pull/952) @zalegrala)
  The following endpoints moved.
  `/runtime_config` moved to `/status/runtime_config`
  `/config` moved to `/status/config`
  `/services` moved to `/status/services`
* [CHANGE] **BREAKING CHANGE** Change ingester metric `ingester_bytes_metric_total` in favor of `ingester_bytes_received_total` [#979](https://github.com/grafana/tempo/pull/979) (@mapno)
* [CHANGE] Add troubleshooting language to config for `server.grpc_server_max_recv_msg_size` and `server.grpc_server_max_send_msg_size` when handling large traces [#1023](https://github.com/grafana/tempo/pull/1023) (@thejosephstevens)
* [CHANGE] Parse search query tags from `tags` query parameter [#1055](https://github.com/grafana/tempo/pull/1055) (@kvrhdn)
* [FEATURE] Add ability to search ingesters for traces [#806](https://github.com/grafana/tempo/pull/806) (@mdisibio)
* [FEATURE] Add runtime config handler  [#936](https://github.com/grafana/tempo/pull/936) (@mapno)
* [FEATURE] Search WAL reload and compression(versioned encoding) support [#1000](https://github.com/grafana/tempo/pull/1000) (@annanay25, @mdisibio)
* [FEATURE] Added ability to add a middleware to the OTel receivers' consume function [#1015](http://github.com/grafan/tempo/pull/1015) (@chaudum)
* [FEATURE] Add ScalableSingleBinary operational run mode [#1004](https://github.com/grafana/tempo/pull/1004) (@zalegrala)
* [FEATURE] Added a [jsonnet](https://jsonnet.org) library for Grafana Enterprise Traces (GET) deployments [#1096](https://github.com/grafana/tempo/pull/1096)
* [ENHANCEMENT] Added "query blocks" cli option. [#876](https://github.com/grafana/tempo/pull/876) (@joe-elliott)
* [ENHANCEMENT] Added "search blocks" cli option. [#972](https://github.com/grafana/tempo/pull/972) (@joe-elliott)
* [ENHANCEMENT] Added traceid to `trace too large message`. [#888](https://github.com/grafana/tempo/pull/888) (@mritunjaysharma394)
* [ENHANCEMENT] Add support to tempo workloads to `overrides` from single configmap in microservice mode. [#896](https://github.com/grafana/tempo/pull/896) (@kavirajk)
* [ENHANCEMENT] Make `overrides_config` block name consistent with Loki and Cortex in microservice mode. [#906](https://github.com/grafana/tempo/pull/906) (@kavirajk)
* [ENHANCEMENT] Changes the metrics name from `cortex_runtime_config_last_reload_successful` to `tempo_runtime_config_last_reload_successful` [#945](https://github.com/grafana/tempo/pull/945) (@kavirajk)
* [ENHANCEMENT] Updated config defaults to reflect better capture operational knowledge. [#913](https://github.com/grafana/tempo/pull/913) (@joe-elliott)

  ```
  ingester:
    trace_idle_period: 30s => 10s  # reduce ingester memory requirements with little impact on querying
    flush_check_period: 30s => 10s
  query_frontend:
    query_shards: 2 => 20          # will massively improve performance on large installs
  storage:
    trace:
      wal:
        encoding: none => snappy   # snappy has been tested thoroughly and ready for production use
      block:
        bloom_filter_false_positive: .05 => .01          # will increase total bloom filter size but improve query performance
        bloom_filter_shard_size_bytes: 256KiB => 100 KiB # will improve query performance
  compactor:
    compaction:
      chunk_size_bytes: 10 MiB => 5 MiB  # will reduce compactor memory needs
      compaction_window: 4h => 1h        # will allow more compactors to participate in compaction without substantially increasing blocks
  ```

* [ENHANCEMENT] Make s3 backend readError logic more robust [#905](https://github.com/grafana/tempo/pull/905) (@wei840222)
* [ENHANCEMENT] Include additional detail when searching for traces [#916](https://github.com/grafana/tempo/pull/916) (@zalegrala)
* [ENHANCEMENT] Add `gen index` and `gen bloom` commands to tempo-cli. [#903](https://github.com/grafana/tempo/pull/903) (@annanay25)
* [ENHANCEMENT] Implement trace comparison in Vulture [#904](https://github.com/grafana/tempo/pull/904) (@zalegrala)
* [ENHANCEMENT] Improve zstd read throughput using zstd.Decoder [#948](https://github.com/grafana/tempo/pull/948) (@joe-elliott)
* [ENHANCEMENT] Dedupe search records while replaying WAL [#940](https://github.com/grafana/tempo/pull/940) (@annanay25)
* [ENHANCEMENT] Add status endpoint to list the available endpoints [#938](https://github.com/grafana/tempo/pull/938) (@zalegrala)
* [ENHANCEMENT] Compression updates: Added s2, improved snappy performance [#961](https://github.com/grafana/tempo/pull/961) (@joe-elliott)
* [ENHANCEMENT] Add search block headers [#943](https://github.com/grafana/tempo/pull/943) (@mdisibio)
* [ENHANCEMENT] Add search block headers for wal blocks [#963](https://github.com/grafana/tempo/pull/963) (@mdisibio)
* [ENHANCEMENT] Add support for vulture sending long running traces [#951](https://github.com/grafana/tempo/pull/951) (@zalegrala)
* [ENHANCEMENT] Support global denylist and per-tenant allowlist of tags for search data. [#960](https://github.com/grafana/tempo/pull/960) (@annanay25)
* [ENHANCEMENT] Add `search_query_timeout` to querier config. [#984](https://github.com/grafana/tempo/pull/984) (@kvrhdn)
* [ENHANCEMENT] Include simple e2e test to test searching [#978](https://github.com/grafana/tempo/pull/978) (@zalegrala)
* [ENHANCEMENT] Jsonnet: add `$._config.memcached.memory_limit_mb` [#987](https://github.com/grafana/tempo/pull/987) (@kvrhdn)
* [ENHANCEMENT] Upgrade jsonnet-libs to 1.19 and update tk examples [#1001](https://github.com/grafana/tempo/pull/1001) (@mapno)
* [ENHANCEMENT] Shard tenant index creation by tenant and add functionality to handle stale indexes. [#1005](https://github.com/grafana/tempo/pull/1005) (@joe-elliott)
* [ENHANCEMENT] **BREAKING CHANGE** Support partial results from failed block queries [#1007](https://github.com/grafana/tempo/pull/1007) (@mapno)
  Querier [`GET /querier/api/traces/<traceid>`](https://grafana.com/docs/tempo/latest/api_docs/#query) response's body has been modified
  to return `tempopb.TraceByIDResponse` instead of simply `tempopb.Trace`. This will cause a disruption of the read path during rollout of the change.
* [ENHANCEMENT] Add `search_default_limit` and `search_max_result_limit` to querier config. [#1022](https://github.com/grafana/tempo/pull/1022) [#1044](https://github.com/grafana/tempo/pull/1044) (@kvrhdn)
* [ENHANCEMENT] Add new metric `tempo_distributor_push_duration_seconds` [#1027](https://github.com/grafana/tempo/pull/1027) (@zalegrala)
* [ENHANCEMENT] Add query parameter to show the default config values and the difference between the current values and the defaults. [#1045](https://github.com/grafana/tempo/pull/1045) (@MichelHollands)
* [ENHANCEMENT] Adding metrics around ingester flush retries [#1049](https://github.com/grafana/tempo/pull/1049) (@dannykopping)
* [ENHANCEMENT] Performance: More efficient distributor batching [#1075](https://github.com/grafana/tempo/pull/1075) (@joe-elliott)
* [ENHANCEMENT] Allow search disablement in vulture [#1069](https://github.com/grafana/tempo/pull/1069) (@zalegrala)
* [ENHANCEMENT] Jsonnet: add `$._config.search_enabled`, correctly set `http_api_prefix` in config [#1072](https://github.com/grafana/tempo/pull/1072) (@kvrhdn)
* [ENHANCEMENT] Performance: Remove WAL contention between ingest and searches [#1076](https://github.com/grafana/tempo/pull/1076) (@mdisibio)
* [ENHANCEMENT] Include tempo-cli in the release [#1086](https://github.com/grafana/tempo/pull/1086) (@zalegrala)
* [ENHANCEMENT] Add search on span status [#1093](https://github.com/grafana/tempo/pull/1093) (@mdisibio)
* [ENHANCEMENT] Slightly improved compression performance [#1094](https://github.com/grafana/tempo/pull/1094) (@bboreham)
* [BUGFIX] Update port spec for GCS docker-compose example [#869](https://github.com/grafana/tempo/pull/869) (@zalegrala)
* [BUGFIX] Fix "magic number" errors and other block mishandling when an ingester forcefully shuts down [#937](https://github.com/grafana/tempo/issues/937) (@mdisibio)
* [BUGFIX] Fix compactor memory leak [#806](https://github.com/grafana/tempo/pull/806) (@mdisibio)
* [BUGFIX] Fix an issue with WAL replay of zero-length search data when search is disabled. [#968](https://github.com/grafana/tempo/pull/968) (@annanay25)
* [BUGFIX] Set span's tag `span.kind` to `client` in query-frontend [#975](https://github.com/grafana/tempo/pull/975) (@mapno)
* [BUGFIX] Nil check overrides module in the `/status` handler [#994](https://github.com/grafana/tempo/pull/994) (@mapno)
* [BUGFIX] Several bug fixes for search contention and panics [#1033](https://github.com/grafana/tempo/pull/1033) (@mdisibio)
* [BUGFIX] Fixes `tempodb_backend_hedged_roundtrips_total` to correctly count hedged roundtrips. [#1079](https://github.com/grafana/tempo/pull/1079) (@joe-elliott)
* [BUGFIX] Update go-kit logger package to remove spurious debug logs [#1094](https://github.com/grafana/tempo/pull/1094) (@bboreham)

## v1.1.0 / 2021-08-26

* [CHANGE] Upgrade Cortex from v1.9.0 to v1.9.0-131-ga4bf10354 [#841](https://github.com/grafana/tempo/pull/841) (@aknuds1)
* [CHANGE] Change default tempo port from 3100 to 3200 [#770](https://github.com/grafana/tempo/pull/809) (@MurzNN)
* [CHANGE] Jsonnet: use dedicated configmaps for distributors and ingesters [#775](https://github.com/grafana/tempo/pull/775) (@kvrhdn)
* [CHANGE] Docker images are now prefixed by their branch name [#828](https://github.com/grafana/tempo/pull/828) (@jvrplmlmn)
* [CHANGE] Update to Go 1.17 [#953](https://github.com/grafana/tempo/pull/953)
* [FEATURE] Added the ability to hedge requests with all backends [#750](https://github.com/grafana/tempo/pull/750) (@joe-elliott)
* [FEATURE] Added a tenant index to reduce bucket polling. [#834](https://github.com/grafana/tempo/pull/834) (@joe-elliott)
* [ENHANCEMENT] Added hedged request metric `tempodb_backend_hedged_roundtrips_total` and a new storage agnostic `tempodb_backend_request_duration_seconds` metric that
  supersedes the soon-to-be deprecated storage specific metrics (`tempodb_azure_request_duration_seconds`, `tempodb_s3_request_duration_seconds` and `tempodb_gcs_request_duration_seconds`). [#790](https://github.com/grafana/tempo/pull/790) (@JosephWoodward)
* [ENHANCEMENT] Performance: improve compaction speed with concurrent reads and writes [#754](https://github.com/grafana/tempo/pull/754) (@mdisibio)
* [ENHANCEMENT] Improve readability of cpu and memory metrics on operational dashboard [#764](https://github.com/grafana/tempo/pull/764) (@bboreham)
* [ENHANCEMENT] Add `azure_request_duration_seconds` metric. [#767](https://github.com/grafana/tempo/pull/767) (@JosephWoodward)
* [ENHANCEMENT] Add `s3_request_duration_seconds` metric. [#776](https://github.com/grafana/tempo/pull/776) (@JosephWoodward)
* [ENHANCEMENT] Add `tempo_ingester_flush_size_bytes` metric. [#777](https://github.com/grafana/tempo/pull/777) (@bboreham)
* [ENHANCEMENT] Microservices jsonnet: resource requests and limits can be set in `$._config`. [#793](https://github.com/grafana/tempo/pull/793) (@kvrhdn)
* [ENHANCEMENT] Add `-config.expand-env` cli flag to support environment variables expansion in config file. [#796](https://github.com/grafana/tempo/pull/796) (@Ashmita152)
* [ENHANCEMENT] Add ability to control bloom filter caching based on age and/or compaction level. Add new cli command `list cache-summary`. [#805](https://github.com/grafana/tempo/pull/805) (@annanay25)
* [ENHANCEMENT] Emit traces for ingester flush operations. [#812](https://github.com/grafana/tempo/pull/812) (@bboreham)
* [ENHANCEMENT] Add retry middleware in query-frontend. [#814](https://github.com/grafana/tempo/pull/814) (@kvrhdn)
* [ENHANCEMENT] Add `-use-otel-tracer` to use the OpenTelemetry tracer, this will also capture traces emitted by the gcs sdk. Experimental: not all features are supported (i.e. remote sampling). [#842](https://github.com/grafana/tempo/pull/842) (@kvrhdn)
* [ENHANCEMENT] Add `/services` endpoint. [#863](https://github.com/grafana/tempo/pull/863) (@kvrhdn)
* [ENHANCEMENT] Include distributed docker-compose example [#859](https://github.com/grafana/tempo/pull/859) (@zalegrala)
* [ENHANCEMENT] Added "query blocks" cli option. [#876](https://github.com/grafana/tempo/pull/876) (@joe-elliott)
* [ENHANCEMENT] Add e2e integration test for GCS. [#883](https://github.com/grafana/tempo/pull/883) (@annanay25)
* [ENHANCEMENT] Added traceid to `trace too large message`. [#888](https://github.com/grafana/tempo/pull/888) (@mritunjaysharma394)
* [ENHANCEMENT] Add support to tempo workloads to `overrides` from single configmap in microservice mode. [#896](https://github.com/grafana/tempo/pull/896) (@kavirajk)
* [ENHANCEMENT] Make `overrides_config` block name consistent with Loki and Cortex in microservice mode. [#906](https://github.com/grafana/tempo/pull/906) (@kavirajk)
* [ENHANCEMENT] Make `overrides_config` mount name static `tempo-overrides` in the tempo workloads in microservice mode. [#906](https://github.com/grafana/tempo/pull/914) (@kavirajk)
* [ENHANCEMENT] Reduce compactor memory usage by forcing garbage collection. [#915](https://github.com/grafana/tempo/pull/915) (@joe-elliott)
* [ENHANCEMENT] Implement search in vulture. [#944](https://github.com/grafana/tempo/pull/944) (@zalegrala)
* [BUGFIX] Allow only valid trace ID characters when decoding [#854](https://github.com/grafana/tempo/pull/854) (@zalegrala)
* [BUGFIX] Queriers complete one polling cycle before finishing startup. [#834](https://github.com/grafana/tempo/pull/834) (@joe-elliott)
* [BUGFIX] Update port spec for GCS docker-compose example [#869](https://github.com/grafana/tempo/pull/869) (@zalegrala)
* [BUGFIX] Cortex upgrade to fix an issue where unhealthy compactors can't be forgotten [#878](https://github.com/grafana/tempo/pull/878) (@joe-elliott)

## v1.0.1 / 2021-06-14

* [BUGFIX] Guard against negative dataLength [#763](https://github.com/grafana/tempo/pull/763) (@joe-elliott)

## v1.0.0 / 2021-06-08

* [CHANGE] Mark `-auth.enabled` as deprecated. New flag is `-multitenancy.enabled` and is set to false by default.
  This is a **breaking change** if you were relying on auth/multitenancy being enabled by default. [#646](https://github.com/grafana/tempo/pull/646)
* [ENHANCEMENT] Performance: Improve Ingester Record Insertion. [#681](https://github.com/grafana/tempo/pull/681)
* [ENHANCEMENT] Improve WAL Replay by not rebuilding the WAL. [#668](https://github.com/grafana/tempo/pull/668)
* [ENHANCEMENT] Add config option to disable write extension to the ingesters. [#677](https://github.com/grafana/tempo/pull/677)
* [ENHANCEMENT] Preallocate byte slices on ingester request unmarshal. [#679](https://github.com/grafana/tempo/pull/679)
* [ENHANCEMENT] Reduce marshalling in the ingesters to improve performance. [#694](https://github.com/grafana/tempo/pull/694)
  This change requires a specific rollout process to prevent dropped spans. First, rollout everything except distributors. After all ingesters have updated
  you can then rollout distributors to the latest version. This is due to changes in the communication between ingesters <-> distributors.
* [ENHANCEMENT] Allow setting the bloom filter shard size with support dynamic shard count.[#644](https://github.com/grafana/tempo/pull/644)
* [ENHANCEMENT] GCS SDK update v1.12.0 => v.15.0, ReadAllWithEstimate used in GCS/S3 backends. [#693](https://github.com/grafana/tempo/pull/693)
* [ENHANCEMENT] Add a new endpoint `/api/echo` to test the query frontend is reachable. [#714](https://github.com/grafana/tempo/pull/714)
* [BUGFIX] Fix Query Frontend grpc settings to avoid noisy error log. [#690](https://github.com/grafana/tempo/pull/690)
* [BUGFIX] Zipkin Support - CombineTraces. [#688](https://github.com/grafana/tempo/pull/688)
* [BUGFIX] Zipkin support - Dedupe span IDs based on span.Kind (client/server) in Query Frontend. [#687](https://github.com/grafana/tempo/pull/687)
* [BUGFIX] Azure Backend - Fix an issue with the append method on the Azure backend. [#736](https://github.com/grafana/tempo/pull/736)

## v0.7.0 / 2021-04-22

**License Change** v0.7.0 and future versions are licensed under AGPLv3 [#660](https://github.com/grafana/tempo/pull/660)

* [CHANGE] Add `json` struct tags to overrides' `Limits` struct in addition to `yaml` tags. [#656](https://github.com/grafana/tempo/pull/656)
* [CHANGE] Update to Go 1.16, latest OpenTelemetry proto definition and collector [#546](https://github.com/grafana/tempo/pull/546)
* [CHANGE] `max_spans_per_trace` limit override has been removed in favour of `max_bytes_per_trace`.
  This is a **breaking change** to the overrides config section. [#612](https://github.com/grafana/tempo/pull/612)
* [CHANGE] Add new flag `-ingester.lifecycler.ID` to manually override the ingester ID with which to register in the ring. [#625](https://github.com/grafana/tempo/pull/625)
* [CHANGE] `ingestion_rate_limit` limit override has been removed in favour of `ingestion_rate_limit_bytes`.
  `ingestion_burst_size` limit override has been removed in favour of `ingestion_burst_size_bytes`.
  This is a **breaking change** to the overrides config section. [#630](https://github.com/grafana/tempo/pull/630)
* [FEATURE] Add page based access to the index file. [#557](https://github.com/grafana/tempo/pull/557)
* [FEATURE] (Experimental) WAL Compression/checksums. [#638](https://github.com/grafana/tempo/pull/638)
* [ENHANCEMENT] Add a Shutdown handler to flush data to backend, at "/shutdown". [#526](https://github.com/grafana/tempo/pull/526)
* [ENHANCEMENT] Queriers now query all (healthy) ingesters for a trace to mitigate 404s on ingester rollouts/scaleups.
  This is a **breaking change** and will likely result in query errors on rollout as the query signature b/n QueryFrontend & Querier has changed. [#557](https://github.com/grafana/tempo/pull/557)
* [ENHANCEMENT] Add list compaction-summary command to tempo-cli [#588](https://github.com/grafana/tempo/pull/588)
* [ENHANCEMENT] Add list and view index commands to tempo-cli [#611](https://github.com/grafana/tempo/pull/611)
* [ENHANCEMENT] Add a configurable prefix for HTTP endpoints. [#631](https://github.com/grafana/tempo/pull/631)
* [ENHANCEMENT] Add kafka receiver. [#613](https://github.com/grafana/tempo/pull/613)
* [ENHANCEMENT] Upgrade OTel collector to `v0.21.0`. [#613](https://github.com/grafana/tempo/pull/627)
* [ENHANCEMENT] Add support for Cortex Background Cache. [#640](https://github.com/grafana/tempo/pull/640)
* [BUGFIX] Fixes permissions errors on startup in GCS. [#554](https://github.com/grafana/tempo/pull/554)
* [BUGFIX] Fixes error where Dell ECS cannot list objects. [#561](https://github.com/grafana/tempo/pull/561)
* [BUGFIX] Fixes listing blocks in S3 when the list is truncated. [#567](https://github.com/grafana/tempo/pull/567)
* [BUGFIX] Fixes where ingester may leave file open [#570](https://github.com/grafana/tempo/pull/570)
* [BUGFIX] Fixes a bug where some blocks were not searched due to query sharding and randomness in blocklist poll. [#583](https://github.com/grafana/tempo/pull/583)
* [BUGFIX] Fixes issue where wal was deleted before successful flush and adds exponential backoff for flush errors [#593](https://github.com/grafana/tempo/pull/593)
* [BUGFIX] Fixes issue where Tempo would not parse odd length trace ids [#605](https://github.com/grafana/tempo/pull/605)
* [BUGFIX] Sort traces on flush to reduce unexpected recombination work by compactors [#606](https://github.com/grafana/tempo/pull/606)
* [BUGFIX] Ingester fully persists blocks locally to reduce amount of work done after restart [#628](https://github.com/grafana/tempo/pull/628)

## v0.6.0 / 2021-02-18

* [CHANGE] Fixed ingester latency spikes on read [#461](https://github.com/grafana/tempo/pull/461)
* [CHANGE] Ingester cut blocks based on size instead of trace count.  Replace ingester `traces_per_block` setting with `max_block_bytes`. This is a **breaking change**. [#474](https://github.com/grafana/tempo/issues/474)
* [CHANGE] Refactor cache section in tempodb. This is a **breaking change** b/c the cache config section has changed. [#485](https://github.com/grafana/tempo/pull/485)
* [CHANGE] New compactor setting for max block size data instead of traces. [#520](https://github.com/grafana/tempo/pull/520)
* [CHANGE] Change default ingester_client compression from gzip to snappy. [#522](https://github.com/grafana/tempo/pull/522)
* [CHANGE/BUGFIX] Rename `tempodb_compaction_objects_written` and `tempodb_compaction_bytes_written` metrics to `tempodb_compaction_objects_written_total` and `tempodb_compaction_bytes_written_total`. [#524](https://github.com/grafana/tempo/pull/524)
* [CHANGE] Replace tempo-cli `list block` `--check-dupes` option with `--scan` and collect additional stats [#534](https://github.com/grafana/tempo/pull/534)
* [FEATURE] Added block compression.  This is a **breaking change** b/c some configuration fields moved. [#504](https://github.com/grafana/tempo/pull/504)
* [CHANGE] Drop Vulture Loki dependency. This is a **breaking change**. [#509](https://github.com/grafana/tempo/pull/509)
* [ENHANCEMENT] Serve config at the "/config" endpoint. [#446](https://github.com/grafana/tempo/pull/446)
* [ENHANCEMENT] Switch blocklist polling and retention to different concurrency mechanism, add configuration options. [#475](https://github.com/grafana/tempo/issues/475)
* [ENHANCEMENT] Add S3 options region and forcepathstyle [#431](https://github.com/grafana/tempo/issues/431)
* [ENHANCEMENT] Add exhaustive search to combine traces from all blocks in the backend. [#489](https://github.com/grafana/tempo/pull/489)
* [ENHANCEMENT] Add per-tenant block retention [#77](https://github.com/grafana/tempo/issues/77)
* [ENHANCEMENT] Change index-downsample to index-downsample-bytes.  This is a **breaking change** [#519](https://github.com/grafana/tempo/issues/519)
* [BUGFIX] Upgrade cortex dependency to v1.7.0-rc.0+ to address issue with forgetting ring membership [#442](https://github.com/grafana/tempo/pull/442) [#512](https://github.com/grafana/tempo/pull/512)
* [BUGFIX] No longer raise the `tempodb_blocklist_poll_errors_total` metric if a block doesn't have meta or compacted meta. [#481](https://github.com/grafana/tempo/pull/481)]
* [BUGFIX] Replay wal completely before ingesting new spans. [#525](https://github.com/grafana/tempo/pull/525)

## v0.5.0 / 2021-01-15

* [CHANGE] Redo tempo-cli with basic command structure and improvements [#385](https://github.com/grafana/tempo/pull/385)
* [CHANGE] Add content negotiation support and sharding parameters to Querier [#375](https://github.com/grafana/tempo/pull/375)
* [CHANGE] Remove S3 automatic bucket creation [#404](https://github.com/grafana/tempo/pull/404)
* [CHANGE] Compactors should round robin tenants instead of choosing randomly [#420](https://github.com/grafana/tempo/issues/420)
* [CHANGE] Switch distributor->ingester communication to more efficient PushBytes method.  This is a **breaking change** when running in microservices mode with separate distributors and ingesters.  To prevent errors ingesters must be fully upgraded first, then distributors.
* [CHANGE] Removed disk_cache.  This is a **breaking change** b/c there is no disk cache. Please use redis or memcached. [#441](https://github.com/grafana/tempo/pull/441)
* [CHANGE] Rename IngestionMaxBatchSize to IngestionBurstSize. This is a **breaking change**. [#445](https://github.com/grafana/tempo/pull/445)
* [ENHANCEMENT] Add docker-compose example for GCS along with new backend options [#397](https://github.com/grafana/tempo/pull/397)
* [ENHANCEMENT] tempo-cli list blocks usability improvements [#403](https://github.com/grafana/tempo/pull/403)
* [ENHANCEMENT] Reduce active traces locking time. [#449](https://github.com/grafana/tempo/pull/449)
* [ENHANCEMENT] Added `tempo_distributor_bytes_received_total` as a per tenant counter of uncompressed bytes received. [#453](https://github.com/grafana/tempo/pull/453)
* [BUGFIX] Compactor without GCS permissions fail silently [#379](https://github.com/grafana/tempo/issues/379)
* [BUGFIX] Prevent race conditions between querier polling and ingesters clearing complete blocks [#421](https://github.com/grafana/tempo/issues/421)
* [BUGFIX] Exclude blocks in last active window from compaction [#411](https://github.com/grafana/tempo/pull/411)
* [BUGFIX] Mixin: Ignore metrics and query-frontend route when checking for TempoRequestLatency alert. [#440](https://github.com/grafana/tempo/pull/440)
* [FEATURE] Add support for Azure Blob Storage backend [#340](https://github.com/grafana/tempo/issues/340)
* [FEATURE] Add Query Frontend module to allow scaling the query path [#400](https://github.com/grafana/tempo/pull/400)

## v0.4.0 / 2020-12-03

* [CHANGE] From path.Join to filepath.Join [#338](https://github.com/grafana/tempo/pull/338)
* [CHANGE] Upgrade Cortex from v1.3.0 to v.1.4.0 [#341](https://github.com/grafana/tempo/pull/341)
* [CHANGE] Compact more than 2 blocks at a time [#348](https://github.com/grafana/tempo/pull/348)
* [CHANGE] Remove tempodb_compaction_duration_seconds metric. [#360](https://github.com/grafana/tempo/pull/360)
* [ENHANCEMENT] Add tempodb_compaction_objects_combined metric. [#339](https://github.com/grafana/tempo/pull/339)
* [ENHANCEMENT] Added OpenMetrics exemplar support. [#359](https://github.com/grafana/tempo/pull/359)
* [ENHANCEMENT] Add tempodb_compaction_objects_written metric. [#360](https://github.com/grafana/tempo/pull/360)
* [ENHANCEMENT] Add tempodb_compaction_bytes_written metric. [#360](https://github.com/grafana/tempo/pull/360)
* [ENHANCEMENT] Add tempodb_compaction_blocks_total metric. [#360](https://github.com/grafana/tempo/pull/360)
* [ENHANCEMENT] Add support for S3 V2 signatures. [#352](https://github.com/grafana/tempo/pull/352)
* [ENHANCEMENT] Add support for Redis caching. [#354](https://github.com/grafana/tempo/pull/354)
* [BUGFIX] Frequent errors logged by compactor regarding meta not found [#327](https://github.com/grafana/tempo/pull/327)
* [BUGFIX] Fix distributors panicking on rollout [#343](https://github.com/grafana/tempo/pull/343)
* [BUGFIX] Fix ingesters occassionally double flushing [#364](https://github.com/grafana/tempo/pull/364)
* [BUGFIX] Fix S3 backend logs "unsupported value type" [#381](https://github.com/grafana/tempo/issues/381)

## v0.3.0 / 2020-11-10

* [CHANGE] Bloom filters are now sharded to reduce size and improve caching, as blocks grow. This is a **breaking change** and all data stored before this change will **not** be queryable. [#192](https://github.com/grafana/tempo/pull/192)
* [CHANGE] Rename maintenance cycle to blocklist poll. [#315](https://github.com/grafana/tempo/pull/315)
* [ENHANCEMENT] CI checks for vendored dependencies using `make vendor-check`. Update CONTRIBUTING.md to reflect the same before checking in files in a PR. [#274](https://github.com/grafana/tempo/pull/274)
* [ENHANCEMENT] Add warnings for suspect configs. [#294](https://github.com/grafana/tempo/pull/294)
* [ENHANCEMENT] Add command line flags for s3 credentials. [#308](https://github.com/grafana/tempo/pull/308)
* [ENHANCEMENT] Support multiple authentication methods for S3 (IRSA, IAM role, static). [#320](https://github.com/grafana/tempo/pull/320)
* [ENHANCEMENT] Add  per tenant bytes counter. [#331](https://github.com/grafana/tempo/pull/331)
* [BUGFIX] S3 multi-part upload errors [#306](https://github.com/grafana/tempo/pull/325)
* [BUGFIX] Increase Prometheus `notfound` metric on tempo-vulture. [#301](https://github.com/grafana/tempo/pull/301)
* [BUGFIX] Return 404 if searching for a tenant id that does not exist in the backend. [#321](https://github.com/grafana/tempo/pull/321)
* [BUGFIX] Prune in-memory blocks from missing tenants. [#314](https://github.com/grafana/tempo/pull/314)<|MERGE_RESOLUTION|>--- conflicted
+++ resolved
@@ -1,10 +1,7 @@
 ## main / unreleased
-<<<<<<< HEAD
 
 * [ENHANCEMENT] Remove hardcoded delay in distributor shutdown [#3687](https://github.com/grafana/tempo/pull/3687) (@chodges15)
-=======
 * [ENHANCEMENT] Tempo CLI - add percentage support for query blocks #3697 [#3697](https://github.com/grafana/tempo/pull/3697) (@edgarkz)
->>>>>>> 46f65200
 * [ENHANCEMENT] Update OTLP and add attributes to instrumentation scope in vParquet4 [#3649](https://github.com/grafana/tempo/pull/3649) (@stoewer)
   **Breaking Change** The update to OTLP 1.3.0 removes the deprecated `InstrumentationLibrary`
   and `InstrumentationLibrarySpan` from the OTLP receivers
