--- conflicted
+++ resolved
@@ -14,10 +14,7 @@
 * [BUGFIX] Fixes where ingester may leave file open [#570](https://github.com/grafana/tempo/pull/570)
 * [BUGFIX] Fixes a bug where some blocks were not searched due to query sharding and randomness in blocklist poll. [#583](https://github.com/grafana/tempo/pull/583)
 * [BUGFIX] Fixes issue where wal was deleted before successful flush and adds exponential backoff for flush errors [#593](https://github.com/grafana/tempo/pull/593)
-<<<<<<< HEAD
-=======
 * [BUGFIX] Fixes issue where Tempo would not parse odd length trace ids [#605](https://github.com/grafana/tempo/pull/605)
->>>>>>> 7539d0f9
 
 ## v0.6.0
 
